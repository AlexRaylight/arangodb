/*
** kernel.c - Kernel module
**
** See Copyright Notice in mruby.h
*/

#include "mruby.h"
#include "mruby/string.h"
#include "mruby/proc.h"
<<<<<<< HEAD

#include "mruby/range.h"
=======
>>>>>>> ba77d4d1
#include "mruby/array.h"
#include "mruby/class.h"
#include "mruby/variable.h"
#include "mruby/khash.h"
#include "error.h"

typedef enum {
    NOEX_PUBLIC    = 0x00,
    NOEX_NOSUPER   = 0x01,
    NOEX_PRIVATE   = 0x02,
    NOEX_PROTECTED = 0x04,
    NOEX_MASK      = 0x06,
    NOEX_BASIC     = 0x08,
    NOEX_UNDEF     = NOEX_NOSUPER,
    NOEX_MODFUNC   = 0x12,
    NOEX_SUPER     = 0x20,
    NOEX_VCALL     = 0x40,
    NOEX_RESPONDS  = 0x80
} mrb_method_flag_t;

#ifdef INCLUDE_REGEXP
#include "re.h"
#include "regint.h"
#endif

KHASH_INIT(mt, mrb_sym, struct RProc*, 1, kh_int_hash_func, kh_int_hash_equal)
KHASH_INIT(iv, mrb_sym, mrb_value, 1, kh_int_hash_func, kh_int_hash_equal)

#ifndef FALSE
#define FALSE   0
#endif

#ifndef TRUE
#define TRUE    1
#endif

struct obj_ivar_tag {
  mrb_value obj;
  int (*func)(mrb_sym key, mrb_value val, void * arg);
  void * arg;
};

int
mrb_obj_basic_to_s_p(mrb_state *mrb, mrb_value obj)
{
    struct RProc *me = mrb_method_search(mrb, mrb_class(mrb, obj), mrb_intern(mrb, "to_s"));
    if (me && MRB_PROC_CFUNC_P(me) && (me->body.func == mrb_any_to_s))
      return TRUE;
    return FALSE;
}

/* 15.3.1.3.17 */
/*
 *  call-seq:
 *     obj.inspect   -> string
 *
 *  Returns a string containing a human-readable representation of
 *  <i>obj</i>. If not overridden and no instance variables, uses the
 *  <code>to_s</code> method to generate the string.
 *  <i>obj</i>.  If not overridden, uses the <code>to_s</code> method to
 *  generate the string.
 *
 *     [ 1, 2, 3..4, 'five' ].inspect   #=> "[1, 2, 3..4, \"five\"]"
 *     Time.new.inspect                 #=> "2008-03-08 19:43:39 +0900"
 */
mrb_value
mrb_obj_inspect(mrb_state *mrb, mrb_value obj)
{
  if ((mrb_type(obj) == MRB_TT_OBJECT) && mrb_obj_basic_to_s_p(mrb, obj)) {
    return mrb_obj_iv_inspect(mrb, mrb_obj_ptr(obj));
  }
  else if (mrb_nil_p(obj)) {
    return mrb_str_new_cstr(mrb, "nil");
  }
  else if (mrb_type(obj) == MRB_TT_MAIN) {
    return mrb_str_new(mrb, "main", 4);
  }
  return mrb_any_to_s(mrb, obj);
}

/* 15.3.1.3.1  */
/* 15.3.1.3.10 */
/* 15.3.1.3.11 */
/*
 *  call-seq:
 *     obj == other        -> true or false
 *     obj.equal?(other)   -> true or false
 *     obj.eql?(other)     -> true or false
 *
 *  Equality---At the <code>Object</code> level, <code>==</code> returns
 *  <code>true</code> only if <i>obj</i> and <i>other</i> are the
 *  same object. Typically, this method is overridden in descendant
 *  classes to provide class-specific meaning.
 *
 *  Unlike <code>==</code>, the <code>equal?</code> method should never be
 *  overridden by subclasses: it is used to determine object identity
 *  (that is, <code>a.equal?(b)</code> iff <code>a</code> is the same
 *  object as <code>b</code>).
 *
 *  The <code>eql?</code> method returns <code>true</code> if
 *  <i>obj</i> and <i>anObject</i> have the same value. Used by
 *  <code>Hash</code> to test members for equality.  For objects of
 *  class <code>Object</code>, <code>eql?</code> is synonymous with
 *  <code>==</code>. Subclasses normally continue this tradition, but
 *  there are exceptions. <code>Numeric</code> types, for example,
 *  perform type conversion across <code>==</code>, but not across
 *  <code>eql?</code>, so:
 *
 *     1 == 1.0     #=> true
 *     1.eql? 1.0   #=> false
 */
static mrb_value
mrb_obj_equal_m(mrb_state *mrb, mrb_value self)
{
  mrb_value arg;

  mrb_get_args(mrb, "o", &arg);
  if (mrb_obj_equal(mrb, self, arg)) {
    return mrb_true_value();
  }
  else {
    return mrb_false_value();
  }
}

static mrb_value
mrb_obj_not_equal_m(mrb_state *mrb, mrb_value self)
{
  mrb_value arg;

  mrb_get_args(mrb, "o", &arg);
  if (mrb_obj_equal(mrb, self, arg)) {
    return mrb_false_value();
  }
  else {
    return mrb_true_value();
  }
}

/* 15.3.1.3.2  */
/*
 *  call-seq:
 *     obj === other   -> true or false
 *
 *  Case Equality---For class <code>Object</code>, effectively the same
 *  as calling  <code>#==</code>, but typically overridden by descendants
 *  to provide meaningful semantics in <code>case</code> statements.
 */
static mrb_value
mrb_equal_m(mrb_state *mrb, mrb_value self)
{
  mrb_value arg;

  mrb_get_args(mrb, "o", &arg);
  if (mrb_equal(mrb, self, arg)){
    return mrb_true_value();
  }
  else {
    return mrb_false_value();
  }
}

/* 15.3.1.3.3  */
/* 15.3.1.3.33 */
/*
 *  Document-method: __id__
 *  Document-method: object_id
 *
 *  call-seq:
 *     obj.__id__       -> fixnum
 *     obj.object_id    -> fixnum
 *
 *  Returns an integer identifier for <i>obj</i>. The same number will
 *  be returned on all calls to <code>id</code> for a given object, and
 *  no two active objects will share an id.
 *  <code>Object#object_id</code> is a different concept from the
 *  <code>:name</code> notation, which returns the symbol id of
 *  <code>name</code>. Replaces the deprecated <code>Object#id</code>.
 */
static mrb_value
mrb_obj_id_m(mrb_state *mrb, mrb_value self)
{
  return mrb_fixnum_value(mrb_obj_id(self));
}

/* 15.3.1.3.4  */
/* 15.3.1.3.44 */
/*
 *  call-seq:
 *     obj.send(symbol [, args...])        -> obj
 *     obj.__send__(symbol [, args...])      -> obj
 *
 *  Invokes the method identified by _symbol_, passing it any
 *  arguments specified. You can use <code>__send__</code> if the name
 *  +send+ clashes with an existing method in _obj_.
 *
 *     class Klass
 *       def hello(*args)
 *         "Hello " + args.join(' ')
 *       end
 *     end
 *     k = Klass.new
 *     k.send :hello, "gentle", "readers"   #=> "Hello gentle readers"
 */
static mrb_value
mrb_f_send(mrb_state *mrb, mrb_value self)
{
  mrb_value name, block, *argv;
  int argc;
  
<<<<<<< HEAD
  mrb_get_args(mrb, "o*&", &name, &argv, &argc, &block);
  return mrb_funcall_with_block(mrb,self, mrb_string_value_ptr(mrb, name), argc, argv, block);
}

static mrb_value
mrb_f_block_given_p(void)
{
  return mrb_false_value(); /* dummy */
=======
  mrb_get_args(mrb, "n*&", &name, &argv, &argc, &block);
  return mrb_funcall_with_block(mrb,self, name, argc, argv, block);
>>>>>>> ba77d4d1
}

/* 15.3.1.2.2  */
/* 15.3.1.2.5  */
/* 15.3.1.3.6  */
/* 15.3.1.3.25 */
/*
 *  call-seq:
 *     block_given?   -> true or false
 *     iterator?      -> true or false
 *
 *  Returns <code>true</code> if <code>yield</code> would execute a
 *  block in the current context. The <code>iterator?</code> form
 *  is mildly deprecated.
 *
 *     def try
 *       if block_given?
 *         yield
 *       else
 *         "no block"
 *       end
 *     end
 *     try                  #=> "no block"
 *     try { "hello" }      #=> "hello"
 *     try do "hello" end   #=> "hello"
 */
static mrb_value
mrb_f_block_given_p_m(mrb_state *mrb, mrb_value self)
{
  return mrb_f_block_given_p();
}

/* 15.3.1.3.7  */
/*
 *  call-seq:
 *     obj.class    -> class
 *
 *  Returns the class of <i>obj</i>. This method must always be
 *  called with an explicit receiver, as <code>class</code> is also a
 *  reserved word in Ruby.
 *
 *     1.class      #=> Fixnum
 *     self.class   #=> Object
 */
static mrb_value
mrb_obj_class_m(mrb_state *mrb, mrb_value self)
{
  return mrb_obj_value(mrb_obj_class(mrb, self));
}

struct RClass*
mrb_singleton_class_clone(mrb_state *mrb, mrb_value obj)
{
  struct RClass *klass = RBASIC(obj)->c;

  if (klass->tt != MRB_TT_SCLASS)
    return klass;
  else {
    /* copy singleton(unnamed) class */
    struct RClass *clone = (struct RClass*)mrb_obj_alloc(mrb, klass->tt, mrb->class_class);

    if ((mrb_type(obj) == MRB_TT_CLASS) ||
      (mrb_type(obj) == MRB_TT_SCLASS)) { /* BUILTIN_TYPE(obj) == T_CLASS */
      clone->c = clone;
    }
    else {
      clone->c = mrb_singleton_class_clone(mrb, mrb_obj_value(klass));
    }

<<<<<<< HEAD
      clone->super = klass->super;
      if (klass->iv) {
          clone->iv = klass->iv;
      }
    clone->mt = kh_init(mt, mrb);
      clone->tt = MRB_TT_SCLASS;
      return clone;
=======
    clone->super = klass->super;
    if (klass->iv) {
      clone->iv = klass->iv;
    }
    if (klass->mt) {
      clone->mt = kh_copy(mt, mrb, klass->mt);
    }
    else {
      clone->mt = kh_init(mt, mrb);
    }
    clone->tt = MRB_TT_SCLASS;
    return clone;
>>>>>>> ba77d4d1
  }
}

static void
init_copy(mrb_state *mrb, mrb_value dest, mrb_value obj)
{
    switch (mrb_type(obj)) {
      case MRB_TT_OBJECT:
      case MRB_TT_CLASS:
      case MRB_TT_MODULE:
<<<<<<< HEAD
        if (ROBJECT(dest)->iv) {
            ROBJECT(dest)->iv = 0;
        }
        if (ROBJECT(obj)->iv) {
            ROBJECT(dest)->iv = ROBJECT(obj)->iv;
        }
=======
	mrb_iv_copy(mrb, dest, obj);
>>>>>>> ba77d4d1
        break;

      default:
        break;
    }
    mrb_funcall(mrb, dest, "initialize_copy", 1, obj);
}

/* 15.3.1.3.8  */
/*
 *  call-seq:
 *     obj.clone -> an_object
 *
 *  Produces a shallow copy of <i>obj</i>---the instance variables of
 *  <i>obj</i> are copied, but not the objects they reference. Copies
 *  the frozen state of <i>obj</i>. See also the discussion
 *  under <code>Object#dup</code>.
 *
 *     class Klass
 *        attr_accessor :str
 *     end
 *     s1 = Klass.new      #=> #<Klass:0x401b3a38>
 *     s1.str = "Hello"    #=> "Hello"
 *     s2 = s1.clone       #=> #<Klass:0x401b3998 @str="Hello">
 *     s2.str[1,4] = "i"   #=> "i"
 *     s1.inspect          #=> "#<Klass:0x401b3a38 @str=\"Hi\">"
 *     s2.inspect          #=> "#<Klass:0x401b3998 @str=\"Hi\">"
 *
 *  This method may have class-specific behavior.  If so, that
 *  behavior will be documented under the #+initialize_copy+ method of
 *  the class.
 *
 *  Some Class(True False Nil Symbol Fixnum Float) Object  cannot clone.
 */
mrb_value
mrb_obj_clone(mrb_state *mrb, mrb_value self)
{
  struct RObject *clone;

  if (mrb_special_const_p(self)) {
      mrb_raise(mrb, E_TYPE_ERROR, "can't clone %s", mrb_obj_classname(mrb, self));
  }
  clone = (struct RObject*)mrb_obj_alloc(mrb, mrb_type(self), mrb_obj_class(mrb, self));
  clone->c = mrb_singleton_class_clone(mrb, self);
  init_copy(mrb, mrb_obj_value(clone), self);

  return mrb_obj_value(clone);
}

/* 15.3.1.3.9  */
/*
 *  call-seq:
 *     obj.dup -> an_object
 *
 *  Produces a shallow copy of <i>obj</i>---the instance variables of
 *  <i>obj</i> are copied, but not the objects they reference.
 *  <code>dup</code> copies the frozen state of <i>obj</i>. See also
 *  the discussion under <code>Object#clone</code>. In general,
 *  <code>clone</code> and <code>dup</code> may have different semantics
 *  in descendant classes. While <code>clone</code> is used to duplicate
 *  an object, including its internal state, <code>dup</code> typically
 *  uses the class of the descendant object to create the new instance.
 *
 *  This method may have class-specific behavior.  If so, that
 *  behavior will be documented under the #+initialize_copy+ method of
 *  the class.
 */

mrb_value
mrb_obj_dup(mrb_state *mrb, mrb_value obj)
{
    struct RBasic *p;
    mrb_value dup;

    if (mrb_special_const_p(obj)) {
        mrb_raise(mrb, E_TYPE_ERROR, "can't dup %s", mrb_obj_classname(mrb, obj));
    }
    p = mrb_obj_alloc(mrb, mrb_type(obj), mrb_obj_class(mrb, obj));
    //init_copy(dup, obj);
    dup = mrb_obj_value(p);
    mrb_funcall(mrb, dup, "initialize_copy", 1, obj);

    return dup;
}

/* 15.3.1.2.3  */
/* 15.3.1.3.12 */
/*
 *  call-seq:
 *     eval(string [, binding [, filename [,lineno]]])  -> obj
 *
 *  Evaluates the Ruby expression(s) in <em>string</em>. If
 *  <em>binding</em> is given, which must be a <code>Binding</code>
 *  object, the evaluation is performed in its context. If the
 *  optional <em>filename</em> and <em>lineno</em> parameters are
 *  present, they will be used when reporting syntax errors.
 *
 *     def getBinding(str)
 *       return binding
 *     end
 *     str = "hello"
 *     eval "str + ' Fred'"                      #=> "hello Fred"
 *     eval "str + ' Fred'", getBinding("bye")   #=> "bye Fred"
 */
mrb_value
mrb_f_eval(int argc, mrb_value *argv, mrb_value self)
{
  return mrb_false_value(); /* dummy */
}
mrb_value
mrb_f_eval_m(mrb_state *mrb, mrb_value self)
{
  mrb_value *argv;
  int argc;

  mrb_get_args(mrb, "*", &argv, &argc);
  return mrb_f_eval(argc, argv, self);
}

static mrb_value
mrb_obj_extend(mrb_state *mrb, int argc, mrb_value *argv, mrb_value obj)
{
  int i;

  if (argc == 0) {
    mrb_raise(mrb, E_ARGUMENT_ERROR, "wrong number of arguments (at least 1)");
  }
  for (i = 0; i < argc; i++) {
    mrb_check_type(mrb, argv[i], MRB_TT_MODULE);
  }
  while (argc--) {
    mrb_funcall(mrb, argv[argc], "extend_object", 1, obj);
    mrb_funcall(mrb, argv[argc], "extended", 1, obj);
  }
  return obj;
}

/* 15.3.1.3.13 */
/*
 *  call-seq:
 *     obj.extend(module, ...)    -> obj
 *
 *  Adds to _obj_ the instance methods from each module given as a
 *  parameter.
 *
 *     module Mod
 *       def hello
 *         "Hello from Mod.\n"
 *       end
 *     end
 *
 *     class Klass
 *       def hello
 *         "Hello from Klass.\n"
 *       end
 *     end
 *
 *     k = Klass.new
 *     k.hello         #=> "Hello from Klass.\n"
 *     k.extend(Mod)   #=> #<Klass:0x401b3bc8>
 *     k.hello         #=> "Hello from Mod.\n"
 */
mrb_value
mrb_obj_extend_m(mrb_state *mrb, mrb_value self)
{
  mrb_value *argv;
  int argc;

  mrb_get_args(mrb, "*", &argv, &argc);
  return mrb_obj_extend(mrb, argc, argv, self);
}

/* 15.3.1.3.15 */
/*
 *  call-seq:
 *     obj.hash    -> fixnum
 *
 *  Generates a <code>Fixnum</code> hash value for this object. This
 *  function must have the property that <code>a.eql?(b)</code> implies
 *  <code>a.hash == b.hash</code>. The hash value is used by class
 *  <code>Hash</code>. Any hash value that exceeds the capacity of a
 *  <code>Fixnum</code> will be truncated before being used.
 */
mrb_value
mrb_obj_hash(mrb_state *mrb, mrb_value self)
{
  return mrb_fixnum_value(mrb_obj_id(self));
}

/* 15.3.1.3.16 */
mrb_value
mrb_obj_init_copy(mrb_state *mrb, mrb_value self)
{
  mrb_value orig;

  mrb_get_args(mrb, "o", &orig);
  if (mrb_obj_equal(mrb, self, orig)) return self;
  if ((mrb_type(self) != mrb_type(orig)) || (mrb_obj_class(mrb, self) != mrb_obj_class(mrb, orig))) {
      mrb_raise(mrb, E_TYPE_ERROR, "initialize_copy should take same class object");
  }
  return self;
}

mrb_value mrb_yield_internal(mrb_state *mrb, mrb_value b, int argc, mrb_value *argv, mrb_value self, struct RClass *c);

/* 15.3.1.3.18 */
/*
 *  call-seq:
 *     obj.instance_eval(string [, filename [, lineno]] )   -> obj
 *     obj.instance_eval {| | block }                       -> obj
 *
 *  Evaluates a string containing Ruby source code, or the given block,
 *  within the context of the receiver (_obj_). In order to set the
 *  context, the variable +self+ is set to _obj_ while
 *  the code is executing, giving the code access to _obj_'s
 *  instance variables. In the version of <code>instance_eval</code>
 *  that takes a +String+, the optional second and third
 *  parameters supply a filename and starting line number that are used
 *  when reporting compilation errors.
 *
 *     class KlassWithSecret
 *       def initialize
 *         @secret = 99
 *       end
 *     end
 *     k = KlassWithSecret.new
 *     k.instance_eval { @secret }   #=> 99
 */
mrb_value
mrb_obj_instance_eval(mrb_state *mrb, mrb_value self)
{
<<<<<<< HEAD
  mrb_value b;

  mrb_get_args(mrb, "&", &b);
  return mrb_yield_with_self(mrb, b, 0, 0, self);
=======
  mrb_value a, b;
  mrb_value cv;
  struct RClass *c;

  if (mrb_get_args(mrb, "|S&", &a, &b) == 1) {
    mrb_raise(mrb, E_NOTIMP_ERROR, "instance_eval with string not implemented");
  }
  switch (mrb_type(self)) {
  case MRB_TT_SYMBOL:
  case MRB_TT_FIXNUM:
  case MRB_TT_FLOAT:
    c = 0;
    break;
  default:
    cv = mrb_singleton_class(mrb, self);
    c = mrb_class_ptr(cv);
  }
  return mrb_yield_internal(mrb, b, 0, 0, self, c);
>>>>>>> ba77d4d1
}

int
mrb_obj_is_instance_of(mrb_state *mrb, mrb_value obj, struct RClass* c)
{
  if (mrb_obj_class(mrb, obj) == c) return TRUE;
  return FALSE;
}

/* 15.3.1.3.19 */
/*
 *  call-seq:
 *     obj.instance_of?(class)    -> true or false
 *
 *  Returns <code>true</code> if <i>obj</i> is an instance of the given
 *  class. See also <code>Object#kind_of?</code>.
 */
static mrb_value
obj_is_instance_of(mrb_state *mrb, mrb_value self)
{
  mrb_value arg;

  mrb_get_args(mrb, "o", &arg);
  if (mrb_obj_is_instance_of(mrb, self, mrb_class_ptr(arg))){
    return mrb_true_value();
  }
  else {
    return mrb_false_value();
  }
}

static void
check_iv_name(mrb_state *mrb, mrb_sym id)
{
  const char *s;
  int len;

  s = mrb_sym2name_len(mrb, id, &len);
  if (len < 2 || s[0] != '@') {
    mrb_name_error(mrb, id, "`%s' is not allowed as an instance variable name", s);
  }
}

/* 15.3.1.3.20 */
/*
 *  call-seq:
 *     obj.instance_variable_defined?(symbol)    -> true or false
 *
 *  Returns <code>true</code> if the given instance variable is
 *  defined in <i>obj</i>.
 *
 *     class Fred
 *       def initialize(p1, p2)
 *         @a, @b = p1, p2
 *       end
 *     end
 *     fred = Fred.new('cat', 99)
 *     fred.instance_variable_defined?(:@a)    #=> true
 *     fred.instance_variable_defined?("@b")   #=> true
 *     fred.instance_variable_defined?("@c")   #=> false
 */
mrb_value
mrb_obj_ivar_defined(mrb_state *mrb, mrb_value self)
{
  mrb_sym mid;

  mrb_get_args(mrb, "n", &mid);
  check_iv_name(mrb, mid);
  if (mrb_obj_iv_defined(mrb, mrb_obj_ptr(self), mid))
    return mrb_true_value();
  return mrb_false_value();
}

/* 15.3.1.3.21 */
/*
 *  call-seq:
 *     obj.instance_variable_get(symbol)    -> obj
 *
 *  Returns the value of the given instance variable, or nil if the
 *  instance variable is not set. The <code>@</code> part of the
 *  variable name should be included for regular instance
 *  variables. Throws a <code>NameError</code> exception if the
 *  supplied symbol is not valid as an instance variable name.
 *
 *     class Fred
 *       def initialize(p1, p2)
 *         @a, @b = p1, p2
 *       end
 *     end
 *     fred = Fred.new('cat', 99)
 *     fred.instance_variable_get(:@a)    #=> "cat"
 *     fred.instance_variable_get("@b")   #=> 99
 */
mrb_value
mrb_obj_ivar_get(mrb_state *mrb, mrb_value self)
{
  mrb_sym id;

  mrb_get_args(mrb, "n", &id);

  check_iv_name(mrb, id);
  return mrb_iv_get(mrb, self, id);
}

/* 15.3.1.3.22 */
/*
 *  call-seq:
 *     obj.instance_variable_set(symbol, obj)    -> obj
 *
 *  Sets the instance variable names by <i>symbol</i> to
 *  <i>object</i>, thereby frustrating the efforts of the class's
 *  author to attempt to provide proper encapsulation. The variable
 *  did not have to exist prior to this call.
 *
 *     class Fred
 *       def initialize(p1, p2)
 *         @a, @b = p1, p2
 *       end
 *     end
 *     fred = Fred.new('cat', 99)
 *     fred.instance_variable_set(:@a, 'dog')   #=> "dog"
 *     fred.instance_variable_set(:@c, 'cat')   #=> "cat"
 *     fred.inspect                             #=> "#<Fred:0x401b3da8 @a=\"dog\", @b=99, @c=\"cat\">"
 */
mrb_value
mrb_obj_ivar_set(mrb_state *mrb, mrb_value self)
{
  mrb_sym id;
  mrb_value val;

  mrb_get_args(mrb, "no", &id, &val);
  check_iv_name(mrb, id);
  mrb_iv_set(mrb, self, id, val);
  return val;
}

/* 15.3.1.3.23 */
/*
 *  call-seq:
 *     obj.instance_variables    -> array
 *
 *  Returns an array of instance variable names for the receiver. Note
 *  that simply defining an accessor does not create the corresponding
 *  instance variable.
 *
 *     class Fred
 *       attr_accessor :a1
 *       def initialize
 *         @iv = 3
 *       end
 *     end
 *     Fred.new.instance_variables   #=> [:@iv]
 */
mrb_value
mrb_obj_instance_variables(mrb_state *mrb, mrb_value self)
{
    mrb_value ary;
    kh_iv_t *h = RCLASS_IV_TBL(self);
    khint_t i;
    const char* p;

    ary = mrb_ary_new(mrb);
    if (h) {
      for (i=0;i<kh_end(h);i++) {
        if (kh_exist(h, i)) {
          p = mrb_sym2name(mrb, kh_key(h,i));
          if (*p == '@') {
            if (mrb_type(kh_value(h, i)) != MRB_TT_UNDEF)
              mrb_ary_push(mrb, ary, mrb_str_new_cstr(mrb, p));
          }
        }
      }
    }
    return ary;
}

/* 15.3.1.3.24 */
/* 15.3.1.3.26 */
/*
 *  call-seq:
 *     obj.is_a?(class)       -> true or false
 *     obj.kind_of?(class)    -> true or false
 *
 *  Returns <code>true</code> if <i>class</i> is the class of
 *  <i>obj</i>, or if <i>class</i> is one of the superclasses of
 *  <i>obj</i> or modules included in <i>obj</i>.
 *
 *     module M;    end
 *     class A
 *       include M
 *     end
 *     class B < A; end
 *     class C < B; end
 *     b = B.new
 *     b.instance_of? A   #=> false
 *     b.instance_of? B   #=> true
 *     b.instance_of? C   #=> false
 *     b.instance_of? M   #=> false
 *     b.kind_of? A       #=> true
 *     b.kind_of? B       #=> true
 *     b.kind_of? C       #=> false
 *     b.kind_of? M       #=> true
 */
mrb_value
mrb_obj_is_kind_of_m(mrb_state *mrb, mrb_value self)
{
  mrb_value arg;

  mrb_get_args(mrb, "o", &arg);
  if (mrb_obj_is_kind_of(mrb, self, mrb_class_ptr(arg))) {
    return mrb_true_value();
  }
  else {
    return mrb_false_value();
  }
}

/* 15.3.1.2.6  */
/* 15.3.1.3.27 */
/*
 * call-seq:
 *   lambda { |...| block }  -> a_proc
 *
 * Equivalent to <code>Proc.new</code>, except the resulting Proc objects
 * check the number of parameters passed when called.
 */
mrb_value
proc_lambda(mrb_state *mrb, mrb_value self)
{
  //return mrb_block_lambda();
  return mrb_nil_value(); /* dummy */
}

/* 15.3.1.2.7  */
/* 15.3.1.3.28 */
/*
 *  call-seq:
 *     local_variables    -> array
 *
 *  Returns the names of the current local variables.
 *
 *     fred = 1
 *     for i in 1..10
 *        # ...
 *     end
 *     local_variables   #=> [:fred, :i]
 */
mrb_value
mrb_f_local_variables(mrb_state *mrb, mrb_value self)
{
  mrb_value ary;

  ary = mrb_ary_new(mrb);
  return ary; /* dummy */
}

/* 15.3.1.2.8  */
/* 15.3.1.3.29 */
/*
 *  call-seq:
 *     loop { block }
 *     loop            -> an_enumerator
 *
 *  Repeatedly executes the block.
 *
 *  If no block is given, an enumerator is returned instead.
 *
 *     loop do
 *       print "Input: "
 *       line = gets
 *       break if !line or line =~ /^qQ/
 *       # ...
 *     end
 *
 *  StopIteration raised in the block breaks the loop.
 */
mrb_value
mrb_f_loop(mrb_state *mrb, mrb_value self)
{
  return mrb_nil_value();            /* dummy */
}

static void
method_entry_loop(mrb_state *mrb, struct RClass* klass, mrb_value ary)
{
  khint_t i;

  khash_t(mt) *h = klass->mt;
  if (!h) return;
  for (i=0;i<kh_end(h);i++) {
    if (kh_exist(h, i)) {
      mrb_ary_push(mrb, ary, mrb_symbol_value(kh_key(h,i)));
    }
  }
}

static mrb_value
class_instance_method_list(mrb_state *mrb, int argc, mrb_value *argv, struct RClass* klass, int obj)
{
  mrb_value ary;
  int recur;
  struct RClass* oldklass;

  if (argc == 0) {
      recur = TRUE;
  }
  else {
      mrb_value r;

      mrb_get_args(mrb, "o", &r);
      recur = mrb_test(r);
  }
  ary = mrb_ary_new(mrb);
  oldklass = 0;
  while (klass && (klass != oldklass)) {
    method_entry_loop(mrb, klass, ary);
    if ((klass->tt == MRB_TT_ICLASS) ||
        (klass->tt == MRB_TT_SCLASS)) {
    }
    else {
      if (!recur) break;
    }
    oldklass = klass;
    klass = klass->super;
  }

  return ary;
}

mrb_value
mrb_obj_singleton_methods(mrb_state *mrb, int argc, mrb_value *argv, mrb_value obj)
{
  mrb_value recur, ary;
  struct RClass* klass;

  if (argc == 0) {
      recur = mrb_true_value();
  }
  else {
      recur = argv[0];
  }
  klass = mrb_class(mrb, obj);
  ary = mrb_ary_new(mrb);
  if (klass && (klass->tt == MRB_TT_SCLASS)) {
      method_entry_loop(mrb, klass, ary);
      klass = klass->super;
  }
  if (RTEST(recur)) {
      while (klass && ((klass->tt == MRB_TT_SCLASS) || (klass->tt == MRB_TT_ICLASS))) {
        method_entry_loop(mrb, klass, ary);
        klass = klass->super;
      }
  }

  return ary;
}

mrb_value
mrb_obj_methods(mrb_state *mrb, int argc, mrb_value *argv, mrb_value obj, mrb_method_flag_t flag)
{
retry:
  if (argc == 0) {
      return class_instance_method_list(mrb, argc, argv, mrb_class(mrb, obj), 0);
  }
  else {
      mrb_value recur;

      recur = argv[0];
      if (mrb_test(recur)) {
          argc = 0;
          goto retry;
      }
      return mrb_obj_singleton_methods(mrb, argc, argv, obj);
  }
}
/* 15.3.1.3.31 */
/*
 *  call-seq:
 *     obj.methods    -> array
 *
 *  Returns a list of the names of methods publicly accessible in
 *  <i>obj</i>. This will include all the methods accessible in
 *  <i>obj</i>'s ancestors.
 *
 *     class Klass
 *       def kMethod()
 *       end
 *     end
 *     k = Klass.new
 *     k.methods[0..9]    #=> [:kMethod, :freeze, :nil?, :is_a?,
 *                        #    :class, :instance_variable_set,
 *                        #    :methods, :extend, :__send__, :instance_eval]
 *     k.methods.length   #=> 42
 */
mrb_value
mrb_obj_methods_m(mrb_state *mrb, mrb_value self)
{
  mrb_value *argv;
  int argc;

  mrb_get_args(mrb, "*", &argv, &argc);
  return mrb_obj_methods(mrb, argc, argv, self, (mrb_method_flag_t)0); /* everything but private */
}

/* 15.3.1.3.32 */
/*
 * call_seq:
 *   nil.nil?               -> true
 *   <anything_else>.nil?   -> false
 *
 * Only the object <i>nil</i> responds <code>true</code> to <code>nil?</code>.
 */
mrb_value
mrb_false(mrb_state *mrb, mrb_value self)
{
  return mrb_false_value();
}

/* 15.3.1.2.10  */
/* 15.3.1.3.35 */
/*
 *  call-seq:
 *     print(obj, ...)    -> nil
 *
 *  Prints each object in turn to <code>$stdout</code>. If the output
 *  field separator (<code>$,</code>) is not +nil+, its
 *  contents will appear between each field. If the output record
 *  separator (<code>$\\</code>) is not +nil+, it will be
 *  appended to the output. If no arguments are given, prints
 *  <code>$_</code>. Objects that aren't strings will be converted by
 *  calling their <code>to_s</code> method.
 *
 *     print "cat", [1,2,3], 99, "\n"
 *     $, = ", "
 *     $\ = "\n"
 *     print "cat", [1,2,3], 99
 *
 *  <em>produces:</em>
 *
 *     cat12399
 *     cat, 1, 2, 3, 99
 */

/* 15.3.1.3.36 */
/*
 *  call-seq:
 *     obj.private_methods(all=true)   -> array
 *
 *  Returns the list of private methods accessible to <i>obj</i>. If
 *  the <i>all</i> parameter is set to <code>false</code>, only those methods
 *  in the receiver will be listed.
 */
mrb_value
mrb_obj_private_methods(mrb_state *mrb, mrb_value self)
{
  mrb_value *argv;
  int argc;

  mrb_get_args(mrb, "*", &argv, &argc);
  return mrb_obj_methods(mrb, argc, argv, self, NOEX_PRIVATE); /* private attribute not define */
}

/* 15.3.1.3.37 */
/*
 *  call-seq:
 *     obj.protected_methods(all=true)   -> array
 *
 *  Returns the list of protected methods accessible to <i>obj</i>. If
 *  the <i>all</i> parameter is set to <code>false</code>, only those methods
 *  in the receiver will be listed.
 */
mrb_value
mrb_obj_protected_methods(mrb_state *mrb, mrb_value self)
{
  mrb_value *argv;
  int argc;

  mrb_get_args(mrb, "*", &argv, &argc);
  return mrb_obj_methods(mrb, argc, argv, self, NOEX_PROTECTED); /* protected attribute not define */
}

/* 15.3.1.3.38 */
/*
 *  call-seq:
 *     obj.public_methods(all=true)   -> array
 *
 *  Returns the list of public methods accessible to <i>obj</i>. If
 *  the <i>all</i> parameter is set to <code>false</code>, only those methods
 *  in the receiver will be listed.
 */
mrb_value
mrb_obj_public_methods(mrb_state *mrb, mrb_value self)
{
  mrb_value *argv;
  int argc;

  mrb_get_args(mrb, "*", &argv, &argc);
  return mrb_obj_methods(mrb, argc, argv, self, NOEX_PUBLIC); /* public attribute not define */
}

/* 15.3.1.2.11  */
/* 15.3.1.3.39 */
/*
 *  call-seq:
 *     puts(obj, ...)    -> nil
 *
 *  Equivalent to
 *
 *      $stdout.puts(obj, ...)
 */

static mrb_value
get_errinfo(mrb_state *mrb)
{
    //return get_thread_errinfo(GET_THREAD());
    return mrb_str_new_cstr(mrb, "error!!"); /* dummy */
}

/* 15.3.1.2.12  */
/* 15.3.1.3.40 */
/*
 *  call-seq:
 *     raise
 *     raise(string)
 *     raise(exception [, string [, array]])
 *     fail
 *     fail(string)
 *     fail(exception [, string [, array]])
 *
 *  With no arguments, raises the exception in <code>$!</code> or raises
 *  a <code>RuntimeError</code> if <code>$!</code> is +nil+.
 *  With a single +String+ argument, raises a
 *  +RuntimeError+ with the string as a message. Otherwise,
 *  the first parameter should be the name of an +Exception+
 *  class (or an object that returns an +Exception+ object when sent
 *  an +exception+ message). The optional second parameter sets the
 *  message associated with the exception, and the third parameter is an
 *  array of callback information. Exceptions are caught by the
 *  +rescue+ clause of <code>begin...end</code> blocks.
 *
 *     raise "Failed to create socket"
 *     raise ArgumentError, "No parameters", caller
 */
mrb_value
mrb_f_raise(mrb_state *mrb, mrb_value self)
{
  mrb_value err;
  mrb_value *argv;
  int argc;

  mrb_get_args(mrb, "*", &argv, &argc);
  if (argc == 0) {
    err = get_errinfo(mrb);
    if (!mrb_nil_p(err)) {
        argc = 1;
        argv[0] = err;
      }
  }
  mrb_exc_raise(mrb, mrb_make_exception(mrb, argc, argv));
  return mrb_nil_value();            /* not reached */
}

/* 15.3.1.3.41 */
/*
 *  call-seq:
 *     obj.remove_instance_variable(symbol)    -> obj
 *
 *  Removes the named instance variable from <i>obj</i>, returning that
 *  variable's value.
 *
 *     class Dummy
 *       attr_reader :var
 *       def initialize
 *         @var = 99
 *       end
 *       def remove
 *         remove_instance_variable(:@var)
 *       end
 *     end
 *     d = Dummy.new
 *     d.var      #=> 99
 *     d.remove   #=> 99
 *     d.var      #=> nil
 */
mrb_value
mrb_obj_remove_instance_variable(mrb_state *mrb, mrb_value self)
{
  mrb_sym sym;
  mrb_value name;
  khash_t(iv) *h;
  khiter_t k;
  mrb_value val;
  mrb_value Qundef = mrb_undef_value();

<<<<<<< HEAD
  mrb_get_args(mrb, "o", &name);
  sym = mrb_to_id(mrb, name);
  //if (OBJ_FROZEN(obj)) mrb_error_frozen("object");
  //if (!mrb_is_instance_id(id)) {
  //    mrb_name_error(mrb, id, "`%s' is not allowed as an instance variable name", mrb_sym2name(mrb, id));
  //}
  switch (mrb_type(self)) {
    case MRB_TT_OBJECT:
    case MRB_TT_CLASS:
    case MRB_TT_MODULE:
      if (!mrb_obj_ptr(self)->iv) break;
      h = mrb_obj_ptr(self)->iv;
      if (!h) break;
      k = kh_get(iv, h, sym);
      if (k != kh_end(h)) {
        val = kh_value(h, k);
        if (!mrb_obj_equal(mrb, val, Qundef)) {
          kh_value(h, k) = Qundef;
          return val;
        }
      }
      break;
    default:
      break;
=======
  mrb_get_args(mrb, "n", &sym);
  check_iv_name(mrb, sym);
  val = mrb_iv_remove(mrb, self, sym);
  if (mrb_undef_p(val)) {
    mrb_name_error(mrb, sym, "instance variable %s not defined", mrb_sym2name(mrb, sym));
>>>>>>> ba77d4d1
  }
  mrb_name_error(mrb, sym, "instance variable %s not defined", mrb_sym2name(mrb, sym));
  return mrb_nil_value();            /* not reached */
}

/* 15.3.1.2.13  */
/* 15.3.1.3.42 */
/*
 *  call-seq:
 *     require(string)    -> true or false
 *
 *  Ruby tries to load the library named _string_, returning
 *  +true+ if successful. If the filename does not resolve to
 *  an absolute path, it will be searched for in the directories listed
 *  in <code>$:</code>. If the file has the extension ``.rb'', it is
 *  loaded as a source file; if the extension is ``.so'', ``.o'', or
 *  ``.dll'', or whatever the default shared library extension is on
 *  the current platform, Ruby loads the shared library as a Ruby
 *  extension. Otherwise, Ruby tries adding ``.rb'', ``.so'', and so on
 *  to the name. The name of the loaded feature is added to the array in
 *  <code>$"</code>. A feature will not be loaded if its name already
 *  appears in <code>$"</code>. The file name is converted to an absolute
 *  path, so ``<code>require 'a'; require './a'</code>'' will not load
 *  <code>a.rb</code> twice.
 *
 *     require "my-library.rb"
 *     require "db-driver"
 */
mrb_value
mrb_f_require(mrb_state *mrb, mrb_value self)
{
  mrb_value fname;

  mrb_get_args(mrb, "o", &fname);
  return mrb_nil_value(); /* dummy */
}


static inline int
basic_obj_respond_to(mrb_state *mrb, mrb_value obj, mrb_sym id, int pub)
{
  return mrb_respond_to(mrb, obj, id);
  //return TRUE;
}
/* 15.3.1.3.43 */
/*
 *  call-seq:
 *     obj.respond_to?(symbol, include_private=false) -> true or false
 *
 *  Returns +true+ if _obj_ responds to the given
 *  method. Private methods are included in the search only if the
 *  optional second parameter evaluates to +true+.
 *
 *  If the method is not implemented,
 *  as Process.fork on Windows, File.lchmod on GNU/Linux, etc.,
 *  false is returned.
 *
 *  If the method is not defined, <code>respond_to_missing?</code>
 *  method is called and the result is returned.
 */
mrb_value
obj_respond_to(mrb_state *mrb, mrb_value self)
{
  mrb_value *argv;
  int argc;
  mrb_value mid, priv;
  mrb_sym id;

  mrb_get_args(mrb, "*", &argv, &argc);
  mid = argv[0];
  if (argc > 1) priv = argv[1];
  else priv = mrb_nil_value();
  id = mrb_to_id(mrb, mid);
  if (basic_obj_respond_to(mrb, self, id, !RTEST(priv)))
    return mrb_true_value();
  return mrb_false_value();
}

/* 15.3.1.3.45 */
/*
 *  call-seq:
 *     obj.singleton_methods(all=true)    -> array
 *
 *  Returns an array of the names of singleton methods for <i>obj</i>.
 *  If the optional <i>all</i> parameter is true, the list will include
 *  methods in modules included in <i>obj</i>.
 *  Only public and protected singleton methods are returned.
 *
 *     module Other
 *       def three() end
 *     end
 *
 *     class Single
 *       def Single.four() end
 *     end
 *
 *     a = Single.new
 *
 *     def a.one()
 *     end
 *
 *     class << a
 *       include Other
 *       def two()
 *       end
 *     end
 *
 *     Single.singleton_methods    #=> [:four]
 *     a.singleton_methods(false)  #=> [:two, :one]
 *     a.singleton_methods         #=> [:two, :one, :three]
 */
mrb_value
mrb_obj_singleton_methods_m(mrb_state *mrb, mrb_value self)
{
  mrb_value *argv;
  int argc;

  mrb_get_args(mrb, "*", &argv, &argc);
  return mrb_obj_singleton_methods(mrb, argc, argv, self);
}

mrb_value mrb_f_sprintf(mrb_state *mrb, mrb_value obj); /* in sprintf.c */

void
mrb_init_kernel(mrb_state *mrb)
{
  struct RClass *krn;

  krn = mrb->kernel_module = mrb_define_module(mrb, "Kernel");
  mrb_define_class_method(mrb, krn, "block_given?",         mrb_f_block_given_p_m,           ARGS_NONE());    /* 15.3.1.2.2  */
  mrb_define_class_method(mrb, krn, "eval",                 mrb_f_eval_m,                    ARGS_ANY());     /* 15.3.1.2.3  */
  mrb_define_class_method(mrb, krn, "global_variables",     mrb_f_global_variables,          ARGS_NONE());    /* 15.3.1.2.4  */
  mrb_define_class_method(mrb, krn, "iterator?",            mrb_f_block_given_p_m,           ARGS_NONE());    /* 15.3.1.2.5  */
  mrb_define_class_method(mrb, krn, "lambda",               proc_lambda,                     ARGS_NONE());    /* 15.3.1.2.6  */
  mrb_define_class_method(mrb, krn, "local_variables",      mrb_f_local_variables,           ARGS_NONE());    /* 15.3.1.2.7  */
  mrb_define_class_method(mrb, krn, "loop",                 mrb_f_loop,                      ARGS_NONE());    /* 15.3.1.2.8  */
;     /* 15.3.1.2.11 */
  mrb_define_class_method(mrb, krn, "raise",                mrb_f_raise,                     ARGS_ANY());     /* 15.3.1.2.12 */
  mrb_define_class_method(mrb, krn, "require",              mrb_f_require,                   ARGS_REQ(1));    /* 15.3.1.2.13 */

  mrb_define_method(mrb, krn, "singleton_class",            mrb_singleton_class,             ARGS_NONE());

  mrb_define_method(mrb, krn, "==",                         mrb_obj_equal_m,                 ARGS_REQ(1));    /* 15.3.1.3.1  */
  mrb_define_method(mrb, krn, "!=",                         mrb_obj_not_equal_m,             ARGS_REQ(1));
  mrb_define_method(mrb, krn, "===",                        mrb_equal_m,                     ARGS_REQ(1));    /* 15.3.1.3.2  */
  mrb_define_method(mrb, krn, "__id__",                     mrb_obj_id_m,                    ARGS_NONE());    /* 15.3.1.3.3  */
  mrb_define_method(mrb, krn, "__send__",                   mrb_f_send,                      ARGS_ANY());     /* 15.3.1.3.4  */
  mrb_define_method(mrb, krn, "block_given?",               mrb_f_block_given_p_m,           ARGS_NONE());    /* 15.3.1.3.6  */
  mrb_define_method(mrb, krn, "class",                      mrb_obj_class_m,                 ARGS_NONE());    /* 15.3.1.3.7  */
  mrb_define_method(mrb, krn, "clone",                      mrb_obj_clone,                   ARGS_NONE());    /* 15.3.1.3.8  */
  mrb_define_method(mrb, krn, "dup",                        mrb_obj_dup,                     ARGS_NONE());    /* 15.3.1.3.9  */
  mrb_define_method(mrb, krn, "eql?",                       mrb_obj_equal_m,                 ARGS_REQ(1));    /* 15.3.1.3.10 */
  mrb_define_method(mrb, krn, "equal?",                     mrb_obj_equal_m,                 ARGS_REQ(1));    /* 15.3.1.3.11 */
  mrb_define_method(mrb, krn, "eval",                       mrb_f_eval_m,                    ARGS_ANY());     /* 15.3.1.3.12 */
  mrb_define_method(mrb, krn, "extend",                     mrb_obj_extend_m,                ARGS_ANY());     /* 15.3.1.3.13 */
  mrb_define_method(mrb, krn, "global_variables",           mrb_f_global_variables,          ARGS_NONE());    /* 15.3.1.3.14 */
  mrb_define_method(mrb, krn, "hash",                       mrb_obj_hash,                    ARGS_NONE());    /* 15.3.1.3.15 */
  mrb_define_method(mrb, krn, "initialize_copy",            mrb_obj_init_copy,               ARGS_REQ(1));    /* 15.3.1.3.16 */
  mrb_define_method(mrb, krn, "inspect",                    mrb_obj_inspect,                 ARGS_NONE());    /* 15.3.1.3.17 */
  mrb_define_method(mrb, krn, "instance_eval",              mrb_obj_instance_eval,           ARGS_ANY());     /* 15.3.1.3.18 */
  mrb_define_method(mrb, krn, "instance_of?",               obj_is_instance_of,              ARGS_REQ(1));    /* 15.3.1.3.19 */
  mrb_define_method(mrb, krn, "instance_variable_defined?", mrb_obj_ivar_defined,            ARGS_REQ(1));    /* 15.3.1.3.20 */
  mrb_define_method(mrb, krn, "instance_variable_get",      mrb_obj_ivar_get,                ARGS_REQ(1));    /* 15.3.1.3.21 */
  mrb_define_method(mrb, krn, "instance_variable_set",      mrb_obj_ivar_set,                ARGS_REQ(2));    /* 15.3.1.3.22 */
  mrb_define_method(mrb, krn, "instance_variables",         mrb_obj_instance_variables,      ARGS_NONE());    /* 15.3.1.3.23 */
  mrb_define_method(mrb, krn, "is_a?",                      mrb_obj_is_kind_of_m,            ARGS_REQ(1));    /* 15.3.1.3.24 */
  mrb_define_method(mrb, krn, "iterator?",                  mrb_f_block_given_p_m,           ARGS_NONE());    /* 15.3.1.3.25 */
  mrb_define_method(mrb, krn, "kind_of?",                   mrb_obj_is_kind_of_m,            ARGS_REQ(1));    /* 15.3.1.3.26 */
  mrb_define_method(mrb, krn, "lambda",                     proc_lambda,                     ARGS_NONE());    /* 15.3.1.3.27 */
  mrb_define_method(mrb, krn, "local_variables",            mrb_f_local_variables,           ARGS_NONE());    /* 15.3.1.3.28 */
  mrb_define_method(mrb, krn, "loop",                       mrb_f_loop,                      ARGS_NONE());    /* 15.3.1.3.29 */
  mrb_define_method(mrb, krn, "methods",                    mrb_obj_methods_m,               ARGS_ANY());     /* 15.3.1.3.31 */
  mrb_define_method(mrb, krn, "nil?",                       mrb_false,                       ARGS_NONE());    /* 15.3.1.3.32 */
  mrb_define_method(mrb, krn, "object_id",                  mrb_obj_id_m,                    ARGS_NONE());    /* 15.3.1.3.33 */
  mrb_define_method(mrb, krn, "private_methods",            mrb_obj_private_methods,         ARGS_ANY());     /* 15.3.1.3.36 */
  mrb_define_method(mrb, krn, "protected_methods",          mrb_obj_protected_methods,       ARGS_ANY());     /* 15.3.1.3.37 */
  mrb_define_method(mrb, krn, "public_methods",             mrb_obj_public_methods,          ARGS_ANY());     /* 15.3.1.3.38 */
  mrb_define_method(mrb, krn, "raise",                      mrb_f_raise,                     ARGS_ANY());     /* 15.3.1.3.40 */
  mrb_define_method(mrb, krn, "remove_instance_variable",   mrb_obj_remove_instance_variable,ARGS_REQ(1));    /* 15.3.1.3.41 */
  mrb_define_method(mrb, krn, "require",                    mrb_f_require,                   ARGS_REQ(1));    /* 15.3.1.3.42 */
  mrb_define_method(mrb, krn, "respond_to?",                obj_respond_to,                  ARGS_ANY());     /* 15.3.1.3.43 */
  mrb_define_method(mrb, krn, "send",                       mrb_f_send,                      ARGS_ANY());     /* 15.3.1.3.44 */
  mrb_define_method(mrb, krn, "singleton_methods",          mrb_obj_singleton_methods_m,     ARGS_ANY());     /* 15.3.1.3.45 */
  mrb_define_method(mrb, krn, "to_s",                       mrb_any_to_s,                    ARGS_NONE());    /* 15.3.1.3.46 */

  mrb_define_method(mrb, krn, "sprintf",                    mrb_f_sprintf,                   ARGS_ANY());     /* in sprintf.c */
  mrb_define_method(mrb, krn, "format",                     mrb_f_sprintf,                   ARGS_ANY());     /* in sprintf.c */

  mrb_include_module(mrb, mrb->object_class, mrb->kernel_module);
}<|MERGE_RESOLUTION|>--- conflicted
+++ resolved
@@ -7,15 +7,9 @@
 #include "mruby.h"
 #include "mruby/string.h"
 #include "mruby/proc.h"
-<<<<<<< HEAD
-
-#include "mruby/range.h"
-=======
->>>>>>> ba77d4d1
 #include "mruby/array.h"
 #include "mruby/class.h"
 #include "mruby/variable.h"
-#include "mruby/khash.h"
 #include "error.h"
 
 typedef enum {
@@ -32,22 +26,6 @@
     NOEX_RESPONDS  = 0x80
 } mrb_method_flag_t;
 
-#ifdef INCLUDE_REGEXP
-#include "re.h"
-#include "regint.h"
-#endif
-
-KHASH_INIT(mt, mrb_sym, struct RProc*, 1, kh_int_hash_func, kh_int_hash_equal)
-KHASH_INIT(iv, mrb_sym, mrb_value, 1, kh_int_hash_func, kh_int_hash_equal)
-
-#ifndef FALSE
-#define FALSE   0
-#endif
-
-#ifndef TRUE
-#define TRUE    1
-#endif
-
 struct obj_ivar_tag {
   mrb_value obj;
   int (*func)(mrb_sym key, mrb_value val, void * arg);
@@ -84,7 +62,7 @@
     return mrb_obj_iv_inspect(mrb, mrb_obj_ptr(obj));
   }
   else if (mrb_nil_p(obj)) {
-    return mrb_str_new_cstr(mrb, "nil");
+    return mrb_str_new(mrb, "nil", 3);
   }
   else if (mrb_type(obj) == MRB_TT_MAIN) {
     return mrb_str_new(mrb, "main", 4);
@@ -143,7 +121,7 @@
   mrb_value arg;
 
   mrb_get_args(mrb, "o", &arg);
-  if (mrb_obj_equal(mrb, self, arg)) {
+  if (mrb_equal(mrb, self, arg)) {
     return mrb_false_value();
   }
   else {
@@ -219,22 +197,12 @@
 static mrb_value
 mrb_f_send(mrb_state *mrb, mrb_value self)
 {
-  mrb_value name, block, *argv;
+  mrb_sym name;
+  mrb_value block, *argv;
   int argc;
   
-<<<<<<< HEAD
-  mrb_get_args(mrb, "o*&", &name, &argv, &argc, &block);
-  return mrb_funcall_with_block(mrb,self, mrb_string_value_ptr(mrb, name), argc, argv, block);
-}
-
-static mrb_value
-mrb_f_block_given_p(void)
-{
-  return mrb_false_value(); /* dummy */
-=======
   mrb_get_args(mrb, "n*&", &name, &argv, &argc, &block);
   return mrb_funcall_with_block(mrb,self, name, argc, argv, block);
->>>>>>> ba77d4d1
 }
 
 /* 15.3.1.2.2  */
@@ -264,7 +232,17 @@
 static mrb_value
 mrb_f_block_given_p_m(mrb_state *mrb, mrb_value self)
 {
-  return mrb_f_block_given_p();
+  mrb_callinfo *ci = mrb->ci;
+  mrb_value *bp;
+
+  bp = mrb->stbase + ci->stackidx + 1;
+  ci--;
+  if (ci <= mrb->cibase) return mrb_false_value();
+  if (ci->argc > 0) {
+    bp += ci->argc;
+  }
+  if (mrb_nil_p(*bp)) return mrb_false_value();
+  return mrb_true_value();
 }
 
 /* 15.3.1.3.7  */
@@ -304,15 +282,6 @@
       clone->c = mrb_singleton_class_clone(mrb, mrb_obj_value(klass));
     }
 
-<<<<<<< HEAD
-      clone->super = klass->super;
-      if (klass->iv) {
-          clone->iv = klass->iv;
-      }
-    clone->mt = kh_init(mt, mrb);
-      clone->tt = MRB_TT_SCLASS;
-      return clone;
-=======
     clone->super = klass->super;
     if (klass->iv) {
       clone->iv = klass->iv;
@@ -325,7 +294,6 @@
     }
     clone->tt = MRB_TT_SCLASS;
     return clone;
->>>>>>> ba77d4d1
   }
 }
 
@@ -336,16 +304,7 @@
       case MRB_TT_OBJECT:
       case MRB_TT_CLASS:
       case MRB_TT_MODULE:
-<<<<<<< HEAD
-        if (ROBJECT(dest)->iv) {
-            ROBJECT(dest)->iv = 0;
-        }
-        if (ROBJECT(obj)->iv) {
-            ROBJECT(dest)->iv = ROBJECT(obj)->iv;
-        }
-=======
 	mrb_iv_copy(mrb, dest, obj);
->>>>>>> ba77d4d1
         break;
 
       default:
@@ -424,45 +383,10 @@
         mrb_raise(mrb, E_TYPE_ERROR, "can't dup %s", mrb_obj_classname(mrb, obj));
     }
     p = mrb_obj_alloc(mrb, mrb_type(obj), mrb_obj_class(mrb, obj));
-    //init_copy(dup, obj);
     dup = mrb_obj_value(p);
-    mrb_funcall(mrb, dup, "initialize_copy", 1, obj);
+    init_copy(mrb, dup, obj);
 
     return dup;
-}
-
-/* 15.3.1.2.3  */
-/* 15.3.1.3.12 */
-/*
- *  call-seq:
- *     eval(string [, binding [, filename [,lineno]]])  -> obj
- *
- *  Evaluates the Ruby expression(s) in <em>string</em>. If
- *  <em>binding</em> is given, which must be a <code>Binding</code>
- *  object, the evaluation is performed in its context. If the
- *  optional <em>filename</em> and <em>lineno</em> parameters are
- *  present, they will be used when reporting syntax errors.
- *
- *     def getBinding(str)
- *       return binding
- *     end
- *     str = "hello"
- *     eval "str + ' Fred'"                      #=> "hello Fred"
- *     eval "str + ' Fred'", getBinding("bye")   #=> "bye Fred"
- */
-mrb_value
-mrb_f_eval(int argc, mrb_value *argv, mrb_value self)
-{
-  return mrb_false_value(); /* dummy */
-}
-mrb_value
-mrb_f_eval_m(mrb_state *mrb, mrb_value self)
-{
-  mrb_value *argv;
-  int argc;
-
-  mrb_get_args(mrb, "*", &argv, &argc);
-  return mrb_f_eval(argc, argv, self);
 }
 
 static mrb_value
@@ -554,12 +478,10 @@
 /* 15.3.1.3.18 */
 /*
  *  call-seq:
- *     obj.instance_eval(string [, filename [, lineno]] )   -> obj
  *     obj.instance_eval {| | block }                       -> obj
  *
- *  Evaluates a string containing Ruby source code, or the given block,
- *  within the context of the receiver (_obj_). In order to set the
- *  context, the variable +self+ is set to _obj_ while
+ *  Evaluates the given block,within  the context of the receiver (_obj_). 
+ *  In order to set the context, the variable +self+ is set to _obj_ while
  *  the code is executing, giving the code access to _obj_'s
  *  instance variables. In the version of <code>instance_eval</code>
  *  that takes a +String+, the optional second and third
@@ -577,12 +499,6 @@
 mrb_value
 mrb_obj_instance_eval(mrb_state *mrb, mrb_value self)
 {
-<<<<<<< HEAD
-  mrb_value b;
-
-  mrb_get_args(mrb, "&", &b);
-  return mrb_yield_with_self(mrb, b, 0, 0, self);
-=======
   mrb_value a, b;
   mrb_value cv;
   struct RClass *c;
@@ -601,7 +517,6 @@
     c = mrb_class_ptr(cv);
   }
   return mrb_yield_internal(mrb, b, 0, 0, self, c);
->>>>>>> ba77d4d1
 }
 
 int
@@ -736,46 +651,6 @@
   check_iv_name(mrb, id);
   mrb_iv_set(mrb, self, id, val);
   return val;
-}
-
-/* 15.3.1.3.23 */
-/*
- *  call-seq:
- *     obj.instance_variables    -> array
- *
- *  Returns an array of instance variable names for the receiver. Note
- *  that simply defining an accessor does not create the corresponding
- *  instance variable.
- *
- *     class Fred
- *       attr_accessor :a1
- *       def initialize
- *         @iv = 3
- *       end
- *     end
- *     Fred.new.instance_variables   #=> [:@iv]
- */
-mrb_value
-mrb_obj_instance_variables(mrb_state *mrb, mrb_value self)
-{
-    mrb_value ary;
-    kh_iv_t *h = RCLASS_IV_TBL(self);
-    khint_t i;
-    const char* p;
-
-    ary = mrb_ary_new(mrb);
-    if (h) {
-      for (i=0;i<kh_end(h);i++) {
-        if (kh_exist(h, i)) {
-          p = mrb_sym2name(mrb, kh_key(h,i));
-          if (*p == '@') {
-            if (mrb_type(kh_value(h, i)) != MRB_TT_UNDEF)
-              mrb_ary_push(mrb, ary, mrb_str_new_cstr(mrb, p));
-          }
-        }
-      }
-    }
-    return ary;
 }
 
 /* 15.3.1.3.24 */
@@ -817,71 +692,6 @@
   else {
     return mrb_false_value();
   }
-}
-
-/* 15.3.1.2.6  */
-/* 15.3.1.3.27 */
-/*
- * call-seq:
- *   lambda { |...| block }  -> a_proc
- *
- * Equivalent to <code>Proc.new</code>, except the resulting Proc objects
- * check the number of parameters passed when called.
- */
-mrb_value
-proc_lambda(mrb_state *mrb, mrb_value self)
-{
-  //return mrb_block_lambda();
-  return mrb_nil_value(); /* dummy */
-}
-
-/* 15.3.1.2.7  */
-/* 15.3.1.3.28 */
-/*
- *  call-seq:
- *     local_variables    -> array
- *
- *  Returns the names of the current local variables.
- *
- *     fred = 1
- *     for i in 1..10
- *        # ...
- *     end
- *     local_variables   #=> [:fred, :i]
- */
-mrb_value
-mrb_f_local_variables(mrb_state *mrb, mrb_value self)
-{
-  mrb_value ary;
-
-  ary = mrb_ary_new(mrb);
-  return ary; /* dummy */
-}
-
-/* 15.3.1.2.8  */
-/* 15.3.1.3.29 */
-/*
- *  call-seq:
- *     loop { block }
- *     loop            -> an_enumerator
- *
- *  Repeatedly executes the block.
- *
- *  If no block is given, an enumerator is returned instead.
- *
- *     loop do
- *       print "Input: "
- *       line = gets
- *       break if !line or line =~ /^qQ/
- *       # ...
- *     end
- *
- *  StopIteration raised in the block breaks the loop.
- */
-mrb_value
-mrb_f_loop(mrb_state *mrb, mrb_value self)
-{
-  return mrb_nil_value();            /* dummy */
 }
 
 static void
@@ -1020,31 +830,6 @@
   return mrb_false_value();
 }
 
-/* 15.3.1.2.10  */
-/* 15.3.1.3.35 */
-/*
- *  call-seq:
- *     print(obj, ...)    -> nil
- *
- *  Prints each object in turn to <code>$stdout</code>. If the output
- *  field separator (<code>$,</code>) is not +nil+, its
- *  contents will appear between each field. If the output record
- *  separator (<code>$\\</code>) is not +nil+, it will be
- *  appended to the output. If no arguments are given, prints
- *  <code>$_</code>. Objects that aren't strings will be converted by
- *  calling their <code>to_s</code> method.
- *
- *     print "cat", [1,2,3], 99, "\n"
- *     $, = ", "
- *     $\ = "\n"
- *     print "cat", [1,2,3], 99
- *
- *  <em>produces:</em>
- *
- *     cat12399
- *     cat, 1, 2, 3, 99
- */
-
 /* 15.3.1.3.36 */
 /*
  *  call-seq:
@@ -1102,37 +887,15 @@
   return mrb_obj_methods(mrb, argc, argv, self, NOEX_PUBLIC); /* public attribute not define */
 }
 
-/* 15.3.1.2.11  */
-/* 15.3.1.3.39 */
-/*
- *  call-seq:
- *     puts(obj, ...)    -> nil
- *
- *  Equivalent to
- *
- *      $stdout.puts(obj, ...)
- */
-
-static mrb_value
-get_errinfo(mrb_state *mrb)
-{
-    //return get_thread_errinfo(GET_THREAD());
-    return mrb_str_new_cstr(mrb, "error!!"); /* dummy */
-}
-
 /* 15.3.1.2.12  */
 /* 15.3.1.3.40 */
 /*
  *  call-seq:
  *     raise
  *     raise(string)
- *     raise(exception [, string [, array]])
- *     fail
- *     fail(string)
- *     fail(exception [, string [, array]])
- *
- *  With no arguments, raises the exception in <code>$!</code> or raises
- *  a <code>RuntimeError</code> if <code>$!</code> is +nil+.
+ *     raise(exception [, string])
+ *
+ *  With no arguments, raises a <code>RuntimeError</code>
  *  With a single +String+ argument, raises a
  *  +RuntimeError+ with the string as a message. Otherwise,
  *  the first parameter should be the name of an +Exception+
@@ -1148,19 +911,24 @@
 mrb_value
 mrb_f_raise(mrb_state *mrb, mrb_value self)
 {
-  mrb_value err;
-  mrb_value *argv;
+  mrb_value a[2];
   int argc;
 
-  mrb_get_args(mrb, "*", &argv, &argc);
-  if (argc == 0) {
-    err = get_errinfo(mrb);
-    if (!mrb_nil_p(err)) {
-        argc = 1;
-        argv[0] = err;
-      }
-  }
-  mrb_exc_raise(mrb, mrb_make_exception(mrb, argc, argv));
+  argc = mrb_get_args(mrb, "|oo", &a[0], &a[1]);
+  switch (argc) {
+  case 0:
+    mrb_raise(mrb, E_RUNTIME_ERROR, "");
+    break;
+  case 1:
+    a[1] = mrb_check_string_type(mrb, a[0]);
+    if (!mrb_nil_p(a[1])) {
+      argc = 2;
+      a[0] = mrb_obj_value(E_RUNTIME_ERROR);
+    }
+    /* fall through */
+  default:
+    mrb_exc_raise(mrb, mrb_make_exception(mrb, argc, a));
+  }
   return mrb_nil_value();            /* not reached */
 }
 
@@ -1190,87 +958,21 @@
 mrb_obj_remove_instance_variable(mrb_state *mrb, mrb_value self)
 {
   mrb_sym sym;
-  mrb_value name;
-  khash_t(iv) *h;
-  khiter_t k;
   mrb_value val;
-  mrb_value Qundef = mrb_undef_value();
-
-<<<<<<< HEAD
-  mrb_get_args(mrb, "o", &name);
-  sym = mrb_to_id(mrb, name);
-  //if (OBJ_FROZEN(obj)) mrb_error_frozen("object");
-  //if (!mrb_is_instance_id(id)) {
-  //    mrb_name_error(mrb, id, "`%s' is not allowed as an instance variable name", mrb_sym2name(mrb, id));
-  //}
-  switch (mrb_type(self)) {
-    case MRB_TT_OBJECT:
-    case MRB_TT_CLASS:
-    case MRB_TT_MODULE:
-      if (!mrb_obj_ptr(self)->iv) break;
-      h = mrb_obj_ptr(self)->iv;
-      if (!h) break;
-      k = kh_get(iv, h, sym);
-      if (k != kh_end(h)) {
-        val = kh_value(h, k);
-        if (!mrb_obj_equal(mrb, val, Qundef)) {
-          kh_value(h, k) = Qundef;
-          return val;
-        }
-      }
-      break;
-    default:
-      break;
-=======
+
   mrb_get_args(mrb, "n", &sym);
   check_iv_name(mrb, sym);
   val = mrb_iv_remove(mrb, self, sym);
   if (mrb_undef_p(val)) {
     mrb_name_error(mrb, sym, "instance variable %s not defined", mrb_sym2name(mrb, sym));
->>>>>>> ba77d4d1
-  }
-  mrb_name_error(mrb, sym, "instance variable %s not defined", mrb_sym2name(mrb, sym));
-  return mrb_nil_value();            /* not reached */
-}
-
-/* 15.3.1.2.13  */
-/* 15.3.1.3.42 */
-/*
- *  call-seq:
- *     require(string)    -> true or false
- *
- *  Ruby tries to load the library named _string_, returning
- *  +true+ if successful. If the filename does not resolve to
- *  an absolute path, it will be searched for in the directories listed
- *  in <code>$:</code>. If the file has the extension ``.rb'', it is
- *  loaded as a source file; if the extension is ``.so'', ``.o'', or
- *  ``.dll'', or whatever the default shared library extension is on
- *  the current platform, Ruby loads the shared library as a Ruby
- *  extension. Otherwise, Ruby tries adding ``.rb'', ``.so'', and so on
- *  to the name. The name of the loaded feature is added to the array in
- *  <code>$"</code>. A feature will not be loaded if its name already
- *  appears in <code>$"</code>. The file name is converted to an absolute
- *  path, so ``<code>require 'a'; require './a'</code>'' will not load
- *  <code>a.rb</code> twice.
- *
- *     require "my-library.rb"
- *     require "db-driver"
- */
-mrb_value
-mrb_f_require(mrb_state *mrb, mrb_value self)
-{
-  mrb_value fname;
-
-  mrb_get_args(mrb, "o", &fname);
-  return mrb_nil_value(); /* dummy */
-}
-
+  }
+  return val;
+}
 
 static inline int
 basic_obj_respond_to(mrb_state *mrb, mrb_value obj, mrb_sym id, int pub)
 {
   return mrb_respond_to(mrb, obj, id);
-  //return TRUE;
 }
 /* 15.3.1.3.43 */
 /*
@@ -1358,15 +1060,10 @@
 
   krn = mrb->kernel_module = mrb_define_module(mrb, "Kernel");
   mrb_define_class_method(mrb, krn, "block_given?",         mrb_f_block_given_p_m,           ARGS_NONE());    /* 15.3.1.2.2  */
-  mrb_define_class_method(mrb, krn, "eval",                 mrb_f_eval_m,                    ARGS_ANY());     /* 15.3.1.2.3  */
   mrb_define_class_method(mrb, krn, "global_variables",     mrb_f_global_variables,          ARGS_NONE());    /* 15.3.1.2.4  */
   mrb_define_class_method(mrb, krn, "iterator?",            mrb_f_block_given_p_m,           ARGS_NONE());    /* 15.3.1.2.5  */
-  mrb_define_class_method(mrb, krn, "lambda",               proc_lambda,                     ARGS_NONE());    /* 15.3.1.2.6  */
-  mrb_define_class_method(mrb, krn, "local_variables",      mrb_f_local_variables,           ARGS_NONE());    /* 15.3.1.2.7  */
-  mrb_define_class_method(mrb, krn, "loop",                 mrb_f_loop,                      ARGS_NONE());    /* 15.3.1.2.8  */
 ;     /* 15.3.1.2.11 */
   mrb_define_class_method(mrb, krn, "raise",                mrb_f_raise,                     ARGS_ANY());     /* 15.3.1.2.12 */
-  mrb_define_class_method(mrb, krn, "require",              mrb_f_require,                   ARGS_REQ(1));    /* 15.3.1.2.13 */
 
   mrb_define_method(mrb, krn, "singleton_class",            mrb_singleton_class,             ARGS_NONE());
 
@@ -1381,7 +1078,6 @@
   mrb_define_method(mrb, krn, "dup",                        mrb_obj_dup,                     ARGS_NONE());    /* 15.3.1.3.9  */
   mrb_define_method(mrb, krn, "eql?",                       mrb_obj_equal_m,                 ARGS_REQ(1));    /* 15.3.1.3.10 */
   mrb_define_method(mrb, krn, "equal?",                     mrb_obj_equal_m,                 ARGS_REQ(1));    /* 15.3.1.3.11 */
-  mrb_define_method(mrb, krn, "eval",                       mrb_f_eval_m,                    ARGS_ANY());     /* 15.3.1.3.12 */
   mrb_define_method(mrb, krn, "extend",                     mrb_obj_extend_m,                ARGS_ANY());     /* 15.3.1.3.13 */
   mrb_define_method(mrb, krn, "global_variables",           mrb_f_global_variables,          ARGS_NONE());    /* 15.3.1.3.14 */
   mrb_define_method(mrb, krn, "hash",                       mrb_obj_hash,                    ARGS_NONE());    /* 15.3.1.3.15 */
@@ -1396,9 +1092,6 @@
   mrb_define_method(mrb, krn, "is_a?",                      mrb_obj_is_kind_of_m,            ARGS_REQ(1));    /* 15.3.1.3.24 */
   mrb_define_method(mrb, krn, "iterator?",                  mrb_f_block_given_p_m,           ARGS_NONE());    /* 15.3.1.3.25 */
   mrb_define_method(mrb, krn, "kind_of?",                   mrb_obj_is_kind_of_m,            ARGS_REQ(1));    /* 15.3.1.3.26 */
-  mrb_define_method(mrb, krn, "lambda",                     proc_lambda,                     ARGS_NONE());    /* 15.3.1.3.27 */
-  mrb_define_method(mrb, krn, "local_variables",            mrb_f_local_variables,           ARGS_NONE());    /* 15.3.1.3.28 */
-  mrb_define_method(mrb, krn, "loop",                       mrb_f_loop,                      ARGS_NONE());    /* 15.3.1.3.29 */
   mrb_define_method(mrb, krn, "methods",                    mrb_obj_methods_m,               ARGS_ANY());     /* 15.3.1.3.31 */
   mrb_define_method(mrb, krn, "nil?",                       mrb_false,                       ARGS_NONE());    /* 15.3.1.3.32 */
   mrb_define_method(mrb, krn, "object_id",                  mrb_obj_id_m,                    ARGS_NONE());    /* 15.3.1.3.33 */
@@ -1407,14 +1100,16 @@
   mrb_define_method(mrb, krn, "public_methods",             mrb_obj_public_methods,          ARGS_ANY());     /* 15.3.1.3.38 */
   mrb_define_method(mrb, krn, "raise",                      mrb_f_raise,                     ARGS_ANY());     /* 15.3.1.3.40 */
   mrb_define_method(mrb, krn, "remove_instance_variable",   mrb_obj_remove_instance_variable,ARGS_REQ(1));    /* 15.3.1.3.41 */
-  mrb_define_method(mrb, krn, "require",                    mrb_f_require,                   ARGS_REQ(1));    /* 15.3.1.3.42 */
   mrb_define_method(mrb, krn, "respond_to?",                obj_respond_to,                  ARGS_ANY());     /* 15.3.1.3.43 */
   mrb_define_method(mrb, krn, "send",                       mrb_f_send,                      ARGS_ANY());     /* 15.3.1.3.44 */
+  mrb_define_method(mrb, krn, "__send__",                   mrb_f_send,                      ARGS_ANY());     /* 15.3.1.3.4 */
   mrb_define_method(mrb, krn, "singleton_methods",          mrb_obj_singleton_methods_m,     ARGS_ANY());     /* 15.3.1.3.45 */
   mrb_define_method(mrb, krn, "to_s",                       mrb_any_to_s,                    ARGS_NONE());    /* 15.3.1.3.46 */
 
+#ifdef ENABLE_SPRINTF
   mrb_define_method(mrb, krn, "sprintf",                    mrb_f_sprintf,                   ARGS_ANY());     /* in sprintf.c */
   mrb_define_method(mrb, krn, "format",                     mrb_f_sprintf,                   ARGS_ANY());     /* in sprintf.c */
+#endif
 
   mrb_include_module(mrb, mrb->object_class, mrb->kernel_module);
 }