--- conflicted
+++ resolved
@@ -73,12 +73,7 @@
 
 function GET_api_indexes (req, res) {
   var name = req.parameters.collection;
-<<<<<<< HEAD
-  var collection = internal.db._collection(name);
-=======
-  var id = parseInt(name) || name;
-  var collection = arangodb.db._collection(id);
->>>>>>> 14c75a7e
+  var collection = arangodb.db._collection(name);
   
   if (collection === null) {
     actions.collectionNotFound(req, res, name);
@@ -138,12 +133,7 @@
 
   else if (req.suffix.length === 2) {
     var name = decodeURIComponent(req.suffix[0]);
-<<<<<<< HEAD
-    var collection = internal.db._collection(name);
-=======
-    var id = parseInt(name) || name;
-    var collection = arangodb.db._collection(id);
->>>>>>> 14c75a7e
+    var collection = arangodb.db._collection(name);
     
     if (collection === null) {
       actions.collectionNotFound(req, res, name);
@@ -624,23 +614,13 @@
 function POST_api_index (req, res) {
 
   if (req.suffix.length !== 0) {
-<<<<<<< HEAD
     actions.resultBad(req, res, actions.ERROR_HTTP_BAD_PARAMETER,
                       "expect POST /" + API + "?collection=<collection-name>");
-=======
-    actions.resultBad(req, res, arangodb.ERROR_HTTP_BAD_PARAMETER,
-                      "expect POST /" + API + "?collection=<collection-identifer>");
->>>>>>> 14c75a7e
     return;
   }
 
   var name = req.parameters.collection;
-<<<<<<< HEAD
-  var collection = internal.db._collection(name);
-=======
-  var id = parseInt(name) || name;
-  var collection = arangodb.db._collection(id);
->>>>>>> 14c75a7e
+  var collection = arangodb.db._collection(name);
 
   if (collection === null) {
     actions.collectionNotFound(req, res, name);
@@ -699,12 +679,7 @@
   }
 
   var name = decodeURIComponent(req.suffix[0]);
-<<<<<<< HEAD
-  var collection = internal.db._collection(name);
-=======
-  var id = parseInt(name) || name;
-  var collection = arangodb.db._collection(id);
->>>>>>> 14c75a7e
+  var collection = arangodb.db._collection(name);
 
   if (collection === null) {
     actions.collectionNotFound(req, res, name);
