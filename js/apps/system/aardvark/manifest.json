{
  "name": "aardvark",
  "description": "ArangoDB Admin Web Interface",
  "author": "Heiko Kernbach, Michael Hackstein, moonglum",
  "version": "1.0",
  "isSystem": true,

  "controllers": {
    "/": "aardvark.js",
    "/cluster": "cluster.js"
  },

  "assets": {
    "index.html": {
      "files": [
        "frontend/html/start.html.part",
<<<<<<< HEAD
        "frontend/html/head.html.part",
=======
        "frontend/html/headadmin.html.part",
        "frontend/js/templates/**",
>>>>>>> 2a1e4a88
        "frontend/html/body.html.part",
        "frontend/html/scripts.html.part",
        "frontend/html/end.html.part"
      ]
    },

    "ace.js": {
      "files": [
        "frontend/src/ace.js"
      ]
    },

    "app.js": {
      "files": [
        "frontend/js/graphViewer/graph/domObserverFactory.js",
        "frontend/js/graphViewer/graph/webWorkerWrapper.js",
        "frontend/js/graphViewer/graph/colourMapper.js",
        "frontend/js/graphViewer/graph/forceLayouter.js",
        "frontend/js/graphViewer/graph/eventLibrary.js",
        "frontend/js/graphViewer/graph/eventDispatcher.js",
        "frontend/js/graphViewer/graph/nodeShaper.js",
        "frontend/js/graphViewer/graph/edgeShaper.js",
        "frontend/js/graphViewer/graph/communityNode.js",
        "frontend/js/graphViewer/graph/abstractAdapter.js",
        "frontend/js/graphViewer/graph/arangoAdapter.js",
        "frontend/js/graphViewer/graph/zoomManager.js",
        "frontend/js/graphViewer/graph/modularityJoiner.js",
        "frontend/js/graphViewer/graph/nodeReducer.js",
        "frontend/js/graphViewer/ui/**",
        "frontend/js/graphViewer/graphViewer.js",
        "frontend/js/arango/arango.js",
        "frontend/js/arango/templateEngine.js",
        "frontend/js/shell/browser.js",
        "frontend/js/modules/org/arangodb/**",
        "frontend/js/modules/org/arangodb-common.js",
        "frontend/js/modules/org/arangodb.js",
        "frontend/js/bootstrap/errors.js",
        "frontend/js/bootstrap/monkeypatches.js",
        "frontend/js/bootstrap/module-internal.js",
        "frontend/js/client/bootstrap/module-internal.js",
        "frontend/js/client/client.js",
        "frontend/js/models/**",
        "frontend/js/collections/**",
        "frontend/js/views/**",
        "frontend/js/routers/router.js",
        "frontend/js/routers/startApp.js"
      ]
    },

    "sharedLibs.js": {
      "files": [
        "frontend/js/lib/jquery-1.8.3.js",
        "frontend/js/lib/underscore.js",
        "frontend/js/lib/backbone.js",
        "frontend/js/lib/ejs_fulljslint.js",
        "frontend/js/lib/ejs_0.9_alpha_1_production.js",
        "frontend/js/lib/bootstrap.js"
      ]
    },

    "libs.js": {
      "files": [
        "frontend/js/lib/jquery-2.1.0.min.js",
        "frontend/js/lib/jquery-ui-1.9.2.custom.js",
        "frontend/js/lib/jquery.dataTables.js",
        "frontend/js/lib/jquery.autogrow.js",
        "frontend/js/lib/jquery.jeditable.js",
        "frontend/js/lib/jquery.jeditable.autogrow.js",
        "frontend/js/lib/jquery.snippet.js",
        "frontend/js/lib/jquery.slideto.min.js",
        "frontend/js/lib/jquery.wiggle.min.js",
        "frontend/js/lib/jquery.contextmenu.js",
        "frontend/js/lib/handlebars-1.0.rc.1.js",
        "frontend/js/lib/underscore.js",
        "frontend/js/lib/backbone.js",
        "frontend/js/lib/d3.v3.min.js",
        "frontend/js/lib/strftime-min.js",
        "frontend/js/lib/dygraph-combined.js",
        "frontend/js/lib/nv.d3.js",
        "frontend/js/lib/d3.fisheye.js",
        "frontend/js/lib/ColVis.js",
        "frontend/js/lib/ejs_production.js",
        "frontend/js/lib/bootstrap.js",
        "frontend/js/lib/bootstrap-pagination.js",
        "frontend/js/lib/jqconsole.min.js",
        "frontend/js/lib/splitter.js",
        "frontend/js/lib/swagger.js",
        "frontend/js/lib/swagger-ui.js",
        "frontend/js/lib/highlight.7.3.pack.js"
      ]
    },

    "css/sass.css": {
      "files": [
        "frontend/scss/generated.css"
      ]
    },

    "css/style.css": {
      "files": [
        "frontend/css/openSansFont.css",
        "frontend/css/swagger/hightlight.default.css",
        "frontend/css/bootstrap.css",
        "frontend/css/arangodbIcons.css",
        "frontend/css/font-awesome.css",
        "frontend/css/bootstrap-glyphicons.css",
        "frontend/css/jquery-ui-1.9.2.custom.css",
        "frontend/css/jquery.contextmenu.css",
        "frontend/css/layout.css",
        "frontend/css/jquery.dataTables.css",
        "frontend/css/nv.d3.css",
        "frontend/css/shellView.css",
        "frontend/css/queryView.css",
        "frontend/css/dashboardView.css",
        "frontend/css/logsView.css",
        "frontend/css/collectionsView.css",
        "frontend/css/collectionsItemView.css",
        "frontend/css/collectionView.css",
        "frontend/css/documentsView.css",
        "frontend/css/documentView.css",
        "frontend/css/documentSourceView.css",
        "frontend/css/swaggerView.css",
        "frontend/css/foxxView.css",
        "frontend/css/graphView.css",
        "frontend/css/loginView.css",
        "frontend/css/dbSelectionView.css",
        "frontend/css/jquery.snippet.css",
        "frontend/css/modal.css",
        "frontend/css/ansi.css",
        "frontend/css/graphlayout.css",
        "frontend/css/datatables.css",
        "frontend/css/api.css",
        "frontend/css/general.css",
        "frontend/css/headerBar.css",
        "frontend/css/buttons.css",
        "frontend/css/dropdowns.css",
        "frontend/css/screenSizes.css",
        "frontend/css/clusterDashboardView.css",
        "frontend/ttf/arangofont/style.css"
      ]
    },

    "planner.html": {
      "files": [
        "frontend/html/start.html.part",
        "plannerFrontend/html/head.html.part",
        "frontend/html/body.html.part",
        "plannerFrontend/html/scripts.html.part",
        "frontend/html/end.html.part"
      ]
    },

    "cluster.html": {
      "files": [
        "frontend/html/start.html.part",
        "clusterFrontend/html/head.html.part",
        "frontend/html/body.html.part",
        "clusterFrontend/html/scripts.html.part",
        "frontend/html/end.html.part"
       ]
    },

    "css/planner.css": {
      "files": [
        "frontend/scss/planner.css"
      ]
    },

    "css/cluster.css": {
        "files": [
         "frontend/scss/cluster.css"
        ]
    },

    "planner.js": {
      "files": [
        "frontend/js/arango/templateEngine.js",
        "plannerFrontend/js/models/**",
        "plannerFrontend/js/collections/**",
        "frontend/js/views/footerView.js",
        "plannerFrontend/js/views/**",
        "plannerFrontend/js/routers/**"
      ]
    },

    "cluster.js": {
       "files": [
        "frontend/js/arango/templateEngine.js",
        "frontend/js/models/arangoStatistics.js",
        "frontend/js/models/arangoStatisticsDescription.js",
        "clusterFrontend/js/models/**",
        "clusterFrontend/js/collections/**",
        "frontend/js/views/footerView.js",
        "frontend/js/collections/arangoStatisticsCollection.js",
        "frontend/js/collections/arangoStatisticsDescriptionCollection.js",
        "clusterFrontend/js/views/**",
        "clusterFrontend/js/routers/**"
      ]
    }
  },

  "files": {
    "/favicon.ico" : "favicon.ico",
    "/api-docs.json": "api-docs.json",
    "/api-docs": "api-docs",
    "/fonts": "frontend/fonts",
    "/img" : "frontend/img",
<<<<<<< HEAD
    "/js/templates" : "frontend/js/templates",
    "/js/plannerTemplates" : "plannerFrontend/js/templates",
    "/js/clusterTemplates" : "clusterFrontend/js/templates",
=======
>>>>>>> 2a1e4a88
    "/js/arango/aqltemplates.json" : "frontend/aqltemplates.json",
    "/" : "frontend/src"
  },

  "lib": "."
}<|MERGE_RESOLUTION|>--- conflicted
+++ resolved
@@ -14,12 +14,8 @@
     "index.html": {
       "files": [
         "frontend/html/start.html.part",
-<<<<<<< HEAD
         "frontend/html/head.html.part",
-=======
-        "frontend/html/headadmin.html.part",
         "frontend/js/templates/**",
->>>>>>> 2a1e4a88
         "frontend/html/body.html.part",
         "frontend/html/scripts.html.part",
         "frontend/html/end.html.part"
@@ -71,18 +67,15 @@
 
     "sharedLibs.js": {
       "files": [
-        "frontend/js/lib/jquery-1.8.3.js",
+        "frontend/js/lib/jquery-2.1.0.min.js",
         "frontend/js/lib/underscore.js",
         "frontend/js/lib/backbone.js",
-        "frontend/js/lib/ejs_fulljslint.js",
-        "frontend/js/lib/ejs_0.9_alpha_1_production.js",
         "frontend/js/lib/bootstrap.js"
       ]
     },
 
     "libs.js": {
       "files": [
-        "frontend/js/lib/jquery-2.1.0.min.js",
         "frontend/js/lib/jquery-ui-1.9.2.custom.js",
         "frontend/js/lib/jquery.dataTables.js",
         "frontend/js/lib/jquery.autogrow.js",
@@ -93,16 +86,12 @@
         "frontend/js/lib/jquery.wiggle.min.js",
         "frontend/js/lib/jquery.contextmenu.js",
         "frontend/js/lib/handlebars-1.0.rc.1.js",
-        "frontend/js/lib/underscore.js",
-        "frontend/js/lib/backbone.js",
         "frontend/js/lib/d3.v3.min.js",
         "frontend/js/lib/strftime-min.js",
         "frontend/js/lib/dygraph-combined.js",
         "frontend/js/lib/nv.d3.js",
         "frontend/js/lib/d3.fisheye.js",
         "frontend/js/lib/ColVis.js",
-        "frontend/js/lib/ejs_production.js",
-        "frontend/js/lib/bootstrap.js",
         "frontend/js/lib/bootstrap-pagination.js",
         "frontend/js/lib/jqconsole.min.js",
         "frontend/js/lib/splitter.js",
@@ -166,6 +155,8 @@
       "files": [
         "frontend/html/start.html.part",
         "plannerFrontend/html/head.html.part",
+        "frontend/js/templates/**",
+        "plannerFrontend/js/templates/**",
         "frontend/html/body.html.part",
         "plannerFrontend/html/scripts.html.part",
         "frontend/html/end.html.part"
@@ -176,6 +167,8 @@
       "files": [
         "frontend/html/start.html.part",
         "clusterFrontend/html/head.html.part",
+        "frontend/js/templates/**",
+        "clusterFrontend/js/templates/**",
         "frontend/html/body.html.part",
         "clusterFrontend/html/scripts.html.part",
         "frontend/html/end.html.part"
@@ -227,12 +220,6 @@
     "/api-docs": "api-docs",
     "/fonts": "frontend/fonts",
     "/img" : "frontend/img",
-<<<<<<< HEAD
-    "/js/templates" : "frontend/js/templates",
-    "/js/plannerTemplates" : "plannerFrontend/js/templates",
-    "/js/clusterTemplates" : "clusterFrontend/js/templates",
-=======
->>>>>>> 2a1e4a88
     "/js/arango/aqltemplates.json" : "frontend/aqltemplates.json",
     "/" : "frontend/src"
   },
