/*jslint indent: 2, nomen: true, maxlen: 120, vars: true, white: true, plusplus: true, continue: true, regexp: true */
/*global require, _, Dygraph, window, document */

(function () {
  "use strict";
  window.dygraphConfig = {
    defaultFrame : 20 * 60 * 1000,

    zeropad: function (x) {
      if (x < 10) {
        return "0" + x;
      }
      return x;
    },

    xAxisFormat: function (d) {
      if (d === -1) {
        return "";
      }
      var date = new Date(d);
      return this.zeropad(date.getHours()) + ":"
        + this.zeropad(date.getMinutes()) + ":"
        + this.zeropad(date.getSeconds());
    },

    mergeObjects: function (o1, o2, mergeAttribList) {
      if (!mergeAttribList) {
        mergeAttribList = [];
      }
      var vals = {}, res;
      mergeAttribList.forEach(function (a) {
        var valO1 = o1[a],
        valO2 = o2[a];
        if (valO1 === undefined) {
          valO1 = {};
        }
        if (valO2 === undefined) {
          valO2 = {};
        }
        vals[a] = _.extend(valO1, valO2);
      });
      res = _.extend(o1, o2);
      Object.keys(vals).forEach(function (k) {
        res[k] = vals[k];
      });
      return res;
    },

    mapStatToFigure : {
      residentSize : ["times", "residentSizePercent"],
      pageFaults : ["times", "majorPageFaultsPerSecond", "minorPageFaultsPerSecond"],
      systemUserTime : ["times", "systemTimePerSecond", "userTimePerSecond"],
      totalTime : ["times", "avgQueueTime", "avgRequestTime", "avgIoTime"],
      dataTransfer : ["times", "bytesSentPerSecond", "bytesReceivedPerSecond"],
      requests : ["times", "getsPerSecond", "putsPerSecond", "postsPerSecond",
                  "deletesPerSecond", "patchesPerSecond", "headsPerSecond",
                  "optionsPerSecond", "othersPerSecond"]
    },

    //colors for dygraphs
    colors: ["#617e2b", "#296e9c", "#81ccd8", "#7ca530", "#3c3c3c",
             "#aa90bd", "#e1811d", "#c7d4b2", "#d0b2d4"],


    // figure dependend options
    figureDependedOptions: {
      clusterRequestsPerSecond: {
        showLabelsOnHighlight: true,
        title: 'Requests per second',
        axes: {
          y: {
            valueFormatter: function (y) {
              return parseFloat(y.toPrecision(3));
            },
            axisLabelFormatter: function (y) {
              if (y === 0) {
                return 0;
              }

              return parseFloat(y.toPrecision(3));
            }
          }
        }
      },

      residentSize: {
        header: "Resident Size",
        axes: {
          y: {
            labelsKMG2: false,
            axisLabelFormatter: function (y) {
              return parseFloat(y.toPrecision(3) * 100) + "%";
            },
            valueFormatter: function (y) {
              return parseFloat(y.toPrecision(3) * 100) + "%";
            }
          }
        }
      },

      pageFaults: {
        header : "Page Faults",
        visibility: [true, false],
        labels: ["datetime", "Major Page", "Minor Page"],
        div: "pageFaultsChart",
        labelsKMG2: false
      },

      systemUserTime: {
        div: "systemUserTimeChart",
        header: "System and User Time",
        labels: ["datetime", "System Time", "User Time"],
        stackedGraph: true,
        labelsKMG2: false,
        axes: {
          y: {
            valueFormatter: function (y) {
              return parseFloat(y.toPrecision(3));
            },
            axisLabelFormatter: function (y) {
              if (y === 0) {
                return 0;
              }
              return parseFloat(y.toPrecision(3));
            }
          }
        }
      },

      totalTime: {
        div: "totalTimeChart",
        header: "Total Time",
        labels: ["datetime", "Queue", "Computation", "I/O"],
        labelsKMG2: false,
        axes: {
          y: {
            valueFormatter: function (y) {
              return parseFloat(y.toPrecision(3));
            },
            axisLabelFormatter: function (y) {
              if (y === 0) {
                return 0;
              }
              return parseFloat(y.toPrecision(3));
            }
          }
        },
        stackedGraph: true
      },

      dataTransfer: {
        header: "Data Transfer",
        labels: ["datetime", "Bytes sent", "Bytes received"],
        stackedGraph: true,
        div: "dataTransferChart"
      },

      requests: {
        header: "Requests",
        labels: ["datetime", "GET", "PUT", "POST", "DELETE", "PATCH", "HEAD", "OPTIONS", "OTHER"],
        stackedGraph: true,
        div: "requestsChart"
      }
    },

<<<<<<< HEAD
        //configuration for chart overview
        getDefaultConfig: function (figure) {
            var self = this;
            var result = {
                digitsAfterDecimal: 1,
                drawGapPoints: true,
                fillGraph: true,
                showLabelsOnHighlight: false,
                strokeWidth: 1.5,
                strokeBorderWidth: 1.5,
                includeZero: true,
                highlightCircleSize: 2.5,
                labelsSeparateLines : true,
                strokeBorderColor: '#ffffff',
                interactionModel: {},
                maxNumberWidth : 10,
                colors: [this.colors[0]],
                xAxisLabelWidth: "50",
                rightGap: 15,
                showRangeSelector: false,
                rangeSelectorHeight: 50,
                rangeSelectorPlotStrokeColor: '#365300',
                rangeSelectorPlotFillColor: '',
                // rangeSelectorPlotFillColor: '#414a4c',
                pixelsPerLabel: 50,
                labelsKMG2: true,
                dateWindow: [
                    new Date().getTime() -
                    this.defaultFrame,
                    new Date().getTime()
                ],
                axes: {
                    x: {
                        valueFormatter: function (d) {
                            return self.xAxisFormat(d);
                        }
                    },
                    y: {
                        ticker: Dygraph.numericLinearTicks
                    }
                }
            };
            if (this.figureDependedOptions[figure]) {
                result = this.mergeObjects(
                    result, this.figureDependedOptions[figure], ["axes"]
                );
                if (result.div && result.labels) {
                    result.colors = this.getColors(result.labels);
                    result.labelsDiv = document.getElementById(result.div + "Legend");
                    result.legend = "always";
                    result.showLabelsOnHighlight = true;
                }
            }
            return result;
=======
    getDashBoardFigures : function (all) {
      var result = [], self = this;
      Object.keys(this.figureDependedOptions).forEach(function (k) {
        if (self.figureDependedOptions[k].div || all) {
          result.push(k);
        }
      });
      return result;
    },
>>>>>>> 056fd00a


    //configuration for chart overview
    getDefaultConfig: function (figure) {
      var self = this;
      var result = {
        digitsAfterDecimal: 1,
        drawGapPoints: true,
        fillGraph: true,
        showLabelsOnHighlight: false,
        strokeWidth: 2,
        strokeBorderWidth: 0.5,
        includeZero: true,
        highlightCircleSize: 0,
        labelsSeparateLines : true,
        strokeBorderColor: '#ffffff',
        interactionModel: {},
        maxNumberWidth : 10,
        colors: [this.colors[0]],
        xAxisLabelWidth: "50",
        rightGap: 15,
        showRangeSelector: false,
        rangeSelectorHeight: 50,
        rangeSelectorPlotStrokeColor: '#365300',
        rangeSelectorPlotFillColor: '',
        // rangeSelectorPlotFillColor: '#414a4c',
        pixelsPerLabel: 50,
        labelsKMG2: true,
        dateWindow: [
          new Date().getTime() -
            this.defaultFrame,
          new Date().getTime()
        ],
        axes: {
          x: {
            valueFormatter: function (d) {
              return self.xAxisFormat(d);
            }
          },
          y: {
            ticker: Dygraph.numericLinearTicks
          }
        }
      };
      if (this.figureDependedOptions[figure]) {
        result = this.mergeObjects(
          result, this.figureDependedOptions[figure], ["axes"]
        );
        if (result.div && result.labels) {
          result.colors = this.getColors(result.labels);
          result.labelsDiv = document.getElementById(result.div + "Legend");
          result.legend = "always";
          result.showLabelsOnHighlight = true;
        }
      }
      return result;

    },

    getDetailChartConfig: function (figure) {
      var result = _.extend(
        this.getDefaultConfig(figure),
        {
          showRangeSelector: true,
          interactionModel: null,
          showLabelsOnHighlight: true,
          highlightCircleSize: 3,
          legend: "always", 
          labelsDiv: "div#detailLegend.dashboard-legend-inner"
        }
      );
      if (figure === "pageFaults") {
        result.visibility = [true, true];
      }
      if (!result.labels) {
        result.labels = ["datetime", result.header];
        result.colors = this.getColors(result.labels);
      }
      return result;
    },

    getColors: function (labels) {
      var colorList;
      colorList = this.colors.concat([]);
      return colorList.slice(0, labels.length - 1);
    }
  };
}());<|MERGE_RESOLUTION|>--- conflicted
+++ resolved
@@ -162,63 +162,7 @@
         div: "requestsChart"
       }
     },
-
-<<<<<<< HEAD
-        //configuration for chart overview
-        getDefaultConfig: function (figure) {
-            var self = this;
-            var result = {
-                digitsAfterDecimal: 1,
-                drawGapPoints: true,
-                fillGraph: true,
-                showLabelsOnHighlight: false,
-                strokeWidth: 1.5,
-                strokeBorderWidth: 1.5,
-                includeZero: true,
-                highlightCircleSize: 2.5,
-                labelsSeparateLines : true,
-                strokeBorderColor: '#ffffff',
-                interactionModel: {},
-                maxNumberWidth : 10,
-                colors: [this.colors[0]],
-                xAxisLabelWidth: "50",
-                rightGap: 15,
-                showRangeSelector: false,
-                rangeSelectorHeight: 50,
-                rangeSelectorPlotStrokeColor: '#365300',
-                rangeSelectorPlotFillColor: '',
-                // rangeSelectorPlotFillColor: '#414a4c',
-                pixelsPerLabel: 50,
-                labelsKMG2: true,
-                dateWindow: [
-                    new Date().getTime() -
-                    this.defaultFrame,
-                    new Date().getTime()
-                ],
-                axes: {
-                    x: {
-                        valueFormatter: function (d) {
-                            return self.xAxisFormat(d);
-                        }
-                    },
-                    y: {
-                        ticker: Dygraph.numericLinearTicks
-                    }
-                }
-            };
-            if (this.figureDependedOptions[figure]) {
-                result = this.mergeObjects(
-                    result, this.figureDependedOptions[figure], ["axes"]
-                );
-                if (result.div && result.labels) {
-                    result.colors = this.getColors(result.labels);
-                    result.labelsDiv = document.getElementById(result.div + "Legend");
-                    result.legend = "always";
-                    result.showLabelsOnHighlight = true;
-                }
-            }
-            return result;
-=======
+    
     getDashBoardFigures : function (all) {
       var result = [], self = this;
       Object.keys(this.figureDependedOptions).forEach(function (k) {
@@ -228,8 +172,6 @@
       });
       return result;
     },
->>>>>>> 056fd00a
-
 
     //configuration for chart overview
     getDefaultConfig: function (figure) {
@@ -239,10 +181,10 @@
         drawGapPoints: true,
         fillGraph: true,
         showLabelsOnHighlight: false,
-        strokeWidth: 2,
-        strokeBorderWidth: 0.5,
+        strokeWidth: 1.5,
+        strokeBorderWidth: 1.5,
         includeZero: true,
-        highlightCircleSize: 0,
+        highlightCircleSize: 2.5,
         labelsSeparateLines : true,
         strokeBorderColor: '#ffffff',
         interactionModel: {},
