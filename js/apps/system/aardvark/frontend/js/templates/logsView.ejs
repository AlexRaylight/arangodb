--- conflicted
+++ resolved
@@ -3,11 +3,7 @@
     <a class="arangoHeader">Logs</a>
   </div>
 
-<<<<<<< HEAD
-  <div id="logContent" class="innerContent">
-=======
-  <div id="logContent" class="log-content-id">
->>>>>>> 930dcc38
+  <div id="logContent" class="log-content-id innerContent">
 
     <ul class="arango-tab">
       <li><a href="#all" data-toggle="pill" id="all-switch">All</a></li>
