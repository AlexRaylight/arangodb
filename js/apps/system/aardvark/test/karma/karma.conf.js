// Karma configuration
// Generated on Thu Jul 04 2013 11:39:34 GMT+0200 (CEST)

module.exports = function(karma) {

  karma.set({

    // base path, that will be used to resolve files and exclude
    basePath: '../../',


    // frameworks to use
    //frameworks: ['jasmine', 'junit-reporter'],
    frameworks: ['jasmine'],

    // list of files / patterns to load in the browser
    files: [
      'test/lib/jasmine-1.3.1/jasmine-html.js',
      'test/lib/jslint.js',

      'frontend/js/lib/jquery-1.8.3.js',
      'frontend/js/lib/jquery-ui-1.9.2.custom.js',
      'frontend/js/lib/jquery.dataTables.js',
      'frontend/js/lib/jquery.autogrow.js',
      'frontend/js/lib/jquery.jeditable.js',
      'frontend/js/lib/jquery.jeditable.autogrow.js',
      'frontend/js/lib/jquery.snippet.js',
      'frontend/js/lib/jquery.gritter.js',
      'frontend/js/lib/jquery.slideto.min.js',
      'frontend/js/lib/jquery.wiggle.min.js',
      'frontend/js/lib/jquery.ba-bbq.min.js',
      'frontend/js/lib/jquery.contextmenu.js',
      'frontend/js/lib/handlebars-1.0.rc.1.js',
      'frontend/js/lib/underscore.js',
      'frontend/js/lib/backbone.js',
      'frontend/js/lib/d3.v3.min.js',
      'frontend/js/lib/nv.d3.js',
      'frontend/js/lib/d3.fisheye.js',
      'frontend/js/lib/ejs_0.9_alpha_1_production.js',
      'frontend/js/lib/ColVis.js',
      'frontend/js/lib/bootstrap.js',
      'frontend/js/lib/bootstrap-pagination.js',
      'frontend/src/ace.js',
      'frontend/js/lib/jqconsole.min.js',
      'frontend/js/lib/splitter.js',
      'frontend/js/lib/swagger.js',
      'frontend/js/lib/swagger-ui.js',
      'frontend/js/lib/highlight.7.3.pack.js',
      
      // arangodb
      'frontend/js/arango/arango.js',
      'frontend/js/arango/templateEngine.js',
      'frontend/js/shell/browser.js',
      'frontend/js/modules/org/arangodb/arango-collection-common.js',
      'frontend/js/modules/org/arangodb/arango-collection.js',
      'frontend/js/modules/org/arangodb/arango-database.js',
      'frontend/js/modules/org/arangodb/arango-query-cursor.js',
      'frontend/js/modules/org/arangodb/arango-statement-common.js',
      'frontend/js/modules/org/arangodb/arango-statement.js',
      'frontend/js/modules/org/arangodb/arangosh.js',
      'frontend/js/modules/org/arangodb/graph-common.js',
      'frontend/js/modules/org/arangodb/graph.js',
      'frontend/js/modules/org/arangodb/mimetypes.js',
      'frontend/js/modules/org/arangodb/simple-query-common.js',
      'frontend/js/modules/org/arangodb/simple-query.js',
      'frontend/js/modules/org/arangodb/aql/functions.js',
      'frontend/js/modules/org/arangodb/graph/traversal.js',
      'frontend/js/modules/org/arangodb-common.js',
      'frontend/js/modules/org/arangodb.js',
      'frontend/js/bootstrap/errors.js',
      'frontend/js/bootstrap/monkeypatches.js',
      'frontend/js/bootstrap/module-internal.js',
      'frontend/js/client/bootstrap/module-internal.js',
      'frontend/js/client/client.js',

      // Mocks
      'test/mocks/disableEJS.js',
      'test/specs/graphViewer/helper/eventHelper.js',
      'test/specs/graphViewer/helper/objectsHelper.js',
      'test/specs/graphViewer/helper/mocks.js',
      'test/specs/graphViewer/helper/commMock.js',
      'test/specs/graphViewer/helper/uiMatchers.js',



      // GraphViewer
      // Core Modules
      'frontend/js/graphViewer/graphViewer.js',
      'frontend/js/graphViewer/graph/domObserverFactory.js',
      'frontend/js/graphViewer/graph/colourMapper.js',
      'frontend/js/graphViewer/graph/communityNode.js',
      'frontend/js/graphViewer/graph/webWorkerWrapper.js',
      'frontend/js/graphViewer/graph/nodeShaper.js',
      'frontend/js/graphViewer/graph/abstractAdapter.js',
      'frontend/js/graphViewer/graph/JSONAdapter.js',
      'frontend/js/graphViewer/graph/arangoAdapter.js',
      'frontend/js/graphViewer/graph/foxxAdapter.js',
      'frontend/js/graphViewer/graph/previewAdapter.js',
      'frontend/js/graphViewer/graph/edgeShaper.js',
      'frontend/js/graphViewer/graph/forceLayouter.js',
      'frontend/js/graphViewer/graph/eventDispatcher.js',
      'frontend/js/graphViewer/graph/eventLibrary.js',
      'frontend/js/graphViewer/graph/zoomManager.js',
      'frontend/js/graphViewer/graph/nodeReducer.js',
      'frontend/js/graphViewer/graph/modularityJoiner.js',

      // UI Modules
      'frontend/js/graphViewer/ui/modalDialogHelper.js',
      'frontend/js/graphViewer/ui/contextMenuHelper.js',
      'frontend/js/graphViewer/ui/nodeShaperControls.js',
      'frontend/js/graphViewer/ui/edgeShaperControls.js',
      'frontend/js/graphViewer/ui/arangoAdapterControls.js',
      'frontend/js/graphViewer/ui/layouterControls.js',
      'frontend/js/graphViewer/ui/uiComponentsHelper.js',
      'frontend/js/graphViewer/ui/eventDispatcherControls.js',
      'frontend/js/graphViewer/ui/graphViewerUI.js',
      'frontend/js/graphViewer/ui/graphViewerWidget.js',
      'frontend/js/graphViewer/ui/graphViewerPreview.js',

      // Models
      'frontend/js/models/currentDatabase.js',
      'frontend/js/models/arangoCollection.js',
      'frontend/js/models/arangoDatabase.js',
      'frontend/js/models/arangoDocument.js',
      'frontend/js/models/arangoLog.js',
      'frontend/js/models/arangoStatistics.js',
      'frontend/js/models/arangoStatisticsDescription.js',
      'frontend/js/models/foxx.js',
      'frontend/js/models/graph.js',

      // Collections
      'frontend/js/collections/arangoCollections.js',
      'frontend/js/collections/arangoDocuments.js',
      'frontend/js/collections/arangoDocument.js',
      'frontend/js/collections/arangoDatabase.js',
      'frontend/js/collections/arangoLogs.js',
      'frontend/js/collections/arangoSession.js',
      'frontend/js/collections/arangoStatisticsCollection.js',
      'frontend/js/collections/arangoStatisticsDescriptionCollection.js',
      'frontend/js/collections/foxxCollection.js',
      'frontend/js/collections/graphCollection.js',

      // Views
      'frontend/js/views/navigationView.js',
      'frontend/js/views/footerView.js',
      'frontend/js/views/queryView.js',
      'frontend/js/views/shellView.js',
      'frontend/js/views/dashboardView.js',
      'frontend/js/views/collectionsView.js',
      'frontend/js/views/collectionView.js',
      'frontend/js/views/collectionInfoView.js',
      'frontend/js/views/newCollectionView.js',
      'frontend/js/views/collectionsItemView.js',
      'frontend/js/views/documentsView.js',
      'frontend/js/views/documentView.js',
      'frontend/js/views/documentSourceView.js',
      'frontend/js/views/logsView.js',
      'frontend/js/views/foxxActiveView.js',
      'frontend/js/views/foxxActiveListView.js',
      'frontend/js/views/foxxInstalledView.js',
      'frontend/js/views/foxxInstalledListView.js',
      'frontend/js/views/foxxEditView.js',
      'frontend/js/views/foxxMountView.js',
      'frontend/js/views/appDocumentationView.js',
      'frontend/js/views/graphView.js',
      'frontend/js/views/graphManagementView.js',
      'frontend/js/views/addNewGraphView.js',
      'frontend/js/views/dbSelectionView.js',
      'frontend/js/views/editListEntryView.js',

      // Router
      'frontend/js/routers/router.js',

      //Templates
      {pattern: 'frontend/js/templates/*.ejs', served:true, included:false, watched: true},
      // Specs
      // GraphViewer
      'test/specs/graphViewer/specColourMapper/colourMapperSpec.js',
      'test/specs/graphViewer/specWindowObjects/domObserverFactorySpec.js',
      'test/specs/graphViewer/specCommunityNode/communityNodeSpec.js',
      'test/specs/graphViewer/specAdapter/interfaceSpec.js',
      'test/specs/graphViewer/specAdapter/abstractAdapterSpec.js',
      'test/specs/graphViewer/specAdapter/jsonAdapterSpec.js',
      'test/specs/graphViewer/specAdapter/arangoAdapterSpec.js',
      'test/specs/graphViewer/specAdapter/foxxAdapterSpec.js',
      'test/specs/graphViewer/specAdapter/previewAdapterSpec.js',
      'test/specs/graphViewer/specAdapter/arangoAdapterUISpec.js',
      'test/specs/graphViewer/specNodeShaper/nodeShaperSpec.js', 
      'test/specs/graphViewer/specNodeShaper/nodeShaperUISpec.js',
      'test/specs/graphViewer/specEdgeShaper/edgeShaperSpec.js', 
      'test/specs/graphViewer/specEdgeShaper/edgeShaperUISpec.js',
      'test/specs/graphViewer/specForceLayouter/forceLayouterSpec.js',
      'test/specs/graphViewer/specForceLayouter/forceLayouterUISpec.js',
      'test/specs/graphViewer/specEvents/eventLibrarySpec.js',
      'test/specs/graphViewer/specEvents/eventDispatcherSpec.js',
      'test/specs/graphViewer/specEvents/eventDispatcherUISpec.js',
      'test/specs/graphViewer/specZoomManager/zoomManagerSpec.js',
      'test/specs/graphViewer/specGraphViewer/graphViewerSpec.js',
      'test/specs/graphViewer/specGraphViewer/graphViewerUISpec.js',
      'test/specs/graphViewer/specGraphViewer/graphViewerWidgetSpec.js',
      'test/specs/graphViewer/specGraphViewer/graphViewerPreviewSpec.js',
      'test/specs/graphViewer/specNodeReducer/nodeReducerSpec.js',
//      'test/specs/graphViewer/specNodeReducer/modularityJoinerSpec.js',
//      'test/specs/graphViewer/specWindowObjects/workerWrapperSpec.js',
      'test/specs/graphViewer/specContextMenu/contextMenuSpec.js', 
      // Arango
      'test/specs/arango/arangoSpec.js',
      // Models
      'test/specs/models/currentDatabaseSpec.js',
      'test/specs/models/graphSpec.js',
      // Views
      'test/specs/views/editListEntryViewSpec.js',
      'test/specs/views/collectionViewSpec.js',
      'test/specs/views/collectionsViewSpec.js',
      'test/specs/views/foxxEditViewSpec.js',
      'test/specs/views/dbSelectionViewSpec.js',
      'test/specs/views/navigationViewSpec.js',
      'test/specs/views/graphViewSpec.js',
      'test/specs/views/graphManagementViewSpec.js',
      'test/specs/views/addNewGraphViewSpec.js',
      // Router
      'test/specs/router/routerSpec.js',
      // JSLint
      'test/specJSLint/jsLintSpec.js'
    ],


    // list of files to exclude
    exclude: [
      
    ],

    // test results reporter to use
    // possible values: 'dots', 'progress', 'junit', 'growl', 'coverage'
    reporters: ['dots'],

    // web server port
    port: 9876,


    // cli runner port
    runnerPort: 9100,

    // enable / disable colors in the output (reporters and logs)
    colors: false,


    // level of logging
    // possible values: karma.LOG_DISABLE || karma.LOG_ERROR || karma.LOG_WARN || karma.LOG_INFO || karma.LOG_DEBUG
    logLevel: karma.LOG_INFO,


    // enable / disable watching file and executing tests whenever any file changes
    autoWatch: false,


    // Start these browsers, currently available:
    // - Chrome
    // - ChromeCanary
    // - Firefox
    // - Opera
    // - Safari (only Mac)
    // - PhantomJS
    // - IE (only Windows)
    browsers: ["PhantomJS", "Firefox"],
<<<<<<< HEAD

=======
>>>>>>> 94e4b24b

    // If browser does not capture in given timeout [ms], kill it
    captureTimeout: 60000,


    // Continuous Integration mode
    // if true, it capture browsers, run tests and exit
    singleRun: true
  });
};<|MERGE_RESOLUTION|>--- conflicted
+++ resolved
@@ -263,10 +263,6 @@
     // - PhantomJS
     // - IE (only Windows)
     browsers: ["PhantomJS", "Firefox"],
-<<<<<<< HEAD
-
-=======
->>>>>>> 94e4b24b
 
     // If browser does not capture in given timeout [ms], kill it
     captureTimeout: 60000,
