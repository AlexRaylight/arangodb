--- conflicted
+++ resolved
@@ -223,106 +223,6 @@
 
 	  }
 
-  };
-
-<<<<<<< HEAD
-}
-
-// -----------------------------------------------------------------------------
-// --SECTION--                                                    Simple Queries
-// -----------------------------------------------------------------------------
-
-function GeneralGraphSimpleQueriesSuite() {
-
-  return {
-
-////////////////////////////////////////////////////////////////////////////////
-/// @brief test: restrict construct on edges
-////////////////////////////////////////////////////////////////////////////////
-
-    test_restrictOnEdges: function() {
-      // Creation of a graph content
-      var inc = graph._directedRelationDefinition("included", ["v1"], ["v1", "v2"]);
-      var exc = graph._directedRelationDefinition("excluded", ["v1"], ["v3"]);
-      var g = graph._create("graph", [inc, exc]);
-      var incEdge1 = g.included.save({
-        _from: "v1/1",
-        _to:"v2/1",
-        included: true
-      });
-      var incEdge2 = g.included.save({
-        _from: "v1/2",
-        _to:"v1/1",
-        included: true
-      });
-      var excEdge = g.excluded.save({
-        _from: "v1/1",
-        _to:"v3/1",
-        included: false
-      });
-      var result = g.edges().restrict("v1");
-      assertEqual(result.length, 2);
-      assertNotEqual(result.indexOf(incEdge1), -1);
-      assertNotEqual(result.indexOf(incEdge2), -1);
-      assertEqual(result.indexOf(excEdge), -1);
-    },
-
-    test_restrictOnInEdges: function() {
-      // Creation of a graph content
-      var inc = graph._directedRelationDefinition("included", ["v1"], ["v1", "v2"]);
-      var exc = graph._directedRelationDefinition("excluded", ["v1"], ["v3"]);
-      var g = graph._create("graph", [inc, exc]);
-      var excEdge1 = g.included.save({
-        _from: "v1/1",
-        _to:"v2/1",
-        included: true
-      });
-      var incEdge = g.included.save({
-        _from: "v1/2",
-        _to:"v1/1",
-        included: true
-      });
-      var excEdge2 = g.excluded.save({
-        _from: "v1/1",
-        _to:"v3/1",
-        included: false
-      });
-      var result = g.edges().restrict("v1");
-      assertEqual(result.length, 1);
-      assertEqual(result.indexOf(excEdge1), -1);
-      assertNotEqual(result.indexOf(incEdge), -1);
-      assertEqual(result.indexOf(excEdge2), -1);
-    },
-
-    test_restrictOnOutEdges: function() {
-      // Creation of a graph content
-      var inc = graph._directedRelationDefinition("included", ["v1"], ["v1", "v2"]);
-      var exc = graph._directedRelationDefinition("excluded", ["v1"], ["v3"]);
-      var g = graph._create("graph", [inc, exc]);
-      var incEdge = g.included.save({
-        _from: "v1/1",
-        _to:"v2/1",
-        included: true
-      });
-      var excEdge1 = g.included.save({
-        _from: "v1/2",
-        _to:"v1/1",
-        included: true
-      });
-      var excEdge2 = g.excluded.save({
-        _from: "v1/1",
-        _to:"v3/1",
-        included: false
-      });
-      var result = g.edges().restrict("v1");
-      assertEqual(result.length, 1);
-      assertNotEqual(result.indexOf(incEdge), -1);
-      assertEqual(result.indexOf(excEdge1), -1);
-      assertEqual(result.indexOf(excEdge2), -1);
-    }
-
-  };
-=======
 	  /*test_create : function () {
 
 
@@ -341,9 +241,105 @@
 
 	  }*/
 
-
-  }
->>>>>>> af2bff36
+  };
+
+}
+
+// -----------------------------------------------------------------------------
+// --SECTION--                                                    Simple Queries
+// -----------------------------------------------------------------------------
+
+function GeneralGraphSimpleQueriesSuite() {
+
+  return {
+
+////////////////////////////////////////////////////////////////////////////////
+/// @brief test: restrict construct on edges
+////////////////////////////////////////////////////////////////////////////////
+
+    test_restrictOnEdges: function() {
+      // Creation of a graph content
+      var inc = graph._directedRelationDefinition("included", ["v1"], ["v1", "v2"]);
+      var exc = graph._directedRelationDefinition("excluded", ["v1"], ["v3"]);
+      var g = graph._create("graph", [inc, exc]);
+      var incEdge1 = g.included.save({
+        _from: "v1/1",
+        _to:"v2/1",
+        included: true
+      });
+      var incEdge2 = g.included.save({
+        _from: "v1/2",
+        _to:"v1/1",
+        included: true
+      });
+      var excEdge = g.excluded.save({
+        _from: "v1/1",
+        _to:"v3/1",
+        included: false
+      });
+      var result = g.edges().restrict("v1");
+      assertEqual(result.length, 2);
+      assertNotEqual(result.indexOf(incEdge1), -1);
+      assertNotEqual(result.indexOf(incEdge2), -1);
+      assertEqual(result.indexOf(excEdge), -1);
+    },
+
+    test_restrictOnInEdges: function() {
+      // Creation of a graph content
+      var inc = graph._directedRelationDefinition("included", ["v1"], ["v1", "v2"]);
+      var exc = graph._directedRelationDefinition("excluded", ["v1"], ["v3"]);
+      var g = graph._create("graph", [inc, exc]);
+      var excEdge1 = g.included.save({
+        _from: "v1/1",
+        _to:"v2/1",
+        included: true
+      });
+      var incEdge = g.included.save({
+        _from: "v1/2",
+        _to:"v1/1",
+        included: true
+      });
+      var excEdge2 = g.excluded.save({
+        _from: "v1/1",
+        _to:"v3/1",
+        included: false
+      });
+      var result = g.edges().restrict("v1");
+      assertEqual(result.length, 1);
+      assertEqual(result.indexOf(excEdge1), -1);
+      assertNotEqual(result.indexOf(incEdge), -1);
+      assertEqual(result.indexOf(excEdge2), -1);
+    },
+
+    test_restrictOnOutEdges: function() {
+      // Creation of a graph content
+      var inc = graph._directedRelationDefinition("included", ["v1"], ["v1", "v2"]);
+      var exc = graph._directedRelationDefinition("excluded", ["v1"], ["v3"]);
+      var g = graph._create("graph", [inc, exc]);
+      var incEdge = g.included.save({
+        _from: "v1/1",
+        _to:"v2/1",
+        included: true
+      });
+      var excEdge1 = g.included.save({
+        _from: "v1/2",
+        _to:"v1/1",
+        included: true
+      });
+      var excEdge2 = g.excluded.save({
+        _from: "v1/1",
+        _to:"v3/1",
+        included: false
+      });
+      var result = g.edges().restrict("v1");
+      assertEqual(result.length, 1);
+      assertNotEqual(result.indexOf(incEdge), -1);
+      assertEqual(result.indexOf(excEdge1), -1);
+      assertEqual(result.indexOf(excEdge2), -1);
+    }
+
+  };
+
 
 }
 
