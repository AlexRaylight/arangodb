--- conflicted
+++ resolved
@@ -1,16 +1,10 @@
 #! /bin/sh
-# Wrapper for compilers which do not understand '-c -o'.
+# Wrapper for compilers which do not understand `-c -o'.
 
-<<<<<<< HEAD
-scriptversion=2012-01-04.17; # UTC
+scriptversion=2009-10-06.20; # UTC
 
-# Copyright (C) 1999, 2000, 2003, 2004, 2005, 2009, 2010, 2012 Free
-# Software Foundation, Inc.
-=======
-scriptversion=2012-03-05.13; # UTC
-
-# Copyright (C) 1999-2012 Free Software Foundation, Inc.
->>>>>>> ba77d4d1
+# Copyright (C) 1999, 2000, 2003, 2004, 2005, 2009  Free Software
+# Foundation, Inc.
 # Written by Tom Tromey <tromey@cygnus.com>.
 #
 # This program is free software; you can redistribute it and/or modify
@@ -35,260 +29,21 @@
 # bugs to <bug-automake@gnu.org> or send patches to
 # <automake-patches@gnu.org>.
 
-nl='
-'
-
-# We need space, tab and new line, in precisely that order.  Quoting is
-# there to prevent tools from complaining about whitespace usage.
-IFS=" ""	$nl"
-
-file_conv=
-
-# func_file_conv build_file lazy
-# Convert a $build file to $host form and store it in $file
-# Currently only supports Windows hosts. If the determined conversion
-# type is listed in (the comma separated) LAZY, no conversion will
-# take place.
-func_file_conv ()
-{
-  file=$1
-  case $file in
-    / | /[!/]*) # absolute file, and not a UNC file
-      if test -z "$file_conv"; then
-	# lazily determine how to convert abs files
-	case `uname -s` in
-	  MINGW*)
-	    file_conv=mingw
-	    ;;
-	  CYGWIN*)
-	    file_conv=cygwin
-	    ;;
-	  *)
-	    file_conv=wine
-	    ;;
-	esac
-      fi
-      case $file_conv/,$2, in
-	*,$file_conv,*)
-	  ;;
-	mingw/*)
-	  file=`cmd //C echo "$file " | sed -e 's/"\(.*\) " *$/\1/'`
-	  ;;
-	cygwin/*)
-	  file=`cygpath -m "$file" || echo "$file"`
-	  ;;
-	wine/*)
-	  file=`winepath -w "$file" || echo "$file"`
-	  ;;
-      esac
-      ;;
-  esac
-}
-
-<<<<<<< HEAD
-=======
-# func_cl_dashL linkdir
-# Make cl look for libraries in LINKDIR
-func_cl_dashL ()
-{
-  func_file_conv "$1"
-  if test -z "$lib_path"; then
-    lib_path=$file
-  else
-    lib_path="$lib_path;$file"
-  fi
-  linker_opts="$linker_opts -LIBPATH:$file"
-}
-
-# func_cl_dashl library
-# Do a library search-path lookup for cl
-func_cl_dashl ()
-{
-  lib=$1
-  found=no
-  save_IFS=$IFS
-  IFS=';'
-  for dir in $lib_path $LIB
-  do
-    IFS=$save_IFS
-    if $shared && test -f "$dir/$lib.dll.lib"; then
-      found=yes
-      lib=$dir/$lib.dll.lib
-      break
-    fi
-    if test -f "$dir/$lib.lib"; then
-      found=yes
-      lib=$dir/$lib.lib
-      break
-    fi
-  done
-  IFS=$save_IFS
-
-  if test "$found" != yes; then
-    lib=$lib.lib
-  fi
-}
-
->>>>>>> ba77d4d1
-# func_cl_wrapper cl arg...
-# Adjust compile command to suit cl
-func_cl_wrapper ()
-{
-  # Assume a capable shell
-  lib_path=
-  shared=:
-  linker_opts=
-  for arg
-  do
-    if test -n "$eat"; then
-      eat=
-    else
-      case $1 in
-	-o)
-	  # configure might choose to run compile as 'compile cc -o foo foo.c'.
-	  eat=1
-	  case $2 in
-	    *.o | *.[oO][bB][jJ])
-	      func_file_conv "$2"
-	      set x "$@" -Fo"$file"
-	      shift
-	      ;;
-	    *)
-	      func_file_conv "$2"
-	      set x "$@" -Fe"$file"
-	      shift
-	      ;;
-	  esac
-	  ;;
-<<<<<<< HEAD
-=======
-	-I)
-	  eat=1
-	  func_file_conv "$2" mingw
-	  set x "$@" -I"$file"
-	  shift
-	  ;;
->>>>>>> ba77d4d1
-	-I*)
-	  func_file_conv "${1#-I}" mingw
-	  set x "$@" -I"$file"
-	  shift
-	  ;;
-<<<<<<< HEAD
-	-l*)
-	  lib=${1#-l}
-	  found=no
-	  save_IFS=$IFS
-	  IFS=';'
-	  for dir in $lib_path $LIB
-	  do
-	    IFS=$save_IFS
-	    if $shared && test -f "$dir/$lib.dll.lib"; then
-	      found=yes
-	      set x "$@" "$dir/$lib.dll.lib"
-	      break
-	    fi
-	    if test -f "$dir/$lib.lib"; then
-	      found=yes
-	      set x "$@" "$dir/$lib.lib"
-	      break
-	    fi
-	  done
-	  IFS=$save_IFS
-
-	  test "$found" != yes && set x "$@" "$lib.lib"
-	  shift
-	  ;;
-	-L*)
-	  func_file_conv "${1#-L}"
-	  if test -z "$lib_path"; then
-	    lib_path=$file
-	  else
-	    lib_path="$lib_path;$file"
-	  fi
-	  linker_opts="$linker_opts -LIBPATH:$file"
-=======
-	-l)
-	  eat=1
-	  func_cl_dashl "$2"
-	  set x "$@" "$lib"
-	  shift
-	  ;;
-	-l*)
-	  func_cl_dashl "${1#-l}"
-	  set x "$@" "$lib"
-	  shift
-	  ;;
-	-L)
-	  eat=1
-	  func_cl_dashL "$2"
-	  ;;
-	-L*)
-	  func_cl_dashL "${1#-L}"
->>>>>>> ba77d4d1
-	  ;;
-	-static)
-	  shared=false
-	  ;;
-	-Wl,*)
-	  arg=${1#-Wl,}
-	  save_ifs="$IFS"; IFS=','
-	  for flag in $arg; do
-	    IFS="$save_ifs"
-	    linker_opts="$linker_opts $flag"
-	  done
-	  IFS="$save_ifs"
-	  ;;
-	-Xlinker)
-	  eat=1
-	  linker_opts="$linker_opts $2"
-	  ;;
-	-*)
-	  set x "$@" "$1"
-	  shift
-	  ;;
-	*.cc | *.CC | *.cxx | *.CXX | *.[cC]++)
-	  func_file_conv "$1"
-	  set x "$@" -Tp"$file"
-	  shift
-	  ;;
-	*.c | *.cpp | *.CPP | *.lib | *.LIB | *.Lib | *.OBJ | *.obj | *.[oO])
-	  func_file_conv "$1" mingw
-	  set x "$@" "$file"
-	  shift
-	  ;;
-	*)
-	  set x "$@" "$1"
-	  shift
-	  ;;
-      esac
-    fi
-    shift
-  done
-  if test -n "$linker_opts"; then
-    linker_opts="-link$linker_opts"
-  fi
-  exec "$@" $linker_opts
-  exit 1
-}
-
-eat=
-
 case $1 in
   '')
-     echo "$0: No command.  Try '$0 --help' for more information." 1>&2
+     echo "$0: No command.  Try \`$0 --help' for more information." 1>&2
      exit 1;
      ;;
   -h | --h*)
     cat <<\EOF
 Usage: compile [--help] [--version] PROGRAM [ARGS]
 
-Wrapper for compilers which do not understand '-c -o'.
-Remove '-o dest.o' from ARGS, run PROGRAM with the remaining
+Wrapper for compilers which do not understand `-c -o'.
+Remove `-o dest.o' from ARGS, run PROGRAM with the remaining
 arguments, and rename the output as expected.
 
 If you are trying to build a whole package this is not the
-right script to run: please start by reading the file 'INSTALL'.
+right script to run: please start by reading the file `INSTALL'.
 
 Report bugs to <bug-automake@gnu.org>.
 EOF
@@ -298,13 +53,11 @@
     echo "compile $scriptversion"
     exit $?
     ;;
-  cl | *[/\\]cl | cl.exe | *[/\\]cl.exe )
-    func_cl_wrapper "$@"      # Doesn't return...
-    ;;
 esac
 
 ofile=
 cfile=
+eat=
 
 for arg
 do
@@ -313,8 +66,8 @@
   else
     case $1 in
       -o)
-	# configure might choose to run compile as 'compile cc -o foo foo.c'.
-	# So we strip '-o arg' only if arg is an object.
+	# configure might choose to run compile as `compile cc -o foo foo.c'.
+	# So we strip `-o arg' only if arg is an object.
 	eat=1
 	case $2 in
 	  *.o | *.obj)
@@ -341,10 +94,10 @@
 done
 
 if test -z "$ofile" || test -z "$cfile"; then
-  # If no '-o' option was seen then we might have been invoked from a
+  # If no `-o' option was seen then we might have been invoked from a
   # pattern rule where we don't need one.  That is ok -- this is a
   # normal compilation that the losing compiler can handle.  If no
-  # '.c' file was seen then we are probably linking.  That is also
+  # `.c' file was seen then we are probably linking.  That is also
   # ok.
   exec "$@"
 fi
@@ -353,7 +106,7 @@
 cofile=`echo "$cfile" | sed 's|^.*[\\/]||; s|^[a-zA-Z]:||; s/\.c$/.o/'`
 
 # Create the lock directory.
-# Note: use '[/\\:.-]' here to ensure that we don't use the same name
+# Note: use `[/\\:.-]' here to ensure that we don't use the same name
 # that we are using for the .o file.  Also, base the name on the expected
 # object file name, since that is what matters with a parallel build.
 lockdir=`echo "$cofile" | sed -e 's|[/\\:.-]|_|g'`.d
