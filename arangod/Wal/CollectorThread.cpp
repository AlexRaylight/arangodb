--- conflicted
+++ resolved
@@ -736,14 +736,6 @@
   TRI_document_collection_t* document = collection->_collection;
   TRI_ASSERT(document != nullptr);
 
-<<<<<<< HEAD
-=======
-  if (collection->_collection->_info._isVolatile) {
-    // don't need to collect data for volatile collections
-    return TRI_ERROR_NO_ERROR;
-  }
- 
->>>>>>> e193f267
   CollectorCache* cache = new CollectorCache(collectionId, 
                                              databaseId, 
                                              logfile,
