////////////////////////////////////////////////////////////////////////////////
/// @brief Infrastructure for ExecutionBlocks, the execution engine
///
/// @file arangod/Aql/ExecutionBlock.cpp
///
/// DISCLAIMER
///
/// Copyright 2010-2014 triagens GmbH, Cologne, Germany
///
/// Licensed under the Apache License, Version 2.0 (the "License");
/// you may not use this file except in compliance with the License.
/// You may obtain a copy of the License at
///
///     http://www.apache.org/licenses/LICENSE-2.0
///
/// Unless required by applicable law or agreed to in writing, software
/// distributed under the License is distributed on an "AS IS" BASIS,
/// WITHOUT WARRANTIES OR CONDITIONS OF ANY KIND, either express or implied.
/// See the License for the specific language governing permissions and
/// limitations under the License.
///
/// Copyright holder is triAGENS GmbH, Cologne, Germany
///
/// @author Max Neunhoeffer
/// @author Copyright 2014, triagens GmbH, Cologne, Germany
////////////////////////////////////////////////////////////////////////////////

#include "Aql/ExecutionBlock.h"
#include "Aql/ExecutionEngine.h"
#include "Basics/ScopeGuard.h"
#include "Basics/StringUtils.h"
#include "Basics/StringBuffer.h"
#include "Basics/json-utilities.h"
#include "HashIndex/hash-index.h"
#include "Utils/Exception.h"
#include "VocBase/edge-collection.h"
#include "VocBase/index.h"
#include "VocBase/vocbase.h"

using namespace std;
using namespace triagens::arango;
using namespace triagens::aql;

using Json = triagens::basics::Json;
using JsonHelper = triagens::basics::JsonHelper;
using StringBuffer = triagens::basics::StringBuffer;

// uncomment the following to get some debugging information
#if 1
#define ENTER_BLOCK try { (void) 0;
#define LEAVE_BLOCK } catch (...) { std::cout << "caught an exception in " << __FUNCTION__ << ", " << __FILE__ << ":" << __LINE__ << "!\n"; throw; }
#else
#define ENTER_BLOCK
#define LEAVE_BLOCK
#endif

// -----------------------------------------------------------------------------
// --SECTION--                                            struct AggregatorGroup
// -----------------------------------------------------------------------------
      
AggregatorGroup::AggregatorGroup ()
  : firstRow(0),
    lastRow(0),
    rowsAreValid(false) {
}

AggregatorGroup::~AggregatorGroup () {
  //reset();
  for (auto it = groupBlocks.begin(); it != groupBlocks.end(); ++it) {
    delete (*it);
  }
}

// -----------------------------------------------------------------------------
// --SECTION--                                                    public methods
// -----------------------------------------------------------------------------

void AggregatorGroup::initialize (size_t capacity) {
  TRI_ASSERT(capacity > 0);

  groupValues.clear();
  collections.clear();
  groupValues.reserve(capacity);
  collections.reserve(capacity);

  for (size_t i = 0; i < capacity; ++i) {
    groupValues.emplace_back();
    collections.push_back(nullptr);
  }
}

void AggregatorGroup::reset () {
  for (auto it = groupBlocks.begin(); it != groupBlocks.end(); ++it) {
    delete (*it);
  }
  groupBlocks.clear();
  groupValues[0].erase();   // only need to erase [0], because we have
                            // only copies of references anyway
}

void AggregatorGroup::addValues (AqlItemBlock const* src,
                                 RegisterId groupRegister) {
  if (groupRegister == 0) {
    // nothing to do
    return;
  }

  if (rowsAreValid) {
    // emit group details
    TRI_ASSERT(firstRow <= lastRow);

    auto block = src->slice(firstRow, lastRow + 1);
    try {
      groupBlocks.push_back(block);
    }
    catch (...) {
      delete block;
      throw;
    }
  }

  firstRow = lastRow = 0;
  // the next statement ensures we don't add the same value (row) twice
  rowsAreValid = false;
}

// -----------------------------------------------------------------------------
// --SECTION--                                              class ExecutionBlock
// -----------------------------------------------------------------------------

////////////////////////////////////////////////////////////////////////////////
/// @brief batch size value
////////////////////////////////////////////////////////////////////////////////

size_t const ExecutionBlock::DefaultBatchSize = 1000;

// -----------------------------------------------------------------------------
// --SECTION--                                        constructors / destructors
// -----------------------------------------------------------------------------

////////////////////////////////////////////////////////////////////////////////
/// @brief constructor
////////////////////////////////////////////////////////////////////////////////

ExecutionBlock::ExecutionBlock (ExecutionEngine* engine,
                                ExecutionNode const* ep)
  : _engine(engine),
    _trx(engine->getQuery()->trx()), 
    _exeNode(ep), 
    _done(false) {
}

////////////////////////////////////////////////////////////////////////////////
/// @brief destructor
////////////////////////////////////////////////////////////////////////////////

ExecutionBlock::~ExecutionBlock () {
  for (auto it = _buffer.begin(); it != _buffer.end(); ++it) {
    delete *it;
  }
  _buffer.clear();
}

// -----------------------------------------------------------------------------
// --SECTION--                                                    public methods
// -----------------------------------------------------------------------------

bool ExecutionBlock::removeDependency (ExecutionBlock* ep) {
  auto it = _dependencies.begin();
  while (it != _dependencies.end()) {
    if (*it == ep) {
      _dependencies.erase(it);
      return true;
    }
    ++it;
  }
  return false;
}

int ExecutionBlock::initializeCursor (AqlItemBlock* items, size_t pos) {
  for (auto d : _dependencies) {
    int res = d->initializeCursor(items, pos);
    if (res != TRI_ERROR_NO_ERROR) {
      return res;
    }
  }
  for (auto x : _buffer) {
    delete x;
  }
  _buffer.clear();
  _done = false;
  return TRI_ERROR_NO_ERROR;
}

////////////////////////////////////////////////////////////////////////////////
/// @brief functionality to walk an execution block recursively
////////////////////////////////////////////////////////////////////////////////

bool ExecutionBlock::walk (WalkerWorker<ExecutionBlock>* worker) {
  // Only do every node exactly once:
  if (worker->done(this)) {
    return false;
  }

  if (worker->before(this)) {
    return true;
  }

  // Now the children in their natural order:
  for (auto c : _dependencies) {
    if (c->walk(worker)) {
      return true;
    }
  }
  // Now handle a subquery:
  if (_exeNode->getType() == ExecutionNode::SUBQUERY) {
    auto p = static_cast<SubqueryBlock*>(this);
    if (worker->enterSubquery(this, p->getSubquery())) {
      bool abort = p->getSubquery()->walk(worker);
      worker->leaveSubquery(this, p->getSubquery());
      if (abort) {
        return true;
      }
    }
  }
  worker->after(this);
  return false;
}

////////////////////////////////////////////////////////////////////////////////
/// @brief initialize
////////////////////////////////////////////////////////////////////////////////

int ExecutionBlock::initialize () {
  for (auto it = _dependencies.begin(); it != _dependencies.end(); ++it) {
    int res = (*it)->initialize();
    if (res != TRI_ERROR_NO_ERROR) {
      return res;
    }
  }
  return TRI_ERROR_NO_ERROR;
}

////////////////////////////////////////////////////////////////////////////////
/// @brief shutdown, will be called exactly once for the whole query
////////////////////////////////////////////////////////////////////////////////

int ExecutionBlock::shutdown (int errorCode) {
  int ret = TRI_ERROR_NO_ERROR;

  for (auto it = _buffer.begin(); it != _buffer.end(); ++it) {
    delete *it;
  }
  _buffer.clear();

  for (auto it = _dependencies.begin(); it != _dependencies.end(); ++it) {
    int res;
    try {
      res = (*it)->shutdown(errorCode);
    }
    catch (...) {
      res = TRI_ERROR_INTERNAL;
    }

    if (res != TRI_ERROR_NO_ERROR) {
      ret = res;
    }
  }

  return ret;
}

////////////////////////////////////////////////////////////////////////////////
/// @brief getSome, gets some more items, semantic is as follows: not
/// more than atMost items may be delivered. The method tries to
/// return a block of at least atLeast items, however, it may return
/// less (for example if there are not enough items to come). However,
/// if it returns an actual block, it must contain at least one item.
////////////////////////////////////////////////////////////////////////////////

AqlItemBlock* ExecutionBlock::getSome (size_t atLeast, size_t atMost) {
  std::unique_ptr<AqlItemBlock> result(getSomeWithoutRegisterClearout(atLeast, atMost));
  clearRegisters(result.get());
  return result.release();
}

// -----------------------------------------------------------------------------
// --SECTION--                                                 protected methods
// -----------------------------------------------------------------------------

////////////////////////////////////////////////////////////////////////////////
/// @brief resolve a collection name and return cid and document key
/// this is used for parsing _from, _to and _id values
////////////////////////////////////////////////////////////////////////////////
  
int ExecutionBlock::resolve (char const* handle, 
                             TRI_voc_cid_t& cid, 
                             std::string& key) const {
  char const* p = strchr(handle, TRI_DOCUMENT_HANDLE_SEPARATOR_CHR);
  if (p == nullptr || *p == '\0') {
    return TRI_ERROR_ARANGO_DOCUMENT_HANDLE_BAD;
  }
  
  if (*handle >= '0' && *handle <= '9') {
    cid = triagens::basics::StringUtils::uint64(handle, p - handle);
  }
  else {
    std::string const name(handle, p - handle);
    cid = _trx->resolver()->getCollectionIdCluster(name);
  }
                              
  if (cid == 0) {
    return TRI_ERROR_ARANGO_COLLECTION_NOT_FOUND;
  }

  key = std::string(p + 1);

  return TRI_ERROR_NO_ERROR;
};

////////////////////////////////////////////////////////////////////////////////
/// @brief copy register data from one block (src) into another (dst)
/// register values are cloned
////////////////////////////////////////////////////////////////////////////////

void ExecutionBlock::inheritRegisters (AqlItemBlock const* src,
                                       AqlItemBlock* dst,
                                       size_t row) {
  RegisterId const n = src->getNrRegs();

  for (RegisterId i = 0; i < n; i++) {
    if (getPlanNode()->_regsToClear.find(i) == 
        getPlanNode()->_regsToClear.end()) {
      if (! src->getValue(row, i).isEmpty()) {
        AqlValue a = src->getValue(row, i).clone();
        try {
          dst->setValue(0, i, a);
        }
        catch (...) {
          a.destroy();
          throw;
        }
      }
      // copy collection
      dst->setDocumentCollection(i, src->getDocumentCollection(i));
    }
  }
}

////////////////////////////////////////////////////////////////////////////////
/// @brief the following is internal to pull one more block and append it to
/// our _buffer deque. Returns true if a new block was appended and false if
/// the dependent node is exhausted.
////////////////////////////////////////////////////////////////////////////////

bool ExecutionBlock::getBlock (size_t atLeast, size_t atMost) {
  AqlItemBlock* docs = _dependencies[0]->getSome(atLeast, atMost);
  if (docs == nullptr) {
    return false;
  }
  try {
    _buffer.push_back(docs);
  }
  catch (...) {
    delete docs;
    throw;
  }
  return true;
}

////////////////////////////////////////////////////////////////////////////////
/// @brief getSomeWithoutRegisterClearout, same as above, however, this
/// is the actual worker which does not clear out registers at the end
/// the idea is that somebody who wants to call the generic functionality
/// in a derived class but wants to modify the results before the register
/// cleanup can use this method, internal use only
////////////////////////////////////////////////////////////////////////////////

AqlItemBlock* ExecutionBlock::getSomeWithoutRegisterClearout (
                                  size_t atLeast, size_t atMost) {
  TRI_ASSERT(0 < atLeast && atLeast <= atMost);
  size_t skipped = 0;
  AqlItemBlock* result = nullptr;
  int out = getOrSkipSome(atLeast, atMost, false, result, skipped);
  if (out != TRI_ERROR_NO_ERROR) {
    THROW_ARANGO_EXCEPTION(out);
  }
  return result;
}

void ExecutionBlock::clearRegisters (AqlItemBlock* result) {
  // Clear out registers not needed later on:
  if (result != nullptr) {
    result->clearRegisters(getPlanNode()->_regsToClear);
  }
}

size_t ExecutionBlock::skipSome (size_t atLeast, size_t atMost) {
  TRI_ASSERT(0 < atLeast && atLeast <= atMost);
  size_t skipped = 0;
  AqlItemBlock* result = nullptr;
  int out = getOrSkipSome(atLeast, atMost, true, result, skipped);
  TRI_ASSERT(result == nullptr);
  if (out != TRI_ERROR_NO_ERROR) {
    THROW_ARANGO_EXCEPTION(out);
  }
  return skipped;
}

// skip exactly <number> outputs, returns <true> if _done after
// skipping, and <false> otherwise . . .
bool ExecutionBlock::skip (size_t number) {
  size_t skipped = skipSome(number, number);
  size_t nr = skipped;
  while (nr != 0 && skipped < number) {
    nr = skipSome(number - skipped, number - skipped);
    skipped += nr;
  }
  if (nr == 0) {
    return true;
  }
  return ! hasMore();
}

bool ExecutionBlock::hasMore () {
  if (_done) {
    return false;
  }
  if (! _buffer.empty()) {
    return true;
  }
  if (getBlock(DefaultBatchSize, DefaultBatchSize)) {
    _pos = 0;
    return true;
  }
  _done = true;
  return false;
}

int64_t ExecutionBlock::remaining () {
  int64_t sum = 0;
  for (auto it = _buffer.begin(); it != _buffer.end(); ++it) {
    sum += (*it)->size();
  }
  return sum + _dependencies[0]->remaining();
}

int ExecutionBlock::getOrSkipSome (size_t atLeast,
                                   size_t atMost,
                                   bool skipping,
                                   AqlItemBlock*& result,
                                   size_t& skipped) {
  
  TRI_ASSERT(result == nullptr && skipped == 0);
  if (_done) {
    return TRI_ERROR_NO_ERROR;
  }

  // if _buffer.size() is > 0 then _pos points to a valid place . . .
  vector<AqlItemBlock*> collector;

  auto freeCollector = [&collector]() {
    for (auto x : collector) {
      delete x;
    }
    collector.clear();
  };

  try {
    while (skipped < atLeast) {
      if (_buffer.empty()) {
        if (skipping) {
          _dependencies[0]->skip(atLeast - skipped);
          skipped = atLeast;
          freeCollector();
          return TRI_ERROR_NO_ERROR;
        }
        else {
          if (! getBlock(atLeast - skipped, atMost - skipped)) {
            _done = true;
            break; // must still put things in the result from the collector . . .
          }
          _pos = 0;
        }
      }

      AqlItemBlock* cur = _buffer.front();

      if (cur->size() - _pos > atMost - skipped) {
        // The current block is too large for atMost:
        if (! skipping) { 
          unique_ptr<AqlItemBlock> more(cur->slice(_pos, _pos + (atMost - skipped)));
          collector.push_back(more.get());
          more.release(); // do not delete it!
        }
        _pos += atMost - skipped;
        skipped = atMost;
      }
      else if (_pos > 0) {
        // The current block fits into our result, but it is already
        // half-eaten:
        if (! skipping) {
          unique_ptr<AqlItemBlock> more(cur->slice(_pos, cur->size()));
          collector.push_back(more.get());
          more.release();
        }
        skipped += cur->size() - _pos;
        delete cur;
        _buffer.pop_front();
        _pos = 0;
      }
      else {
        // The current block fits into our result and is fresh:
        skipped += cur->size();
        if (! skipping) {
          collector.push_back(cur);
        }
        else {
          delete cur;
        }
        _buffer.pop_front();
        _pos = 0;
      }
    }
  }
  catch (...) {
    freeCollector();
    throw;
  }

  if (! skipping) {
    if (collector.size() == 1) {
      result = collector[0];
      collector.clear();
    }
    else if (! collector.empty()) {
      try {
        result = AqlItemBlock::concatenate(collector);
      }
      catch (...) {
        freeCollector();
        throw;
      }
    }
  }

  freeCollector();
  return TRI_ERROR_NO_ERROR;
}

// -----------------------------------------------------------------------------
// --SECTION--                                              class SingletonBlock
// -----------------------------------------------------------------------------

////////////////////////////////////////////////////////////////////////////////
/// @brief initializeCursor, store a copy of the register values coming from above
////////////////////////////////////////////////////////////////////////////////

int SingletonBlock::initializeCursor (AqlItemBlock* items, size_t pos) {
  // Create a deep copy of the register values given to us:
  if (_inputRegisterValues != nullptr) {
    delete _inputRegisterValues;
  }
  if (items != nullptr) {
    _inputRegisterValues = items->slice(pos, pos + 1);
  }
  _done = false;
  return TRI_ERROR_NO_ERROR;
}

////////////////////////////////////////////////////////////////////////////////
/// @brief shutdown the singleton block
////////////////////////////////////////////////////////////////////////////////

int SingletonBlock::shutdown (int errorCode) {

  int res = ExecutionBlock::shutdown(errorCode);

  deleteInputVariables();

  return res;
}

int SingletonBlock::getOrSkipSome (size_t,   // atLeast,
                                   size_t atMost,   // atMost,
                                   bool skipping,
                                   AqlItemBlock*& result,
                                   size_t& skipped) {

  TRI_ASSERT(result == nullptr && skipped == 0);

  if (_done) {
    return TRI_ERROR_NO_ERROR;
  }

  if (! skipping) {
    result = new AqlItemBlock(1, getPlanNode()->getRegisterPlan()->nrRegs[getPlanNode()->getDepth()]);
    try {
      if (_inputRegisterValues != nullptr) {
        skipped++;
        for (RegisterId reg = 0; reg < _inputRegisterValues->getNrRegs(); ++reg) {

          AqlValue a = _inputRegisterValues->getValue(0, reg);
          _inputRegisterValues->steal(a);

          try {
            result->setValue(0, reg, a);
          }
          catch (...) {
            a.destroy();
            throw;
          }
          _inputRegisterValues->eraseValue(0, reg);
          // if the latter throws, it does not matter, since we have
          // already stolen the value
          result->setDocumentCollection(reg,
                                        _inputRegisterValues->getDocumentCollection(reg));

        }
      }
    }
    catch (...) {
      delete result;
      result = nullptr;
      throw;
    }
  }
  else {
    if (_inputRegisterValues != nullptr) {
      skipped++;
    }
  }

  _done = true;
  return TRI_ERROR_NO_ERROR;
}

// -----------------------------------------------------------------------------
// --SECTION--                                    class EnumerateCollectionBlock
// -----------------------------------------------------------------------------

EnumerateCollectionBlock::EnumerateCollectionBlock (ExecutionEngine* engine,
                                                    EnumerateCollectionNode const* ep)
  : ExecutionBlock(engine, ep),
    _collection(ep->_collection),
    _totalCount(0),
    _posInDocuments(0),
    _atBeginning(false) {
}

EnumerateCollectionBlock::~EnumerateCollectionBlock () {
}

bool EnumerateCollectionBlock::moreDocuments (size_t hint) {

  if (hint < DefaultBatchSize) {
    hint = DefaultBatchSize;
  }

  std::vector<TRI_doc_mptr_copy_t> newDocs;

  newDocs.reserve(hint);

  int res = _trx->readIncremental(_trx->trxCollection(_collection->cid()),
                                  newDocs,
                                  _internalSkip,
                                  static_cast<TRI_voc_size_t>(hint),
                                  0,
                                  TRI_QRY_NO_LIMIT,
                                  &_totalCount);

  if (res != TRI_ERROR_NO_ERROR) {
    THROW_ARANGO_EXCEPTION(res);
  }
  
  _engine->_stats.scannedFull += static_cast<int64_t>(newDocs.size());

  if (newDocs.empty()) {
    return false;
  }

  _documents.swap(newDocs);

  _atBeginning = _internalSkip == 0;
  _posInDocuments = 0;

  return true;
}

int EnumerateCollectionBlock::initialize () {
  return ExecutionBlock::initialize();
}

int EnumerateCollectionBlock::initializeCursor (AqlItemBlock* items, size_t pos) {
  int res = ExecutionBlock::initializeCursor(items, pos);
  if (res != TRI_ERROR_NO_ERROR) {
    return res;
  }

  initializeDocuments();

  return TRI_ERROR_NO_ERROR;
}

////////////////////////////////////////////////////////////////////////////////
/// @brief getSome
////////////////////////////////////////////////////////////////////////////////

AqlItemBlock* EnumerateCollectionBlock::getSome (size_t, // atLeast,
                                                 size_t atMost) {
  // Invariants:
  //   As soon as we notice that _totalCount == 0, we set _done = true.
  //   Otherwise, outside of this method (or skipSome), _documents is
  //   either empty (at the beginning, with _posInDocuments == 0 and
  //   _atBeginning == false), or is non-empty and 
  //   _posInDocuments < _documents.size()
  if (_done) {
    return nullptr;
  }

  if (_buffer.empty()) {
    size_t toFetch = (std::min)(DefaultBatchSize, atMost);
    if (! ExecutionBlock::getBlock(toFetch, toFetch)) {
      _done = true;
      return nullptr;
    }
    _pos = 0;           // this is in the first block
    initializeDocuments();
  }

  // If we get here, we do have _buffer.front()
  AqlItemBlock* cur = _buffer.front();
  size_t const curRegs = cur->getNrRegs();

  // Get more documents from collection if _documents is empty:
  if (_posInDocuments >= _documents.size()) {
    if (! moreDocuments(atMost)) {
      TRI_ASSERT(_totalCount == 0);
      _done = true;
      return nullptr;
    }
  }
      
  size_t available = _documents.size() - _posInDocuments;
  size_t toSend = (std::min)(atMost, available);

  unique_ptr<AqlItemBlock> res(new AqlItemBlock(toSend, getPlanNode()->getRegisterPlan()->nrRegs[getPlanNode()->getDepth()]));
  // automatically freed if we throw
  TRI_ASSERT(curRegs <= res->getNrRegs());

  // only copy 1st row of registers inherited from previous frame(s)
  inheritRegisters(cur, res.get(), _pos);

  // set our collection for our output register
  res->setDocumentCollection(static_cast<triagens::aql::RegisterId>(curRegs), _trx->documentCollection(_collection->cid()));

  for (size_t j = 0; j < toSend; j++) {
    if (j > 0) {
      // re-use already copied aqlvalues
      for (RegisterId i = 0; i < curRegs; i++) {
        res->setValue(j, i, res->getValue(0, i));
        // Note: if this throws, then all values will be deleted
        // properly since the first one is.
      }
    }

    // The result is in the first variable of this depth,
    // we do not need to do a lookup in getPlanNode()->_registerPlan->varInfo,
    // but can just take cur->getNrRegs() as registerId:
    res->setValue(j, static_cast<triagens::aql::RegisterId>(curRegs),
                  AqlValue(reinterpret_cast<TRI_df_marker_t
                           const*>(_documents[_posInDocuments++].getDataPtr())));
    // No harm done, if the setValue throws!
  }

  // Advance read position:
  if (_posInDocuments >= _documents.size()) {
    // we have exhausted our local documents buffer
    // fetch more documents into our buffer
    if (! moreDocuments(atMost)) {
      // nothing more to read, re-initialize fetching of documents
      initializeDocuments();
      if (++_pos >= cur->size()) {
        _buffer.pop_front();  // does not throw
        delete cur;
        _pos = 0;
      }
    }
  }
  // Clear out registers no longer needed later:
  clearRegisters(res.get());
  return res.release();
}

size_t EnumerateCollectionBlock::skipSome (size_t atLeast, size_t atMost) {
  size_t skipped = 0;

  if (_done) {
    return skipped;
  }

  while (skipped < atLeast) {
    if (_buffer.empty()) {
      size_t toFetch = (std::min)(DefaultBatchSize, atMost);
      if (! getBlock(toFetch, toFetch)) {
        _done = true;
        return skipped;
      }
      _pos = 0;           // this is in the first block
      initializeDocuments();
    }

    // if we get here, then _buffer.front() exists
    AqlItemBlock* cur = _buffer.front();

    // Get more documents from collection if _documents is empty:
    if (_posInDocuments >= _documents.size()) {
      if (! moreDocuments(atMost)) {
        TRI_ASSERT(_totalCount == 0);
        _done = true;
        return skipped;
      }
    }

    if (atMost >= skipped + _documents.size() - _posInDocuments) {
      skipped += _documents.size() - _posInDocuments;

      // fetch more documents into our buffer
      if (! moreDocuments(atMost - skipped)) {
        // nothing more to read, re-initialize fetching of documents
        initializeDocuments();
        if (++_pos >= cur->size()) {
          _buffer.pop_front();  // does not throw
          delete cur;
          _pos = 0;
        }
      }
    }
    else {
      _posInDocuments += atMost - skipped;
      skipped = atMost;
    }
  }
  return skipped;
}

// -----------------------------------------------------------------------------
// --SECTION--                                             class IndexRangeBlock
// -----------------------------------------------------------------------------

IndexRangeBlock::IndexRangeBlock (ExecutionEngine* engine,
                                  IndexRangeNode const* en)
  : ExecutionBlock(engine, en),
    _collection(en->collection()),
    _posInDocs(0),
    _anyBoundVariable(true),
    _skiplistIterator(nullptr),
    _condition(&en->_ranges),
    _posInRanges(0),
    _freeCondition(false) {
   
  std::vector<std::vector<RangeInfo>> const& orRanges = en->_ranges;
  TRI_ASSERT(en->_index != nullptr);

  _allBoundsConstant.clear();
  _allBoundsConstant.reserve(orRanges.size());

  // Detect, whether all ranges are constant:
  for (size_t i = 0; i < orRanges.size(); i++) {
    bool isConstant = true;
    std::vector<RangeInfo> const& attrRanges = orRanges[i];
    for (auto r : attrRanges) {
      isConstant &= r.isConstant();
    }
    _anyBoundVariable &= ! isConstant;
    _allBoundsConstant.push_back(isConstant);
  }
}

IndexRangeBlock::~IndexRangeBlock () {
  freeDynamicBoundsExpressions();

  if (_freeCondition && _condition != nullptr) {
    delete _condition;
  }
  
  if (_skiplistIterator != nullptr) {
    TRI_FreeSkiplistIterator(_skiplistIterator);
  }
}

int IndexRangeBlock::initialize () {
  ENTER_BLOCK
  int res = ExecutionBlock::initialize();

  if (res == TRI_ERROR_NO_ERROR) {
    if (_trx->orderBarrier(_trx->trxCollection(_collection->cid())) == nullptr) {
      res = TRI_ERROR_OUT_OF_MEMORY;
    }
  }

  // instanciate expressions:
  auto instanciateExpression = [&] (RangeInfoBound& b) -> void {
    AstNode const* a = b.getExpressionAst(_engine->getQuery()->ast());
    // all new AstNodes are registered with the Ast in the Query
    auto e = new Expression(_engine->getQuery()->ast(), a);
    try {
      _allVariableBoundExpressions.push_back(e);
    }
    catch (...) {
      delete e;
      throw;
    }
    // Prepare _inVars and _inRegs:
    _inVars.emplace_back();
    std::vector<Variable*>& inVarsCur = _inVars.back();
    _inRegs.emplace_back();
    std::vector<RegisterId>& inRegsCur = _inRegs.back();

    std::unordered_set<Variable*> inVars = e->variables();
    for (auto v : inVars) {
      inVarsCur.push_back(v);
      auto it = getPlanNode()->getRegisterPlan()->varInfo.find(v->id);
      TRI_ASSERT(it != getPlanNode()->getRegisterPlan()->varInfo.end());
      TRI_ASSERT(it->second.registerId < ExecutionNode::MaxRegisterId);
      inRegsCur.push_back(it->second.registerId);
    }

  };

  // Get the ranges from the node:
  auto en = static_cast<IndexRangeNode const*>(getPlanNode());
  std::vector<std::vector<RangeInfo>> const& orRanges = en->_ranges;
  
  for (size_t i = 0; i < orRanges.size(); i++) {
    if (! _allBoundsConstant[i]) {
      try {
        for (auto r : orRanges[i]) {
          for (auto l : r._lows) {
            instanciateExpression(l);
          }
          for (auto h : r._highs) {
            instanciateExpression(h);
          }
        }
      }
<<<<<<< HEAD
      catch (...) {
        for (auto e : _allVariableBoundExpressions) {
          delete e;
        }
        throw;
      }
=======
    }
    catch (...) {
      freeDynamicBoundsExpressions();
      throw;
>>>>>>> e05e083a
    }
  }

  return res;
  LEAVE_BLOCK;
}

// init the index for reading, this should be called once per new incoming
// block!
//
// This is either called every time we get a new incoming block. 
// If all the bounds are constant, then in the case of hash, primary or edges
// indexes it does nothing. In the case of a skiplist index, it creates a
// skiplistIterator which is used by readIndex. If at least one bound is
// variable, then this this also evaluates the IndexOrCondition required to
// determine the values of the bounds. 
//
// It is guaranteed that
//   _buffer   is not empty, in particular _buffer.front() is defined
//   _pos      points to a position in _buffer.front()
// Therefore, we can use the register values in _buffer.front() in row
// _pos to evaluate the variable bounds.

bool IndexRangeBlock::initRanges () {
  ENTER_BLOCK
  _flag = true; 
  auto en = static_cast<IndexRangeNode const*>(getPlanNode());
  freeCondition();
  _condition = &en->_ranges;
  _freeCondition = false;
  
  TRI_ASSERT(en->_index != nullptr);

  // Find out about the actual values for the bounds in the variable bound case:

  if (_anyBoundVariable) {
    
    size_t posInExpressions = 0;
      
    // The following are needed to evaluate expressions with local data from
    // the current incoming item:
    AqlItemBlock* cur = _buffer.front();
    vector<AqlValue>& data(cur->getData());
    vector<TRI_document_collection_t const*>& docColls(cur->getDocumentCollections());
    RegisterId nrRegs = cur->getNrRegs();
    

    // must have a V8 context here to protect Expression::execute()
    auto engine = _engine;
    triagens::basics::ScopeGuard guard{
      [&engine]() -> void { 
        engine->getQuery()->enterContext(); 
      },
      [&]() -> void {
        
        // must invalidate the expression now as we might be called from
        // different threads
        if (ExecutionEngine::isDBServer() || ExecutionEngine::isCoordinator()) {
          for (auto e : _allVariableBoundExpressions) {
            e->invalidate();
          }
        }
         
        engine->getQuery()->exitContext(); 
      }
    };

    v8::HandleScope scope; // do not delete this!
    
    IndexOrCondition* newCondition = nullptr;
    try {
      for (size_t i = 0; i < en->_ranges.size(); i++) {

<<<<<<< HEAD
        for (auto r : en->_ranges[i]) {
          auto rangeInfoOr = new IndexOrCondition();
          try {
            // a RangeInfo is an Or if _lows or _highs contains a list when evaluated. 
            rangeInfoOr->push_back(IndexAndCondition());
            // First create a new RangeInfo containing only the constant 
            // low and high bound of r:
            rangeInfoOr->at(0).emplace_back(RangeInfo(r._var, r._attr, r._lowConst,
                  r._highConst, r.is1ValueRangeInfo()));

            // Now work the actual values of the variable lows and highs into 
            // this constant range:
            for (auto l : r._lows) {
              Expression* e = _allVariableBoundExpressions[posInExpressions];
              TRI_ASSERT(e != nullptr);
              TRI_document_collection_t const* myCollection = nullptr; 
              AqlValue a = e->execute(_trx, docColls, data, nrRegs * _pos,
                  _inVars[posInExpressions],
                  _inRegs[posInExpressions],
                  &myCollection);
              posInExpressions++;

              Json bound;
              if (a._type == AqlValue::JSON) {
                bound = *(a._json);
                a.destroy();  // the TRI_json_t* of a._json has been stolen
              } 
              else if (a._type == AqlValue::SHAPED || a._type == AqlValue::DOCVEC) {
                bound = a.toJson(_trx, myCollection);
                a.destroy();  // the TRI_json_t* of a._json has been stolen
              } else {
                THROW_ARANGO_EXCEPTION_MESSAGE(TRI_ERROR_INTERNAL, 
                    "AQL: computed a variable bound and got non-JSON");
              }
              if (bound.isList()) {
                std::vector<RangeInfo> riv; 
                for (size_t j = 0; j < bound.size(); j++) {
                  Json json(Json::Array, 3);
                  json("include", Json(l.inclusive()))
                    ("isConstant", Json(true))
                    ("bound", bound.at(static_cast<int>(j)).copy());
                  auto ri = RangeInfo(r._var, 
                      r._attr, 
                      RangeInfoBound(json), 
                      RangeInfoBound(json), 
                      true);
                  for (auto oldRi: riv) {
                    differenceRangeInfos(oldRi, ri);
                    if (! ri.isValid()) {
                      break;
                    }
                  }
                  if (ri.isValid()) {
                    riv.push_back(ri);
                  }
                }
                rangeInfoOr = andCombineIndexOrRangeInfoVec(rangeInfoOr, riv);
              } else {
                Json json(Json::Array, 3);
                json("include", Json(l.inclusive()))
                  ("isConstant", Json(true))
                  ("bound", Json(TRI_UNKNOWN_MEM_ZONE, bound.steal()));
                auto rib = RangeInfoBound(json);
                andCombineIndexOrRIBLow(rangeInfoOr, rib);
              }
            }

            for (auto h : r._highs) {
              Expression* e = _allVariableBoundExpressions[posInExpressions];
              TRI_ASSERT(e != nullptr);
              TRI_document_collection_t const* myCollection = nullptr; 
              AqlValue a = e->execute(_trx, docColls, data, nrRegs * _pos,
                  _inVars[posInExpressions],
                  _inRegs[posInExpressions],
                  &myCollection);
              posInExpressions++;

              Json bound;
              if (a._type == AqlValue::JSON) {
                bound = *(a._json);
                a.destroy();  // the TRI_json_t* of a._json has been stolen
              } 
              else if (a._type == AqlValue::SHAPED || a._type == AqlValue::DOCVEC) {
                bound = a.toJson(_trx, myCollection);
                a.destroy();  // the TRI_json_t* of a._json has been stolen
              } else {
                THROW_ARANGO_EXCEPTION_MESSAGE(TRI_ERROR_INTERNAL, 
                    "AQL: computed a variable bound and got non-JSON");
              }

              if (bound.isList()) {
                std::vector<RangeInfo> riv; 
                for (size_t j = 0; j < bound.size(); j++) {
                  Json json(Json::Array, 3);
                  json("include", Json(h.inclusive()))
                    ("isConstant", Json(true))
                    ("bound", bound.at(static_cast<int>(j)).copy());
                  auto ri = RangeInfo(r._var, 
                      r._attr, 
                      RangeInfoBound(json), 
                      RangeInfoBound(json), 
                      true);
                  for (auto oldRi: riv) {
                    differenceRangeInfos(oldRi, ri);
                    if (! ri.isValid()) {
                      break;
                    }
                  }
                  if (ri.isValid()) {
                    riv.push_back(ri);
                  }
                }
                rangeInfoOr = andCombineIndexOrRangeInfoVec(rangeInfoOr, riv);
              } else {
                Json json(Json::Array, 3);
                json("include", Json(h.inclusive()))
                  ("isConstant", Json(true))
                  ("bound", Json(TRI_UNKNOWN_MEM_ZONE, bound.steal()));
                auto rib = RangeInfoBound(json);
                andCombineIndexOrRIBHigh(rangeInfoOr, rib);
              }
            }
            if (newCondition != nullptr) {
              for (size_t i = 0; i < rangeInfoOr->size(); i++) {
                newCondition->emplace_back(rangeInfoOr->at(i));
              }
              delete rangeInfoOr;
            } else {
              newCondition = rangeInfoOr;
            }
          }
          catch (...) {
            delete rangeInfoOr;
            throw;
          }
=======
    size_t posInExpressions = 0;
    for (auto r : en->_ranges.at(0)) {
      // First create a new RangeInfo containing only the constant 
      // low and high bound of r:
      RangeInfo actualRange(r._var, r._attr, r._lowConst, r._highConst,
                            r.is1ValueRangeInfo());
      // Now work the actual values of the variable lows and highs into 
      // this constant range:
      for (auto l : r._lows) {
        Expression* e = _allVariableBoundExpressions[posInExpressions];
        TRI_ASSERT(e != nullptr);
        TRI_document_collection_t const* myCollection = nullptr; 
        AqlValue a = e->execute(_trx, docColls, data, nrRegs * _pos,
                                _inVars[posInExpressions],
                                _inRegs[posInExpressions], 
                                &myCollection);
        posInExpressions++;
        if (a._type == AqlValue::JSON) {
          Json json(Json::Array, 3);
          json("include", Json(l.inclusive()))
              ("isConstant", Json(true))
              ("bound", a._json->copy());
          a.destroy(); 
          RangeInfoBound b(json);   // Construct from JSON
          actualRange._lowConst.andCombineLowerBounds(b);
        }
        else if (a._type == AqlValue::SHAPED) {
          Json json(Json::Array, 3);
          json("include", Json(l.inclusive()))
              ("isConstant", Json(true))
              ("bound", a.toJson(_trx, myCollection));
          a.destroy(); 
          RangeInfoBound b(json);   // Construct from JSON
          actualRange._lowConst.andCombineLowerBounds(b);
        }
        else {
          THROW_ARANGO_EXCEPTION_MESSAGE(TRI_ERROR_INTERNAL, 
              "AQL: computed a variable bound and got unexpected result");
        }
      }

      for (auto h : r._highs) {
        Expression* e = _allVariableBoundExpressions[posInExpressions];
        TRI_ASSERT(e != nullptr);
        TRI_document_collection_t const* myCollection = nullptr; 
        AqlValue a = e->execute(_trx, docColls, data, nrRegs * _pos,
                                _inVars[posInExpressions],
                                _inRegs[posInExpressions],
                                &myCollection);
        posInExpressions++;
        if (a._type == AqlValue::JSON) {
          Json json(Json::Array, 3);
          json("include", Json(h.inclusive()))
              ("isConstant", Json(true))
              ("bound", a._json->copy());
          a.destroy();  
          RangeInfoBound b(json);   // Construct from JSON
          actualRange._highConst.andCombineUpperBounds(b);
        }
        else if (a._type == AqlValue::SHAPED) {
          Json json(Json::Array, 3);
          json("include", Json(h.inclusive()))
              ("isConstant", Json(true))
              ("bound", a.toJson(_trx, myCollection));
          a.destroy(); 
          RangeInfoBound b(json);   // Construct from JSON
          actualRange._highConst.andCombineUpperBounds(b);
        }
        else {
          THROW_ARANGO_EXCEPTION_MESSAGE(TRI_ERROR_INTERNAL, 
              "AQL: computed a variable bound and got unexpected result");
>>>>>>> e05e083a
        }
      }
      //_condition = newCondition.release();
      if (newCondition != nullptr) {
        freeCondition(); 
        _condition = newCondition;
        _freeCondition = true;
      }
    }
    catch (...) {
      if (newCondition != nullptr) {
        delete newCondition;
        throw;
      }
    }
  }
   
  if (en->_index->type == TRI_IDX_TYPE_PRIMARY_INDEX) {
    return true; //no initialization here!
  }
  else if (en->_index->type == TRI_IDX_TYPE_HASH_INDEX) {
    return true; //no initialization here!
  }
  if (en->_index->type == TRI_IDX_TYPE_SKIPLIST_INDEX) {
    _posInRanges = 0;
    getSkiplistIterator(_condition->at(_posInRanges));
    return (_skiplistIterator != nullptr);
  }
  else if (en->_index->type == TRI_IDX_TYPE_EDGE_INDEX) {
    return true; //no initialization here!
  }
          
  THROW_ARANGO_EXCEPTION_MESSAGE(TRI_ERROR_INTERNAL, "unexpected index type"); 
  LEAVE_BLOCK;
}

<<<<<<< HEAD
// ioc = IndexOrCondition(IndexAndCondition(A && B) || IndexAndCondition(C && D))
// riv = RangeInfoVec(E || F)
// combined into
// newIoc = IndexOrCondition(IndexAndCondition(A && B && E), IndexAndCondtion(C
// && D && E), IndexAndCondtion(A && B && F), IndexAndCondtion(C && D && F))

// either deletes ioc and returns a new IndexOrCondition, if riv is not empty
// or returns ioc if riv is empty

IndexOrCondition* IndexRangeBlock::andCombineIndexOrRangeInfoVec (
    IndexOrCondition* ioc, 
    std::vector<RangeInfo>& riv) {
  if (riv.empty()) {
    return ioc;
  }
  auto newIoc = new IndexOrCondition();
  try {
    for (IndexAndCondition andCond: *ioc) {
      for (RangeInfo ri: riv) {
        // copy andCond into iac
        IndexAndCondition iac;
        for (size_t k = 0; k < andCond.size(); k++) {
          iac.push_back(andCond.at(k).clone());
        }
        iac.at(0).fuse(ri);
        if (iac.at(0).isValid()) {
          newIoc->emplace_back(iac);
        }
      }
    }
  }
  catch (...) {
    delete newIoc;
  }
  delete ioc;
  return newIoc;
}

// insert the input rib into every ri in the IndexOrCondition . . .

void IndexRangeBlock::andCombineIndexOrRIBLow (IndexOrCondition* ioc, 
                                               RangeInfoBound& rib) {
  for (size_t i = 0; i < ioc->size(); i++) {
    if (! ioc[i].empty()) {
      ioc->at(i).at(0)._lowConst.andCombineLowerBounds(rib);
    } 
    else { // FIXME can this occur?
      TRI_ASSERT(false);
    }
  }
}

// insert the input rib into every ri in the IndexOrCondition . . .

void IndexRangeBlock::andCombineIndexOrRIBHigh (IndexOrCondition* ioc, 
                                                RangeInfoBound& rib) {
  for (size_t i = 0; i < ioc->size(); i++) {
    if (! ioc[i].empty()) {
      ioc->at(i).at(0)._highConst.andCombineUpperBounds(rib);
    } 
    else { // FIXME can this occur?
      TRI_ASSERT(false);
    }
  }
=======
void IndexRangeBlock::freeDynamicBoundsExpressions () {
  for (auto e : _allVariableBoundExpressions) {
    delete e;
  }
  _allVariableBoundExpressions.clear();
>>>>>>> e05e083a
}

void IndexRangeBlock::freeCondition () {
  if (_condition != nullptr && _freeCondition) {
    delete _condition;
    _condition = nullptr;
    _freeCondition = false;
  }
}

// this is called every time everything in _documents has been passed on

bool IndexRangeBlock::readIndex (size_t atMost) {
  ENTER_BLOCK;
  // this is called every time we want more in _documents. 
  // For non-skiplist indexes (currently hash, primary, edge), this 
  // only reads the index once, and never again (although there might be
  // multiple calls to this function). For skiplists indexes, initRanges creates
  // a skiplistIterator and readIndex just reads from the iterator until it is
  // done. Then initRanges is read again and so on. This is to avoid reading the
  // entire index when we only want a small number of documents. 
  
  if (_documents.empty()) {
    _documents.reserve(atMost);
  }
  else { 
    _documents.clear();
  }
  
  auto en = static_cast<IndexRangeNode const*>(getPlanNode());
  
  if (en->_index->type == TRI_IDX_TYPE_PRIMARY_INDEX) {
    if (_flag) {
      readPrimaryIndex(*_condition);
    }
  }
  else if (en->_index->type == TRI_IDX_TYPE_HASH_INDEX) {
    if (_flag) {
      readHashIndex(*_condition);
    }
  }
  else if (en->_index->type == TRI_IDX_TYPE_SKIPLIST_INDEX) {
    readSkiplistIndex(atMost);
  }
  else if (en->_index->type == TRI_IDX_TYPE_EDGE_INDEX) {
    if (_flag) {
      readEdgeIndex(*_condition); 
    }
  }
  else {
    TRI_ASSERT(false);
  }
  _flag = false;
  return (! _documents.empty());
  LEAVE_BLOCK;
}

int IndexRangeBlock::initializeCursor (AqlItemBlock* items, size_t pos) {
  ENTER_BLOCK;
  int res = ExecutionBlock::initializeCursor(items, pos);
  if (res != TRI_ERROR_NO_ERROR) {
    return res;
  }
  _pos = 0;
  _posInDocs = 0;
  
  return TRI_ERROR_NO_ERROR; 
  LEAVE_BLOCK;
}

////////////////////////////////////////////////////////////////////////////////
/// @brief getSome
////////////////////////////////////////////////////////////////////////////////

AqlItemBlock* IndexRangeBlock::getSome (size_t atLeast,
                                        size_t atMost) {
  ENTER_BLOCK;
  if (_done) {
    return nullptr;
  }

  unique_ptr<AqlItemBlock> res(nullptr);

  do {
    // repeatedly try to get more stuff from upstream
    // note that the value of the variable we have to loop over
    // can contain zero entries, in which case we have to
    // try again!

    if (_buffer.empty()) {
      size_t toFetch = (std::min)(DefaultBatchSize, atMost);
      if (! ExecutionBlock::getBlock(toFetch, toFetch) 
          || (! initRanges())) {
        _done = true;
        return nullptr;
      }
      _pos = 0;           // this is in the first block

      // This is a new item, so let's read the index (it is already
      // initialised).
      readIndex(atMost);
      _posInDocs = 0;     // position in _documents . . .
    } 
    else if (_posInDocs >= _documents.size()) {
      // we have exhausted our local documents buffer,

      _posInDocs = 0;
      AqlItemBlock* cur = _buffer.front();

      if (! readIndex(atMost)) { //no more output from this version of the index
        if (++_pos >= cur->size()) {
          _buffer.pop_front();  // does not throw
          delete cur;
          _pos = 0;
        }
        if (_buffer.empty()) {
          if (! ExecutionBlock::getBlock(DefaultBatchSize, DefaultBatchSize) ) {
            _done = true;
            return nullptr;
          }
          _pos = 0;           // this is in the first block
        }
        
        if(! initRanges()) {
          _done = true;
          return nullptr;
        }
        readIndex(atMost);
      }
    }

    // If we get here, we do have _buffer.front() and _pos points into it
    AqlItemBlock* cur = _buffer.front();
    size_t const curRegs = cur->getNrRegs();

    size_t available = _documents.size() - _posInDocs;
    size_t toSend = (std::min)(atMost, available);

    if (toSend > 0) {

      res.reset(new AqlItemBlock(toSend,
            getPlanNode()->getRegisterPlan()->nrRegs[getPlanNode()->getDepth()]));

      // automatically freed should we throw
      TRI_ASSERT(curRegs <= res->getNrRegs());

      // only copy 1st row of registers inherited from previous frame(s)
      inheritRegisters(cur, res.get(), _pos);

      // set our collection for our output register
      res->setDocumentCollection(static_cast<triagens::aql::RegisterId>(curRegs),
          _trx->documentCollection(_collection->cid()));

      for (size_t j = 0; j < toSend; j++) {
        if (j > 0) {
          // re-use already copied aqlvalues
          for (RegisterId i = 0; i < curRegs; i++) {
            res->setValue(j, i, res->getValue(0, i));
            // Note: if this throws, then all values will be deleted
            // properly since the first one is.
          }
        }

        // The result is in the first variable of this depth,
        // we do not need to do a lookup in getPlanNode()->_registerPlan->varInfo,
        // but can just take cur->getNrRegs() as registerId:
        res->setValue(j, static_cast<triagens::aql::RegisterId>(curRegs),
                      AqlValue(reinterpret_cast<TRI_df_marker_t
                               const*>(_documents[_posInDocs++].getDataPtr())));
        // No harm done, if the setValue throws!
      }
    }

  }
  while (res.get() == nullptr);

  // Clear out registers no longer needed later:
  clearRegisters(res.get());
  return res.release();
  LEAVE_BLOCK;
}

////////////////////////////////////////////////////////////////////////////////
/// @brief skipSome
////////////////////////////////////////////////////////////////////////////////

size_t IndexRangeBlock::skipSome (size_t atLeast,
                                  size_t atMost) {
  
  if (_done) {
    return 0;
  }

  size_t skipped = 0;

  while (skipped < atLeast) {
    if (_buffer.empty()) {
      size_t toFetch = (std::min)(DefaultBatchSize, atMost);
      if (! ExecutionBlock::getBlock(toFetch, toFetch) 
          || (! initRanges())) {
        _done = true;
        return skipped;
      }
      _pos = 0;           // this is in the first block
      
      // This is a new item, so let's read the index if bounds are variable:
      readIndex(atMost); 
      _posInDocs = 0;     // position in _documents . . .
    }

    // If we get here, we do have _buffer.front() and _pos points into it
    AqlItemBlock* cur = _buffer.front();

    size_t available = _documents.size() - _posInDocs;
    size_t toSkip = (std::min)(atMost - skipped, available);

    _posInDocs += toSkip;
    skipped += toSkip;
    
    // Advance read position:
    if (_posInDocs >= _documents.size()) {
      // we have exhausted our local documents buffer,

      if (++_pos >= cur->size()) {
        _buffer.pop_front();  // does not throw
        delete cur;
        _pos = 0;
      }

      // let's read the index if bounds are variable:
      if (! _buffer.empty()) {
          if(! initRanges()) {
            _done = true;
            return skipped;
          }
          readIndex(atMost);
      }
      _posInDocs = 0;
      
      // If _buffer is empty, then we will fetch a new block in the next round
      // and then read the index.
    }
  }

  return skipped; 
}

////////////////////////////////////////////////////////////////////////////////
/// @brief read documents using the primary index
////////////////////////////////////////////////////////////////////////////////

void IndexRangeBlock::readPrimaryIndex (IndexOrCondition const& ranges) {
  ENTER_BLOCK;
  TRI_primary_index_t* primaryIndex = &(_collection->documentCollection()->_primaryIndex);
  
  for (size_t i = 0; i < ranges.size(); i++) {
    std::string key;
    for (auto x : ranges[i]) {
      if (x._attr == std::string(TRI_VOC_ATTRIBUTE_ID)) {
        // lookup by _id

        // we can use lower bound because only equality is supported
        TRI_ASSERT(x.is1ValueRangeInfo());
        auto const json = x._lowConst.bound().json();

        if (TRI_IsStringJson(json)) {
          // _id must be a string
          TRI_voc_cid_t documentCid;
          std::string documentKey;

          // parse _id value
          int errorCode = resolve(json->_value._string.data, documentCid, documentKey);

          if (errorCode == TRI_ERROR_NO_ERROR) {
            bool const isCluster = (ExecutionEngine::isCoordinator() ||
                ExecutionEngine::isDBServer());
            if (! isCluster && documentCid == _collection->documentCollection()->_info._cid) {
              // only continue lookup if the id value is syntactically correct and
              // refers to "our" collection, using local collection id
              key = documentKey;
            }
            else if (isCluster && documentCid == _collection->documentCollection()->_info._planId) {
            // only continue lookup if the id value is syntactically correct and
            // refers to "our" collection, using cluster collection id
              key = documentKey;
            }
          }
        }
        /*if (! x._lows.empty() || ! x._highs.empty() || x._lowConst.isDefined() || x._highConst.isDefined()) {
          break;
        }*/
      }
      else if (x._attr == std::string(TRI_VOC_ATTRIBUTE_KEY)) {
        // lookup by _key

        // we can use lower bound because only equality is supported
        TRI_ASSERT(x.is1ValueRangeInfo());
        auto const json = x._lowConst.bound().json();
        if (TRI_IsStringJson(json)) {
          key = std::string(json->_value._string.data, json->_value._string.length - 1);
        }

        /*if (! x._lows.empty() || ! x._highs.empty() || x._lowConst.isDefined() || x._highConst.isDefined()) {
          break;
        }*/
      }
    }

    if (! key.empty()) {
      ++_engine->_stats.scannedIndex;

      auto found = static_cast<TRI_doc_mptr_t
        const*>(TRI_LookupByKeyPrimaryIndex(primaryIndex, key.c_str()));
      if (found != nullptr) {
        _documents.emplace_back(*found);
      }
    }
  }
  LEAVE_BLOCK;
}

////////////////////////////////////////////////////////////////////////////////
/// @brief read documents using a hash index
////////////////////////////////////////////////////////////////////////////////

void IndexRangeBlock::readHashIndex (IndexOrCondition const& ranges) {
  ENTER_BLOCK;
  auto en = static_cast<IndexRangeNode const*>(getPlanNode());
  TRI_index_t* idx = en->_index->data;
  TRI_ASSERT(idx != nullptr);
  TRI_hash_index_t* hashIndex = (TRI_hash_index_t*) idx;

  TRI_shaper_t* shaper = _collection->documentCollection()->getShaper(); 
  TRI_ASSERT(shaper != nullptr);
  
  TRI_index_search_value_t searchValue;
  
  auto destroySearchValue = [&]() {
    if (searchValue._values != nullptr) {
      for (size_t i = 0; i < searchValue._length; ++i) {
        TRI_DestroyShapedJson(shaper->_memoryZone, &searchValue._values[i]);
      }
      TRI_Free(TRI_CORE_MEM_ZONE, searchValue._values);
    }
    searchValue._values = nullptr;
  };

<<<<<<< HEAD
  auto setupSearchValue = [&](size_t pos) -> bool {
=======
  auto setupSearchValue = [&]() -> bool {
>>>>>>> e05e083a
    size_t const n = hashIndex->_paths._length;
    searchValue._length = 0;
    // initialize the whole range of shapes with zeros
    searchValue._values = static_cast<TRI_shaped_json_t*>(TRI_Allocate(TRI_CORE_MEM_ZONE, 
          n * sizeof(TRI_shaped_json_t), true));

    if (searchValue._values == nullptr) {
      THROW_ARANGO_EXCEPTION(TRI_ERROR_OUT_OF_MEMORY);
    }
    
    searchValue._length = n;
    bool valid = true;

    for (size_t i = 0; i < n; ++i) {
      TRI_shape_pid_t pid = *(static_cast<TRI_shape_pid_t*>(TRI_AtVector(&hashIndex->_paths, i)));
      TRI_ASSERT(pid != 0);
   
      char const* name = TRI_AttributeNameShapePid(shaper, pid);
      std::string const lookFor = std::string(name);

<<<<<<< HEAD
      for (auto x : ranges[pos]) {
        if (x._attr == std::string(name)) {    //found attribute
          auto shaped = TRI_ShapedJsonJson(shaper, x._lowConst.bound().json(), false); 
          // here x->_low->_bound = x->_high->_bound 
          if (shaped == nullptr) {
            return false;
          }
          searchValue._values[i] = *shaped;
          TRI_Free(shaper->_memoryZone, shaped);
=======
      for (auto x : ranges.at(0)) {
        if (x._attr == lookFor) {
          // found attribute
          auto shaped = TRI_ShapedJsonJson(shaper, x._lowConst.bound().json(), false); 

          if (shaped == nullptr) {
            valid = false;
          }
          else {
            // here x->_low->_bound = x->_high->_bound 
            searchValue._values[i] = *shaped;
            TRI_Free(shaper->_memoryZone, shaped);
          }
>>>>>>> e05e083a
          break; 
        }
      }
    }
<<<<<<< HEAD
    return true;
  };
=======

    return valid;
  };
 
  if (! setupSearchValue()) {
    destroySearchValue();
    return;
  }
  TRI_vector_pointer_t list = TRI_LookupHashIndex(idx, &searchValue);
  destroySearchValue();
>>>>>>> e05e083a
  
  for (size_t i = 0; i < ranges.size(); i++) {
    if (setupSearchValue(i)) {
      TRI_vector_pointer_t list = TRI_LookupHashIndex(idx, &searchValue);
      destroySearchValue();

      size_t const n = TRI_LengthVectorPointer(&list);
      try {
        for (size_t i = 0; i < n; ++i) {
          _documents.emplace_back(* (static_cast<TRI_doc_mptr_t*>(TRI_AtVectorPointer(&list, i))));
        }

        _engine->_stats.scannedIndex += static_cast<int64_t>(n);
        TRI_DestroyVectorPointer(&list);
      }
      catch (...) {
        TRI_DestroyVectorPointer(&list);
        throw;
      }
    }
    else {
      destroySearchValue();
    }
  }
  LEAVE_BLOCK;
}

////////////////////////////////////////////////////////////////////////////////
/// @brief read documents using the edges index
////////////////////////////////////////////////////////////////////////////////

void IndexRangeBlock::readEdgeIndex (IndexOrCondition const& ranges) {
  ENTER_BLOCK;
  TRI_document_collection_t* document = _collection->documentCollection();
     
  std::string key;
  TRI_edge_direction_e direction = TRI_EDGE_IN; // must set a default to satisfy compiler
  for (size_t i = 0; i < ranges.size(); i++) { 
    for (auto x : ranges[i]) {
      if (x._attr == std::string(TRI_VOC_ATTRIBUTE_FROM)) {
        // we can use lower bound because only equality is supported
        TRI_ASSERT(x.is1ValueRangeInfo());
        auto const json = x._lowConst.bound().json();
        if (TRI_IsStringJson(json)) {
          // no error will be thrown if _from is not a string
          key = std::string(json->_value._string.data, json->_value._string.length - 1);
          direction = TRI_EDGE_OUT;
        }
        break;
      }
      else if (x._attr == std::string(TRI_VOC_ATTRIBUTE_TO)) {
        // we can use lower bound because only equality is supported
        TRI_ASSERT(x.is1ValueRangeInfo());
        auto const json = x._lowConst.bound().json();
        if (TRI_IsStringJson(json)) {
          // no error will be thrown if _to is not a string
          key = std::string(json->_value._string.data, json->_value._string.length - 1);
          direction = TRI_EDGE_IN;
        }
        break;
      }
    }

    if (! key.empty()) {
      TRI_voc_cid_t documentCid;
      std::string documentKey;

      int errorCode = resolve(key.c_str(), documentCid, documentKey);

      if (errorCode == TRI_ERROR_NO_ERROR) {
        // silently ignore all errors due to wrong _from / _to specifications
        auto&& result = TRI_LookupEdgesDocumentCollection(document, direction,
            documentCid, (TRI_voc_key_t) documentKey.c_str());
        for (auto it : result) {
          _documents.emplace_back(it);
        }
    
        _engine->_stats.scannedIndex += static_cast<int64_t>(result.size());
      }
    }
  }
  LEAVE_BLOCK;
}

////////////////////////////////////////////////////////////////////////////////
/// @brief read documents using a skiplist index
////////////////////////////////////////////////////////////////////////////////

// it is only possible to query a skip list using more than one attribute if we
// only have equalities followed by a single arbitrary comparison (i.e x.a == 1
// && x.b == 2 && x.c > 3 && x.c <= 4). Then we do: 
//
//   TRI_CreateIndexOperator(TRI_AND_INDEX_OPERATOR, left, right, NULL, shaper,
//     2);
//
// where 
//
//   left =  TRI_CreateIndexOperator(TRI_GT_INDEX_OPERATOR, NULL, NULL, [1,2,3],
//     shaper, 3)
//
//   right =  TRI_CreateIndexOperator(TRI_LE_INDEX_OPERATOR, NULL, NULL, [1,2,4],
//     shaper, 3)
//
// If the final comparison is an equality (x.a == 1 && x.b == 2 && x.c ==3), then 
// we just do:
//
//   TRI_CreateIndexOperator(TRI_EQ_INDEX_OPERATOR, NULL, NULL, [1,2,3],
//     shaper, 3)
//
// It is necessary that values of the attributes are listed in the correct
// order (i.e. <a> must be the first attribute indexed, and <b> must be the
// second). If one of the attributes is not indexed, then it is ignored,
// provided we are querying all the previously indexed attributes (i.e. we
// cannot do (x.c == 1 && x.a == 2) if the index covers <a>, <b>, <c> in this
// order but we can do (x.a == 2)).
//
// If the comparison is not equality, then the values of the parameters 
// (i.e. the 1 in x.c >= 1) cannot be lists or arrays.
//

void IndexRangeBlock::getSkiplistIterator (IndexAndCondition const& ranges) {
  ENTER_BLOCK;
  TRI_ASSERT(_skiplistIterator == nullptr);
  
  auto en = static_cast<IndexRangeNode const*>(getPlanNode());
  TRI_index_t* idx = en->_index->data;
  TRI_ASSERT(idx != nullptr);

  TRI_shaper_t* shaper = _collection->documentCollection()->getShaper(); 
  TRI_ASSERT(shaper != nullptr);

  TRI_index_operator_t* skiplistOperator = nullptr; 

  Json parameters(Json::List); 
  size_t i = 0;
  for (; i < ranges.size(); i++) {
    auto range = ranges[i];
    TRI_ASSERT(range.isConstant());
    if (range.is1ValueRangeInfo()) {   // it's an equality . . . 
      parameters(range._lowConst.bound().copy());
    } 
    else {                          // it's not an equality and so the final comparison 
      if (parameters.size() != 0) {
        skiplistOperator = TRI_CreateIndexOperator(TRI_EQ_INDEX_OPERATOR, nullptr,
            nullptr, parameters.copy().steal(), shaper, i);
      }
      if (range._lowConst.isDefined()) {
        auto op = range._lowConst.toIndexOperator(false, parameters.copy(), shaper);
        if (skiplistOperator != nullptr) {
          skiplistOperator = TRI_CreateIndexOperator(TRI_AND_INDEX_OPERATOR, 
              skiplistOperator, op, nullptr, shaper, 2);
        } 
        else {
          skiplistOperator = op;
        }
      }
      if (range._highConst.isDefined()) {
        auto op = range._highConst.toIndexOperator(true, parameters.copy(), shaper);
        if (skiplistOperator != nullptr) {
          skiplistOperator = TRI_CreateIndexOperator(TRI_AND_INDEX_OPERATOR, 
              skiplistOperator, op, nullptr, shaper, 2);
        } 
        else {
          skiplistOperator = op;
        }
      }
    }
  }

  if (skiplistOperator == nullptr) {      // only have equalities . . .
    if (parameters.size() == 0) {
      // this creates the infinite range (i.e. >= null)
      Json hass(Json::List);
      hass.add(Json(Json::Null));
      skiplistOperator = TRI_CreateIndexOperator(TRI_GE_INDEX_OPERATOR, nullptr,
          nullptr, hass.steal(), shaper, 1);
    }
    else {
      skiplistOperator = TRI_CreateIndexOperator(TRI_EQ_INDEX_OPERATOR, nullptr,
          nullptr, parameters.steal(), shaper, i);
    }
  }
  
  if (_skiplistIterator != nullptr) {
    TRI_FreeSkiplistIterator(_skiplistIterator);
  }
  _skiplistIterator = TRI_LookupSkiplistIndex(idx, skiplistOperator, en->_reverse);
  if (skiplistOperator != nullptr) {
    TRI_FreeIndexOperator(skiplistOperator);
  }

  if (_skiplistIterator == nullptr) {
    int res = TRI_errno();
    if (res == TRI_RESULT_ELEMENT_NOT_FOUND) {
      return;
    }

    THROW_ARANGO_EXCEPTION(TRI_ERROR_ARANGO_NO_INDEX);
  }
  LEAVE_BLOCK;
}

void IndexRangeBlock::readSkiplistIndex (size_t atMost) {
  ENTER_BLOCK;
  if (_skiplistIterator == nullptr) {
    return;
  }
  
  try {
    size_t nrSent = 0;
    TRI_skiplist_index_element_t* indexElement;
    while (nrSent < atMost && _skiplistIterator !=nullptr) { 
      indexElement = _skiplistIterator->next(_skiplistIterator);

      if (indexElement == nullptr) {
        TRI_FreeSkiplistIterator(_skiplistIterator);
        _skiplistIterator = nullptr;
        if (++_posInRanges < _condition->size()) {
          getSkiplistIterator(_condition->at(_posInRanges));
        }
      } else {
        _documents.emplace_back(*(indexElement->_document));
        ++nrSent;
        ++_engine->_stats.scannedIndex;
      }
    }
  }
  catch (...) {
    if (_skiplistIterator != nullptr) {
      TRI_FreeSkiplistIterator(_skiplistIterator);
    }
    throw;
  }
  LEAVE_BLOCK;
}

// -----------------------------------------------------------------------------
// --SECTION--                                          class EnumerateListBlock
// -----------------------------------------------------------------------------
        
EnumerateListBlock::EnumerateListBlock (ExecutionEngine* engine,
                                        EnumerateListNode const* en)
  : ExecutionBlock(engine, en),
    _inVarRegId(ExecutionNode::MaxRegisterId) {

  auto it = en->getRegisterPlan()->varInfo.find(en->_inVariable->id);
  if (it == en->getRegisterPlan()->varInfo.end()) {
    THROW_ARANGO_EXCEPTION_MESSAGE(TRI_ERROR_INTERNAL, "variable not found");
  }
  _inVarRegId = (*it).second.registerId;
  TRI_ASSERT(_inVarRegId < ExecutionNode::MaxRegisterId);
}

EnumerateListBlock::~EnumerateListBlock () {
}

////////////////////////////////////////////////////////////////////////////////
/// @brief initialize, here we get the inVariable
////////////////////////////////////////////////////////////////////////////////

int EnumerateListBlock::initialize () {
  return ExecutionBlock::initialize();
}

int EnumerateListBlock::initializeCursor (AqlItemBlock* items, size_t pos) {
  int res = ExecutionBlock::initializeCursor(items, pos);

  if (res != TRI_ERROR_NO_ERROR) {
    return res;
  }

  // handle local data (if any)
  _index = 0;     // index in _inVariable for next run
  _thisblock = 0; // the current block in the _inVariable DOCVEC
  _seen = 0;      // the sum of the sizes of the blocks in the _inVariable
  // DOCVEC that preceed _thisblock

  return TRI_ERROR_NO_ERROR;
}

AqlItemBlock* EnumerateListBlock::getSome (size_t, size_t atMost) {
  if (_done) {
    return nullptr;
  }

  unique_ptr<AqlItemBlock> res(nullptr);

  do {
    // repeatedly try to get more stuff from upstream
    // note that the value of the variable we have to loop over
    // can contain zero entries, in which case we have to
    // try again!

    if (_buffer.empty()) {
      size_t toFetch = (std::min)(DefaultBatchSize, atMost);
      if (! ExecutionBlock::getBlock(toFetch, toFetch)) {
        _done = true;
        return nullptr;
      }
      _pos = 0;           // this is in the first block
    }

    // if we make it here, then _buffer.front() exists
    AqlItemBlock* cur = _buffer.front();

    // get the thing we are looping over
    AqlValue inVarReg = cur->getValue(_pos, _inVarRegId);
    size_t sizeInVar = 0; // to shut up compiler

    // get the size of the thing we are looping over
    _collection = nullptr;
    switch (inVarReg._type) {
      case AqlValue::JSON: {
        if (! inVarReg._json->isList()) {
          throwListExpectedException();
        }
        sizeInVar = inVarReg._json->size();
        break;
      }

      case AqlValue::RANGE: {
        sizeInVar = inVarReg._range->size();
        break;
      }

      case AqlValue::DOCVEC: {
        if (_index == 0) { // this is a (maybe) new DOCVEC
          _DOCVECsize = 0;
          // we require the total number of items

          for (size_t i = 0; i < inVarReg._vector->size(); i++) {
            _DOCVECsize += inVarReg._vector->at(i)->size();
          }
        }
        sizeInVar = _DOCVECsize;
        if (sizeInVar > 0) {
          _collection = inVarReg._vector->at(0)->getDocumentCollection(0);
        }
        break;
      }

      case AqlValue::SHAPED: {
        throwListExpectedException();
      }

      case AqlValue::EMPTY: {
        throwListExpectedException();
      }
    }

    if (sizeInVar == 0) {
      res = nullptr;
    }
    else {
      size_t toSend = (std::min)(atMost, sizeInVar - _index);

      // create the result
      res.reset(new AqlItemBlock(toSend, getPlanNode()->getRegisterPlan()->nrRegs[getPlanNode()->getDepth()]));

      inheritRegisters(cur, res.get(), _pos);

      // we might have a collection:
      res->setDocumentCollection(cur->getNrRegs(), _collection);

      for (size_t j = 0; j < toSend; j++) {
        if (j > 0) {
          // re-use already copied aqlvalues
          for (RegisterId i = 0; i < cur->getNrRegs(); i++) {
            res->setValue(j, i, res->getValue(0, i));
            // Note that if this throws, all values will be
            // deleted properly, since the first row is.
          }
        }
        // add the new register value . . .
        AqlValue a = getAqlValue(inVarReg);
        // deep copy of the inVariable.at(_pos) with correct memory
        // requirements
        // Note that _index has been increased by 1 by getAqlValue!
        try {
          res->setValue(j, cur->getNrRegs(), a);
        }
        catch (...) {
          a.destroy();
          throw;
        }
      }
    }
    if (_index == sizeInVar) {
      _index = 0;
      _thisblock = 0;
      _seen = 0;
      // advance read position in the current block . . .
      if (++_pos == cur->size()) {
        delete cur;
        _buffer.pop_front();  // does not throw
        _pos = 0;
      }
    }
  }
  while (res.get() == nullptr);

  // Clear out registers no longer needed later:
  clearRegisters(res.get());
  return res.release();
}

size_t EnumerateListBlock::skipSome (size_t atLeast, size_t atMost) {

  if (_done) {
    return 0;
  }

  size_t skipped = 0;

  while (skipped < atLeast) {
    if (_buffer.empty()) {
      size_t toFetch = (std::min)(DefaultBatchSize, atMost);
      if (! ExecutionBlock::getBlock(toFetch, toFetch)) {
        _done = true;
        return skipped;
      }
      _pos = 0;           // this is in the first block
    }

    // if we make it here, then _buffer.front() exists
    AqlItemBlock* cur = _buffer.front();

    // get the thing we are looping over
    AqlValue inVarReg = cur->getValue(_pos, _inVarRegId);
    size_t sizeInVar = 0; // to shut up compiler

    // get the size of the thing we are looping over
    switch (inVarReg._type) {
      case AqlValue::JSON: {
        if (! inVarReg._json->isList()) {
          throwListExpectedException();
        }
        sizeInVar = inVarReg._json->size();
        break;
      }

      case AqlValue::RANGE: {
        sizeInVar = inVarReg._range->size();
        break;
      }

      case AqlValue::DOCVEC: {
        if (_index == 0) { // this is a (maybe) new DOCVEC
          _DOCVECsize = 0;
          //we require the total number of items 
          for (size_t i = 0; i < inVarReg._vector->size(); i++) {
            _DOCVECsize += inVarReg._vector->at(i)->size();
          }
        }
        sizeInVar = _DOCVECsize;
        break;
      }

      case AqlValue::SHAPED: 
      case AqlValue::EMPTY: {
        throwListExpectedException();
      }
    }

    if (atMost < sizeInVar - _index) {
      // eat just enough of inVariable . . .
      _index += atMost;
      skipped = atMost;
    }
    else {
      // eat the whole of the current inVariable and proceed . . .
      skipped += (sizeInVar - _index);
      _index = 0;
      _thisblock = 0;
      _seen = 0;
      delete cur;
      _buffer.pop_front();
      _pos = 0;
    }
  }
  return skipped;
}

////////////////////////////////////////////////////////////////////////////////
/// @brief create an AqlValue from the inVariable using the current _index
////////////////////////////////////////////////////////////////////////////////

AqlValue EnumerateListBlock::getAqlValue (AqlValue inVarReg) {
  switch (inVarReg._type) {
    case AqlValue::JSON: {
      // FIXME: is this correct? What if the copy works, but the
      // new throws? Is this then a leak? What if the new works
      // but the AqlValue temporary cannot be made?
      return AqlValue(new Json(inVarReg._json->at(static_cast<int>(_index++)).copy()));
    }
    case AqlValue::RANGE: {
      return AqlValue(new Json(static_cast<double>(inVarReg._range->at(_index++))));
    }
    case AqlValue::DOCVEC: { // incoming doc vec has a single column
      AqlValue out = inVarReg._vector->at(_thisblock)->getValue(_index -
                                                                _seen, 0).clone();
      if (++_index == (inVarReg._vector->at(_thisblock)->size() + _seen)) {
        _seen += inVarReg._vector->at(_thisblock)->size();
        _thisblock++;
      }
      return out;
    }

    case AqlValue::SHAPED:
    case AqlValue::EMPTY: {
      // error
      break;
    }
  }

  throwListExpectedException();
  TRI_ASSERT(false);

  // cannot be reached. function call above will always throw an exception
  return AqlValue();
}
          
void EnumerateListBlock::throwListExpectedException () {
  THROW_ARANGO_EXCEPTION_MESSAGE(TRI_ERROR_QUERY_LIST_EXPECTED, 
                                 TRI_errno_string(TRI_ERROR_QUERY_LIST_EXPECTED) +
                                 std::string(" as operand to FOR loop"));
}

// -----------------------------------------------------------------------------
// --SECTION--                                            class CalculationBlock
// -----------------------------------------------------------------------------
        
CalculationBlock::CalculationBlock (ExecutionEngine* engine,
                                    CalculationNode const* en)
  : ExecutionBlock(engine, en),
    _expression(en->expression()),
    _inVars(),
    _inRegs(),
    _outReg(ExecutionNode::MaxRegisterId) {

  std::unordered_set<Variable*> inVars = _expression->variables();

  for (auto it = inVars.begin(); it != inVars.end(); ++it) {
    _inVars.push_back(*it);
    auto it2 = en->getRegisterPlan()->varInfo.find((*it)->id);

    TRI_ASSERT(it2 != en->getRegisterPlan()->varInfo.end());
    TRI_ASSERT(it2->second.registerId < ExecutionNode::MaxRegisterId);
    _inRegs.push_back(it2->second.registerId);
  }

  // check if the expression is "only" a reference to another variable
  // this allows further optimizations inside doEvaluation
  _isReference = (_expression->node()->type == NODE_TYPE_REFERENCE);

  if (_isReference) {
    TRI_ASSERT(_inRegs.size() == 1);
  }

  auto it3 = en->getRegisterPlan()->varInfo.find(en->_outVariable->id);
  TRI_ASSERT(it3 != en->getRegisterPlan()->varInfo.end());
  _outReg = it3->second.registerId;
  TRI_ASSERT(_outReg < ExecutionNode::MaxRegisterId);
}

CalculationBlock::~CalculationBlock () {
}

int CalculationBlock::initialize () {
  return ExecutionBlock::initialize();
}

////////////////////////////////////////////////////////////////////////////////
/// @brief doEvaluation, private helper to do the work
////////////////////////////////////////////////////////////////////////////////

void CalculationBlock::doEvaluation (AqlItemBlock* result) {
  TRI_ASSERT(result != nullptr);

  size_t const n = result->size();
  if (_isReference) {
    // the expression is a reference to a variable only.
    // no need to execute the expression at all
    result->setDocumentCollection(_outReg, result->getDocumentCollection(_inRegs[0]));

    for (size_t i = 0; i < n; i++) {
      // need not clone to avoid a copy, the AqlItemBlock's hash takes
      // care of correct freeing:
      AqlValue a = result->getValue(i, _inRegs[0]);
      try {
        result->setValue(i, _outReg, a);
      }
      catch (...) {
        a.destroy();
        throw;
      }
    }
  }
  else {
    vector<AqlValue>& data(result->getData());
    vector<TRI_document_collection_t const*> docColls(result->getDocumentCollections());

    RegisterId nrRegs = result->getNrRegs();
    result->setDocumentCollection(_outReg, nullptr);

    TRI_ASSERT(_expression != nullptr);

    // must have a V8 context here to protect Expression::execute()
    auto engine = _engine;
    triagens::basics::ScopeGuard guard{
      [&engine]() -> void { 
        engine->getQuery()->enterContext(); 
      },
      [&]() -> void { 
        // must invalidate the expression now as we might be called from
        // different threads
        if (ExecutionEngine::isDBServer() || ExecutionEngine::isCoordinator()) {
          _expression->invalidate();
        }
        engine->getQuery()->exitContext(); 
      }
    };
    
    v8::HandleScope scope; // do not delete this!

    for (size_t i = 0; i < n; i++) {
      // need to execute the expression
      TRI_document_collection_t const* myCollection = nullptr;
      AqlValue a = _expression->execute(_trx, docColls, data, nrRegs * i, _inVars, _inRegs, &myCollection);
      try {
        result->setValue(i, _outReg, a);
      }
      catch (...) {
        a.destroy();
        throw;
      }
    }
  }
}

AqlItemBlock* CalculationBlock::getSome (size_t atLeast,
                                         size_t atMost) {

  unique_ptr<AqlItemBlock> res(ExecutionBlock::getSomeWithoutRegisterClearout(
                               atLeast, atMost));

  if (res.get() == nullptr) {
    return nullptr;
  }

  doEvaluation(res.get());
  // Clear out registers no longer needed later:
  clearRegisters(res.get());
  return res.release();
}

// -----------------------------------------------------------------------------
// --SECTION--                                               class SubqueryBlock
// -----------------------------------------------------------------------------
        
SubqueryBlock::SubqueryBlock (ExecutionEngine* engine,
                              SubqueryNode const* en,
                              ExecutionBlock* subquery)
  : ExecutionBlock(engine, en), 
    _outReg(ExecutionNode::MaxRegisterId),
    _subquery(subquery) {
  
  auto it = en->getRegisterPlan()->varInfo.find(en->_outVariable->id);
  TRI_ASSERT(it != en->getRegisterPlan()->varInfo.end());
  _outReg = it->second.registerId;
  TRI_ASSERT(_outReg < ExecutionNode::MaxRegisterId);
}

////////////////////////////////////////////////////////////////////////////////
/// @brief destructor
////////////////////////////////////////////////////////////////////////////////

SubqueryBlock::~SubqueryBlock () {
}

////////////////////////////////////////////////////////////////////////////////
/// @brief initialize, tell dependency and the subquery
////////////////////////////////////////////////////////////////////////////////

int SubqueryBlock::initialize () {
  int res = ExecutionBlock::initialize();
  if (res != TRI_ERROR_NO_ERROR) {
    return res;
  }

  return getSubquery()->initialize();
}

////////////////////////////////////////////////////////////////////////////////
/// @brief getSome
////////////////////////////////////////////////////////////////////////////////

AqlItemBlock* SubqueryBlock::getSome (size_t atLeast,
                                      size_t atMost) {
  unique_ptr<AqlItemBlock> res(ExecutionBlock::getSomeWithoutRegisterClearout(
                                                    atLeast, atMost));

  if (res.get() == nullptr) {
    return nullptr;
  }

  for (size_t i = 0; i < res->size(); i++) {
    int ret = _subquery->initializeCursor(res.get(), i);
    if (ret != TRI_ERROR_NO_ERROR) {
      THROW_ARANGO_EXCEPTION(ret);
    }

    auto results = new std::vector<AqlItemBlock*>;
    try {
      do {
        unique_ptr<AqlItemBlock> tmp(_subquery->getSome(DefaultBatchSize, DefaultBatchSize));
        if (tmp.get() == nullptr) {
          break;
        }
        results->push_back(tmp.get());
        tmp.release();
      }
      while(true);
      res->setValue(i, _outReg, AqlValue(results));
    }
    catch (...) {
      for (auto x : *results) {
        delete x;
      }
      delete results;
      throw;
    }
  }
  // Clear out registers no longer needed later:
  clearRegisters(res.get());
  return res.release();
}

////////////////////////////////////////////////////////////////////////////////
/// @brief shutdown, tell dependency and the subquery
////////////////////////////////////////////////////////////////////////////////

int SubqueryBlock::shutdown (int errorCode) {
  int res = ExecutionBlock::shutdown(errorCode);
  if (res != TRI_ERROR_NO_ERROR) {
    return res;
  }

  return getSubquery()->shutdown(errorCode);
}

// -----------------------------------------------------------------------------
// --SECTION--                                                 class FilterBlock
// -----------------------------------------------------------------------------
        
FilterBlock::FilterBlock (ExecutionEngine* engine,
                          FilterNode const* en)
  : ExecutionBlock(engine, en),
    _inReg(ExecutionNode::MaxRegisterId) {
  
  auto it = en->getRegisterPlan()->varInfo.find(en->_inVariable->id);
  TRI_ASSERT(it != en->getRegisterPlan()->varInfo.end());
  _inReg = it->second.registerId;
  TRI_ASSERT(_inReg < ExecutionNode::MaxRegisterId);
}

FilterBlock::~FilterBlock () {
}

int FilterBlock::initialize () {
  return ExecutionBlock::initialize();
}

////////////////////////////////////////////////////////////////////////////////
/// @brief internal function to get another block
////////////////////////////////////////////////////////////////////////////////

bool FilterBlock::getBlock (size_t atLeast, size_t atMost) {
  while (true) {  // will be left by break or return
    if (! ExecutionBlock::getBlock(atLeast, atMost)) {
      return false;
    }

    if (_buffer.size() > 1) {
      break;  // Already have a current block
    }

    // Now decide about these docs:
    AqlItemBlock* cur = _buffer.front();

    _chosen.clear();
    _chosen.reserve(cur->size());
    for (size_t i = 0; i < cur->size(); ++i) {
      if (takeItem(cur, i)) {
        _chosen.push_back(i);
      }
    }

    if (! _chosen.empty()) {
      break;   // OK, there are some docs in the result
    }

    _buffer.pop_front();  // Block was useless, just try again
    delete cur;   // free this block
  }

  return true;
}

int FilterBlock::getOrSkipSome (size_t atLeast,
                                size_t atMost,
                                bool skipping,
                                AqlItemBlock*& result,
                                size_t& skipped) {

  TRI_ASSERT(result == nullptr && skipped == 0);

  if (_done) {
    return TRI_ERROR_NO_ERROR;
  }

  // if _buffer.size() is > 0 then _pos is valid
  vector<AqlItemBlock*> collector;
  try {
    while (skipped < atLeast) {
      if (_buffer.empty()) {
        if (! getBlock(atLeast - skipped, atMost - skipped)) {
          _done = true;
          break;
        }
        _pos = 0;
      }
  
      // If we get here, then _buffer.size() > 0 and _pos points to a
      // valid place in it.
      AqlItemBlock* cur = _buffer.front();
      if (_chosen.size() - _pos + skipped > atMost) {
        // The current block of chosen ones is too large for atMost:
        if (! skipping) {
          unique_ptr<AqlItemBlock> more(cur->slice(_chosen,
                                                   _pos, _pos + (atMost - skipped)));
          collector.push_back(more.get());
          more.release();
        }
        _pos += atMost - skipped;
        skipped = atMost;
      }
      else if (_pos > 0 || _chosen.size() < cur->size()) {
        // The current block fits into our result, but it is already
        // half-eaten or needs to be copied anyway:
        if (! skipping) {
          unique_ptr<AqlItemBlock> more(cur->steal(_chosen, _pos, _chosen.size()));
          collector.push_back(more.get());
          more.release();
        }
        skipped += _chosen.size() - _pos;
        delete cur;
        _buffer.pop_front();
        _chosen.clear();
        _pos = 0;
      }
      else {
        // The current block fits into our result and is fresh and
        // takes them all, so we can just hand it on:
        skipped += cur->size();
        if (! skipping) {
          collector.push_back(cur);
        }
        else {
          delete cur;
        }
        _buffer.pop_front();
        _chosen.clear();
        _pos = 0;
      }
    }
  }
  catch (...) {
    for (auto c : collector) {
      delete c;
    }
    throw;
  }

  if (! skipping) {
    if (collector.size() == 1) {
      result = collector[0];
    }
    else if (collector.size() > 1) {
      try {
        result = AqlItemBlock::concatenate(collector);
      }
      catch (...) {
        for (auto x : collector) {
          delete x;
        }
        throw;
      }
      for (auto x : collector) {
        delete x;
      }
    }
  }
  return TRI_ERROR_NO_ERROR;
}

bool FilterBlock::hasMore () {
  if (_done) {
    return false;
  }

  if (_buffer.empty()) {
    // QUESTION: Is this sensible? Asking whether there is more might
    // trigger an expensive fetching operation, even if later on only
    // a single document is needed due to a LIMIT...
    // However, how should we know this here?
    if (! getBlock(DefaultBatchSize, DefaultBatchSize)) {
      _done = true;
      return false;
    }
    _pos = 0;
  }

  TRI_ASSERT(! _buffer.empty());

  // Here, _buffer.size() is > 0 and _pos points to a valid place
  // in it.
  
  return true;
}

// -----------------------------------------------------------------------------
// --SECTION--                                              class AggregateBlock
// -----------------------------------------------------------------------------
        
AggregateBlock::AggregateBlock (ExecutionEngine* engine,
                                AggregateNode const* en)
  : ExecutionBlock(engine, en),
    _aggregateRegisters(),
    _currentGroup(),
    _groupRegister(ExecutionNode::MaxRegisterId),
    _variableNames() {
  
  for (auto p : en->_aggregateVariables) {
    // We know that planRegisters() has been run, so
    // getPlanNode()->_registerPlan is set up
    auto itOut = en->getRegisterPlan()->varInfo.find(p.first->id);
    TRI_ASSERT(itOut != en->getRegisterPlan()->varInfo.end());

    auto itIn = en->getRegisterPlan()->varInfo.find(p.second->id);
    TRI_ASSERT(itIn != en->getRegisterPlan()->varInfo.end());
    TRI_ASSERT((*itIn).second.registerId < ExecutionNode::MaxRegisterId);
    TRI_ASSERT((*itOut).second.registerId < ExecutionNode::MaxRegisterId);
    _aggregateRegisters.emplace_back(make_pair((*itOut).second.registerId, (*itIn).second.registerId));
  }

  if (en->_outVariable != nullptr) {
    auto const& registerPlan = en->getRegisterPlan()->varInfo;
    auto it = registerPlan.find(en->_outVariable->id);
    TRI_ASSERT(it != registerPlan.end());
    _groupRegister = (*it).second.registerId;
    TRI_ASSERT(_groupRegister > 0 && _groupRegister < ExecutionNode::MaxRegisterId);

    // construct a mapping of all register ids to variable names
    // we need this mapping to generate the grouped output

    for (size_t i = 0; i < registerPlan.size(); ++i) {
      _variableNames.push_back(""); // initialize with some default value
    }

    // iterate over all our variables
    if (en->_keepVariables.empty()) {
      for (auto const& vi : registerPlan) {
        if (vi.second.depth > 0 || en->getDepth() == 1) {
          // Do not keep variables from depth 0, unless we are depth 1 ourselves
          // (which means no FOR in which we are contained)

          // find variable in the global variable map
          auto itVar = en->_variableMap.find(vi.first);

          if (itVar != en->_variableMap.end()) {
            _variableNames[vi.second.registerId] = (*itVar).second;
          }
        }
      }
    }
    else {
      for (auto x : en->_keepVariables) {
        auto it = registerPlan.find(x->id);
        if (it != registerPlan.end()) {
          _variableNames[(*it).second.registerId] = x->name;
        }
      }
    }
  }
  else {
    // set groupRegister to 0 if we don't have an out register
    _groupRegister = 0;
  }
}

AggregateBlock::~AggregateBlock () {
}

////////////////////////////////////////////////////////////////////////////////
/// @brief initialize
////////////////////////////////////////////////////////////////////////////////

int AggregateBlock::initialize () {
  int res = ExecutionBlock::initialize();

  if (res != TRI_ERROR_NO_ERROR) {
    return res;
  }

  // reserve space for the current row
  _currentGroup.initialize(_aggregateRegisters.size());

  return TRI_ERROR_NO_ERROR;
}

int AggregateBlock::getOrSkipSome (size_t atLeast,
                                   size_t atMost,
                                   bool skipping,
                                   AqlItemBlock*& result,
                                   size_t& skipped) {

  TRI_ASSERT(result == nullptr && skipped == 0);
  if (_done) {
    return TRI_ERROR_NO_ERROR;
  }

  if (_buffer.empty()) {
    if (! ExecutionBlock::getBlock(atLeast, atMost)) {
      _done = true;
      return TRI_ERROR_NO_ERROR;
    }
    _pos = 0;           // this is in the first block
  }

  // If we get here, we do have _buffer.front()
  AqlItemBlock* cur = _buffer.front();
  unique_ptr<AqlItemBlock> res;

  if (! skipping) {
    res.reset(new AqlItemBlock(atMost, getPlanNode()->getRegisterPlan()->nrRegs[getPlanNode()->getDepth()]));

    TRI_ASSERT(cur->getNrRegs() <= res->getNrRegs());
    inheritRegisters(cur, res.get(), _pos);
  }

  while (skipped < atMost) {
    // read the next input row

    bool newGroup = false;
    if (_currentGroup.groupValues[0].isEmpty()) {
      // we never had any previous group
      newGroup = true;
    }
    else {
      // we already had a group, check if the group has changed
      size_t i = 0;

      for (auto it = _aggregateRegisters.begin(); it != _aggregateRegisters.end(); ++it) {
        int cmp = AqlValue::Compare(_trx,
                                    _currentGroup.groupValues[i],
                                    _currentGroup.collections[i],
                                    cur->getValue(_pos, (*it).second),
                                    cur->getDocumentCollection((*it).second));
        if (cmp != 0) {
          // group change
          newGroup = true;
          break;
        }
        ++i;
      }
    }

    if (newGroup) {
      if (! _currentGroup.groupValues[0].isEmpty()) {
        if (! skipping) {
          // need to emit the current group first
          emitGroup(cur, res.get(), skipped);
        }

        // increase output row count
        ++skipped;

        if (skipped == atMost) {
          // output is full
          // do NOT advance input pointer
          result = res.release();
          return TRI_ERROR_NO_ERROR;
        }
      }

      // still space left in the output to create a new group

      // construct the new group
      size_t i = 0;
      for (auto it = _aggregateRegisters.begin(); it != _aggregateRegisters.end(); ++it) {
        _currentGroup.groupValues[i] = cur->getValue(_pos, (*it).second).clone();
        _currentGroup.collections[i] = cur->getDocumentCollection((*it).second);
        ++i;
      }
      if (! skipping) {
        _currentGroup.setFirstRow(_pos);
      }
    }
    if (! skipping) {
      _currentGroup.setLastRow(_pos);
    }

    if (++_pos >= cur->size()) {
      _buffer.pop_front();
      _pos = 0;

      bool hasMore = ! _buffer.empty();

      if (! hasMore) {
        hasMore = ExecutionBlock::getBlock(atLeast, atMost);
      }

      if (! hasMore) {
        // no more input. we're done
        try {
          // emit last buffered group
          if (! skipping) {
            emitGroup(cur, res.get(), skipped);
            ++skipped;
            TRI_ASSERT(skipped > 0);
            res->shrink(skipped);
          }
          else {
            ++skipped;
          }
          delete cur;
          cur = nullptr;
          _done = true;
          result = res.release();
          return TRI_ERROR_NO_ERROR;
        }
        catch (...) {
          delete cur;
          throw;
        }
      }

      // hasMore

      // move over the last group details into the group before we delete the block
      _currentGroup.addValues(cur, _groupRegister);

      delete cur;
      cur = _buffer.front();
    }
  }

  if (! skipping) {
    TRI_ASSERT(skipped > 0);
    res->shrink(skipped);
  }

  result = res.release();
  return TRI_ERROR_NO_ERROR;
}

////////////////////////////////////////////////////////////////////////////////
/// @brief writes the current group data into the result
////////////////////////////////////////////////////////////////////////////////

void AggregateBlock::emitGroup (AqlItemBlock const* cur,
                                AqlItemBlock* res,
                                size_t row) {

  if (row > 0) {
    // re-use already copied aqlvalues
    for (RegisterId i = 0; i < cur->getNrRegs(); i++) {
      res->setValue(row, i, res->getValue(0, i));
      // Note: if this throws, then all values will be deleted
      // properly since the first one is.
    }
  }

  size_t i = 0;
  for (auto it = _aggregateRegisters.begin(); it != _aggregateRegisters.end(); ++it) {
    // FIXME: can throw:
    res->setValue(row, (*it).first, _currentGroup.groupValues[i]);
    ++i;
  }

  if (_groupRegister > 0) {
    // set the group values
    _currentGroup.addValues(cur, _groupRegister);

    res->setValue(row, _groupRegister,
                  AqlValue::CreateFromBlocks(_trx,
                                             _currentGroup.groupBlocks,
                                             _variableNames));
    // FIXME: can throw:
  }

  // reset the group so a new one can start
  _currentGroup.reset();
}


// -----------------------------------------------------------------------------
// --SECTION--                                                   class SortBlock
// -----------------------------------------------------------------------------
        
SortBlock::SortBlock (ExecutionEngine* engine,
                      SortNode const* en)
  : ExecutionBlock(engine, en),
    _sortRegisters(),
    _stable(en->_stable) {
  
  for (auto p : en->_elements) {
    auto it = en->getRegisterPlan()->varInfo.find(p.first->id);
    TRI_ASSERT(it != en->getRegisterPlan()->varInfo.end());
    TRI_ASSERT(it->second.registerId < ExecutionNode::MaxRegisterId);
    _sortRegisters.push_back(make_pair(it->second.registerId, p.second));
  }
}

SortBlock::~SortBlock () {
}

int SortBlock::initialize () {
  return ExecutionBlock::initialize();
}

int SortBlock::initializeCursor (AqlItemBlock* items, size_t pos) {
  int res = ExecutionBlock::initializeCursor(items, pos);
  if (res != TRI_ERROR_NO_ERROR) {
    return res;
  }
  // suck all blocks into _buffer
  while (getBlock(DefaultBatchSize, DefaultBatchSize)) {
  }

  if (_buffer.empty()) {
    _done = true;
    return TRI_ERROR_NO_ERROR;
  }

  doSorting();

  _done = false;
  _pos = 0;

  return TRI_ERROR_NO_ERROR;
}

void SortBlock::doSorting () {
  // coords[i][j] is the <j>th row of the <i>th block
  std::vector<std::pair<size_t, size_t>> coords;

  size_t sum = 0;
  for (auto block : _buffer) {
    sum += block->size();
  }

  coords.reserve(sum);

  // install the coords
  size_t count = 0;

  for (auto block : _buffer) {
    for (size_t i = 0; i < block->size(); i++) {
      coords.push_back(std::make_pair(count, i));
    }
    count++;
  }

  std::vector<TRI_document_collection_t const*> colls;
  for (RegisterId i = 0; i < _sortRegisters.size(); i++) {
    colls.push_back(_buffer.front()->getDocumentCollection(_sortRegisters[i].first));
  }

  // comparison function
  OurLessThan ourLessThan(_trx, _buffer, _sortRegisters, colls);

  // sort coords
  if (_stable) {
    std::stable_sort(coords.begin(), coords.end(), ourLessThan);
  }
  else {
    std::sort(coords.begin(), coords.end(), ourLessThan);
  }

  // here we collect the new blocks (later swapped into _buffer):
  std::deque<AqlItemBlock*> newbuffer;

  try {  // If we throw from here, the catch will delete the new
    // blocks in newbuffer

    count = 0;
    RegisterId const nrregs = _buffer.front()->getNrRegs();

    // install the rearranged values from _buffer into newbuffer

    while (count < sum) {
      size_t sizeNext = (std::min)(sum - count, DefaultBatchSize);
      AqlItemBlock* next = new AqlItemBlock(sizeNext, nrregs);
      try {
        newbuffer.push_back(next);
      }
      catch (...) {
        delete next;
        throw;
      }
      std::unordered_map<AqlValue, AqlValue> cache;
      // only copy as much as needed!
      for (size_t i = 0; i < sizeNext; i++) {
        for (RegisterId j = 0; j < nrregs; j++) {
          AqlValue a = _buffer[coords[count].first]->getValue(coords[count].second, j);
          // If we have already dealt with this value for the next
          // block, then we just put the same value again:
          if (! a.isEmpty()) {
            auto it = cache.find(a);
            if (it != cache.end()) {
              AqlValue b = it->second;
              // If one of the following throws, all is well, because
              // the new block already has either a copy or stolen
              // the AqlValue:
              _buffer[coords[count].first]->eraseValue(coords[count].second, j);
              next->setValue(i, j, b);
            }
            else {
              // We need to copy a, if it has already been stolen from
              // its original buffer, which we know by looking at the
              // valueCount there.
              auto vCount = _buffer[coords[count].first]->valueCount(a);
              if (vCount == 0) {
                // Was already stolen for another block
                AqlValue b = a.clone();
                try {
                  cache.emplace(make_pair(a, b));
                }
                catch (...) {
                  b.destroy();
                  throw;
                }
                try {
                  next->setValue(i, j, b);
                }
                catch (...) {
                  b.destroy();
                  cache.erase(a);
                  throw;
                }
                // It does not matter whether the following works or not,
                // since the original block keeps its responsibility
                // for a:
                _buffer[coords[count].first]->eraseValue(coords[count].second, j);
              }
              else {
                // Here we are the first to want to inherit a, so we
                // steal it:
                _buffer[coords[count].first]->steal(a);
                // If this has worked, responsibility is now with the
                // new block or indeed with us!
                try {
                  next->setValue(i, j, a);
                }
                catch (...) {
                  a.destroy();
                  throw;
                }
                _buffer[coords[count].first]->eraseValue(coords[count].second, j);
                // This might throw as well, however, the responsibility
                // is already with the new block.

                // If the following does not work, we will create a
                // few unnecessary copies, but this does not matter:
                cache.emplace(make_pair(a,a));
              }
            }
          }
        }
        count++;
      }
      cache.clear();
      for (RegisterId j = 0; j < nrregs; j++) {
        next->setDocumentCollection(j, _buffer.front()->getDocumentCollection(j));
      }
    }
  }
  catch (...) {
    for (auto x : newbuffer) {
      delete x;
    }
    throw;
  }
  _buffer.swap(newbuffer);  // does not throw since allocators
  // are the same
  for (auto x : newbuffer) {
    delete x;
  }
}

// -----------------------------------------------------------------------------
// --SECTION--                                      class SortBlock::OurLessThan
// -----------------------------------------------------------------------------

bool SortBlock::OurLessThan::operator() (std::pair<size_t, size_t> const& a,
                                         std::pair<size_t, size_t> const& b) {

  size_t i = 0;
  for (auto reg : _sortRegisters) {

    int cmp = AqlValue::Compare(_trx,
                                _buffer[a.first]->getValue(a.second, reg.first),
                                _colls[i],
                                _buffer[b.first]->getValue(b.second, reg.first),
                                _colls[i]);
    if (cmp == -1) {
      return reg.second;
    } 
    else if (cmp == 1) {
      return ! reg.second;
    }
    i++;
  }

  return false;
}

// -----------------------------------------------------------------------------
// --SECTION--                                                  class LimitBlock
// -----------------------------------------------------------------------------

int LimitBlock::initialize () {
  int res = ExecutionBlock::initialize();

  if (res != TRI_ERROR_NO_ERROR) {
    return res;
  }
  return TRI_ERROR_NO_ERROR;
}

int LimitBlock::initializeCursor (AqlItemBlock* items, size_t pos) {
  int res = ExecutionBlock::initializeCursor(items, pos);
  if (res != TRI_ERROR_NO_ERROR) {
    return res;
  }
  _state = 0;
  _count = 0;
  return TRI_ERROR_NO_ERROR;
}

int LimitBlock::getOrSkipSome (size_t atLeast,
                               size_t atMost,
                               bool skipping,
                               AqlItemBlock*& result,
                               size_t& skipped) {

  TRI_ASSERT(result == nullptr && skipped == 0);

  if (_state == 2) {
    return TRI_ERROR_NO_ERROR;
  }

  if (_state == 0) {
    if (_fullCount) {
      // properly initialize fullcount value, which has a default of -1
      if (_engine->_stats.fullCount == -1) {
        _engine->_stats.fullCount = 0;
      }
      _engine->_stats.fullCount += static_cast<int64_t>(_offset);
    }

    if (_offset > 0) {
      ExecutionBlock::_dependencies[0]->skip(_offset);
    }
    _state = 1;
    _count = 0;
    if (_limit == 0 && ! _fullCount) {
      // quick exit for limit == 0
      _state = 2;
      return TRI_ERROR_NO_ERROR;
    }
  }

  // If we get to here, _state == 1 and _count < _limit
  if (_limit > 0) {
    if (atMost > _limit - _count) {
      atMost = _limit - _count;
      if (atLeast > atMost) {
        atLeast = atMost;
      }
    }

    ExecutionBlock::getOrSkipSome(atLeast, atMost, skipping, result, skipped);
    if (skipped == 0) {
      return TRI_ERROR_NO_ERROR;
    }

    _count += skipped; 
    if (_fullCount) {
      _engine->_stats.fullCount += static_cast<int64_t>(skipped);
    }
  }

  if (_count >= _limit) {
    _state = 2;
  
    if (_fullCount) {
      // if fullCount is set, we must fetch all elements from the
      // dependency. we'll use the default batch size for this
      atLeast = DefaultBatchSize; 
      atMost = DefaultBatchSize; 
  
      // suck out all data from the dependencies
      while (true) {
        skipped = 0;
        AqlItemBlock* ignore = nullptr;
        ExecutionBlock::getOrSkipSome(atLeast, atMost, skipping, ignore, skipped);
        if (ignore != nullptr) {
          _engine->_stats.fullCount += static_cast<int64_t>(ignore->size());
          delete ignore;
        }
        if (skipped == 0) {
          break;
        }
      }
    }
  }

  return TRI_ERROR_NO_ERROR;
}

// -----------------------------------------------------------------------------
// --SECTION--                                                 class ReturnBlock
// -----------------------------------------------------------------------------

AqlItemBlock* ReturnBlock::getSome (size_t atLeast,
                                    size_t atMost) {

  auto res = ExecutionBlock::getSomeWithoutRegisterClearout(atLeast, atMost);

  if (res == nullptr) {
    return res;
  }

  size_t const n = res->size();

  // Let's steal the actual result and throw away the vars:
  auto ep = static_cast<ReturnNode const*>(getPlanNode());
  auto it = ep->getRegisterPlan()->varInfo.find(ep->_inVariable->id);
  TRI_ASSERT(it != ep->getRegisterPlan()->varInfo.end());
  RegisterId const registerId = it->second.registerId;
  AqlItemBlock* stripped = new AqlItemBlock(n, 1);

  try {
    for (size_t i = 0; i < n; i++) {
      AqlValue a = res->getValue(i, registerId);
      if (! a.isEmpty()) {
        res->steal(a);
        try {
          stripped->setValue(i, 0, a);
        }
        catch (...) {
          a.destroy();
          throw;
        }
        // If the following does not go well, we do not care, since
        // the value is already stolen and installed in stripped
        res->eraseValue(i, registerId);
      }
    }
  }
  catch (...) {
    delete stripped;
    delete res;
    throw;
  }

  stripped->setDocumentCollection(0, res->getDocumentCollection(registerId));
  delete res;

  return stripped;
}

// -----------------------------------------------------------------------------
// --SECTION--                                           class ModificationBlock
// -----------------------------------------------------------------------------

ModificationBlock::ModificationBlock (ExecutionEngine* engine,
                                      ModificationNode const* ep)
  : ExecutionBlock(engine, ep),
    _collection(ep->_collection) {
}

ModificationBlock::~ModificationBlock () {
}

////////////////////////////////////////////////////////////////////////////////
/// @brief get some - this accumulates all input and calls the work() method
////////////////////////////////////////////////////////////////////////////////

AqlItemBlock* ModificationBlock::getSome (size_t atLeast,
                                          size_t atMost) {
  std::vector<AqlItemBlock*> blocks;

  auto freeBlocks = [](std::vector<AqlItemBlock*>& blocks) {
    for (auto it = blocks.begin(); it != blocks.end(); ++it) {
      if ((*it) != nullptr) {
        delete (*it);
      }
    }
  };

  // loop over input until it is exhausted
  try {
    while (true) { 
      auto res = ExecutionBlock::getSomeWithoutRegisterClearout(atLeast, atMost);

      if (res == nullptr) {
        break;
      }
       
      blocks.push_back(res);
    }

    work(blocks);
    freeBlocks(blocks);

    return nullptr;
  }
  catch (...) {
    freeBlocks(blocks);
    throw;
  }
}

////////////////////////////////////////////////////////////////////////////////
/// @brief extract a key from the AqlValue passed
////////////////////////////////////////////////////////////////////////////////
          
int ModificationBlock::extractKey (AqlValue const& value,
                                   TRI_document_collection_t const* document,
                                   std::string& key) const {
  if (value.isArray()) {
    Json member(value.extractArrayMember(_trx, document, TRI_VOC_ATTRIBUTE_KEY));

    TRI_json_t const* json = member.json();
    if (TRI_IsStringJson(json)) {
      key = std::string(json->_value._string.data, json->_value._string.length - 1);
      return TRI_ERROR_NO_ERROR;
    }
  }
  else if (value.isString()) {
    key = value.toString();
    return TRI_ERROR_NO_ERROR;
  }

  return TRI_ERROR_ARANGO_DOCUMENT_KEY_MISSING;
}

////////////////////////////////////////////////////////////////////////////////
/// @brief process the result of a data-modification operation
////////////////////////////////////////////////////////////////////////////////

void ModificationBlock::handleResult (int code,
                                      bool ignoreErrors,
                                      std::string const *errorMessage) {
  if (code == TRI_ERROR_NO_ERROR) {
    // update the success counter
    ++_engine->_stats.writesExecuted;
  }
  else {
    if (ignoreErrors) {
      // update the ignored counter
      ++_engine->_stats.writesIgnored;
    }
    else {
      // bubble up the error
      if (errorMessage != nullptr) {
        THROW_ARANGO_EXCEPTION_MESSAGE(code, *errorMessage);
      }
      else {
        THROW_ARANGO_EXCEPTION(code);
      }
    }
  }
}

// -----------------------------------------------------------------------------
// --SECTION--                                                 class RemoveBlock
// -----------------------------------------------------------------------------

RemoveBlock::RemoveBlock (ExecutionEngine* engine,
                          RemoveNode const* ep)
  : ModificationBlock(engine, ep) {
}

RemoveBlock::~RemoveBlock () {
}

////////////////////////////////////////////////////////////////////////////////
/// @brief the actual work horse for removing data
////////////////////////////////////////////////////////////////////////////////

void RemoveBlock::work (std::vector<AqlItemBlock*>& blocks) {
  auto ep = static_cast<RemoveNode const*>(getPlanNode());
  auto it = ep->getRegisterPlan()->varInfo.find(ep->_inVariable->id);
  TRI_ASSERT(it != ep->getRegisterPlan()->varInfo.end());
  RegisterId const registerId = it->second.registerId;

  auto trxCollection = _trx->trxCollection(_collection->cid());
      
  if (ep->_outVariable == nullptr) {
    // don't return anything

    // loop over all blocks
    for (auto it = blocks.begin(); it != blocks.end(); ++it) {
      auto res = (*it);
      auto document = res->getDocumentCollection(registerId);
      
      size_t const n = res->size();
    
      // loop over the complete block
      for (size_t i = 0; i < n; ++i) {
        AqlValue a = res->getValue(i, registerId);

        std::string key;
        int errorCode = TRI_ERROR_NO_ERROR;

        if (a.isArray()) {
          // value is an array. now extract the _key attribute
          errorCode = extractKey(a, document, key);
        }
        else if (a.isString()) {
          // value is a string
          key = a.toChar();
        }
        else {
          errorCode = TRI_ERROR_ARANGO_DOCUMENT_TYPE_INVALID;
        }

        if (errorCode == TRI_ERROR_NO_ERROR) {
          // no error. we expect to have a key
                  
          // all exceptions are caught in _trx->remove()
          errorCode = _trx->remove(trxCollection, 
                                   key,
                                   0,
                                   TRI_DOC_UPDATE_LAST_WRITE,
                                   0, 
                                   nullptr,
                                   ep->_options.waitForSync);
        }
        
        handleResult(errorCode, ep->_options.ignoreErrors); 
      }
      // done with a block

      // now free it already
      (*it) = nullptr;  
      delete res;
    }
  }
}

// -----------------------------------------------------------------------------
// --SECTION--                                                 class InsertBlock
// -----------------------------------------------------------------------------

InsertBlock::InsertBlock (ExecutionEngine* engine,
                          InsertNode const* ep)
  : ModificationBlock(engine, ep) {
}

InsertBlock::~InsertBlock () {
}

////////////////////////////////////////////////////////////////////////////////
/// @brief the actual work horse for inserting data
////////////////////////////////////////////////////////////////////////////////

void InsertBlock::work (std::vector<AqlItemBlock*>& blocks) {
  auto ep = static_cast<InsertNode const*>(getPlanNode());
  auto it = ep->getRegisterPlan()->varInfo.find(ep->_inVariable->id);
  TRI_ASSERT(it != ep->getRegisterPlan()->varInfo.end());
  RegisterId const registerId = it->second.registerId;

  auto trxCollection = _trx->trxCollection(_collection->cid());

  bool const isEdgeCollection = _collection->isEdgeCollection();

  if (ep->_outVariable == nullptr) {
    // don't return anything
         
    // initialize an empty edge container
    TRI_document_edge_t edge;
    edge._fromCid = 0;
    edge._toCid   = 0;
    edge._fromKey = nullptr;
    edge._toKey   = nullptr;

    std::string from;
    std::string to;

    // loop over all blocks
    for (auto it = blocks.begin(); it != blocks.end(); ++it) {
      auto res = (*it);
      auto document = res->getDocumentCollection(registerId);
      
      size_t const n = res->size();
    
      // loop over the complete block
      for (size_t i = 0; i < n; ++i) {
        AqlValue a = res->getValue(i, registerId);

        int errorCode = TRI_ERROR_NO_ERROR;

        if (a.isArray()) {
          // value is an array
        
          if (isEdgeCollection) {
            // array must have _from and _to attributes
            TRI_json_t const* json;

            Json member(a.extractArrayMember(_trx, document, TRI_VOC_ATTRIBUTE_FROM));
            json = member.json();

            if (TRI_IsStringJson(json)) {
              errorCode = resolve(json->_value._string.data, edge._fromCid, from);
            }
            else {
              errorCode = TRI_ERROR_ARANGO_DOCUMENT_HANDLE_BAD;
            }
         
            if (errorCode == TRI_ERROR_NO_ERROR) { 
              Json member(a.extractArrayMember(_trx, document, TRI_VOC_ATTRIBUTE_TO));
              json = member.json();
              if (TRI_IsStringJson(json)) {
                errorCode = resolve(json->_value._string.data, edge._toCid, to);
              }
              else {
                errorCode = TRI_ERROR_ARANGO_DOCUMENT_HANDLE_BAD;
              }
            }
          }
        }
        else {
          errorCode = TRI_ERROR_ARANGO_DOCUMENT_TYPE_INVALID;
        }

        if (errorCode == TRI_ERROR_NO_ERROR) {
          TRI_doc_mptr_copy_t mptr;
          auto json = a.toJson(_trx, document);

          if (isEdgeCollection) {
            // edge
            edge._fromKey = (TRI_voc_key_t) from.c_str();
            edge._toKey = (TRI_voc_key_t) to.c_str();
            errorCode = _trx->create(trxCollection, &mptr, json.json(), &edge, ep->_options.waitForSync);
          }
          else {
            // document
            errorCode = _trx->create(trxCollection, &mptr, json.json(), nullptr, ep->_options.waitForSync);
          }
        }

        handleResult(errorCode, ep->_options.ignoreErrors); 
      }
      // done with a block

      // now free it already
      (*it) = nullptr;  
      delete res;
    }
  }
}

// -----------------------------------------------------------------------------
// --SECTION--                                                 class UpdateBlock
// -----------------------------------------------------------------------------

UpdateBlock::UpdateBlock (ExecutionEngine* engine,
                          UpdateNode const* ep)
  : ModificationBlock(engine, ep) {
}

UpdateBlock::~UpdateBlock () {
}

////////////////////////////////////////////////////////////////////////////////
/// @brief the actual work horse for inserting data
////////////////////////////////////////////////////////////////////////////////

void UpdateBlock::work (std::vector<AqlItemBlock*>& blocks) {
  auto ep = static_cast<UpdateNode const*>(getPlanNode());
  auto it = ep->getRegisterPlan()->varInfo.find(ep->_inDocVariable->id);
  TRI_ASSERT(it != ep->getRegisterPlan()->varInfo.end());
  RegisterId const docRegisterId = it->second.registerId;
  RegisterId keyRegisterId = 0; // default initialization

  bool const hasKeyVariable = (ep->_inKeyVariable != nullptr);
  std::string errorMessage;
  
  if (hasKeyVariable) {
    it = ep->getRegisterPlan()->varInfo.find(ep->_inKeyVariable->id);
    TRI_ASSERT(it != ep->getRegisterPlan()->varInfo.end());
    keyRegisterId = it->second.registerId;
  }
  
  auto* trxCollection = _trx->trxCollection(_collection->cid());

  if (ep->_outVariable == nullptr) {
    // don't return anything
         
    // loop over all blocks
    for (auto& b : blocks) {
      auto* res = b;   // This is intentionally a copy!
      auto document = res->getDocumentCollection(docRegisterId);
      decltype(document) keyDocument = nullptr;

      if (hasKeyVariable) {
        keyDocument = res->getDocumentCollection(keyRegisterId);
      }

      size_t const n = res->size();
    
      // loop over the complete block
      for (size_t i = 0; i < n; ++i) {
        AqlValue a = res->getValue(i, docRegisterId);

        int errorCode = TRI_ERROR_NO_ERROR;
        std::string key;

        if (a.isArray()) {
          // value is an array
          if (hasKeyVariable) {
            // seperate key specification
            AqlValue k = res->getValue(i, keyRegisterId);
            errorCode = extractKey(k, keyDocument, key);
          }
          else {
            errorCode = extractKey(a, document, key);
          }
        }
        else {
          errorCode = TRI_ERROR_ARANGO_DOCUMENT_TYPE_INVALID;
          errorMessage += std::string("expecting 'array', got: ") +
            a.getTypeString() + 
            std::string(" while handling: ") + 
            _exeNode->getTypeString();
        }

        if (errorCode == TRI_ERROR_NO_ERROR) {
          TRI_doc_mptr_copy_t mptr;
          auto json = a.toJson(_trx, document);

          // read old document
          TRI_doc_mptr_copy_t oldDocument;
          errorCode = _trx->readSingle(trxCollection, &oldDocument, key);

          if (errorCode == TRI_ERROR_NO_ERROR) {
            if (oldDocument.getDataPtr() != nullptr) {
              TRI_shaped_json_t shapedJson;
              TRI_EXTRACT_SHAPED_JSON_MARKER(shapedJson, oldDocument.getDataPtr()); // PROTECTED by trx here
              TRI_json_t* old = TRI_JsonShapedJson(_collection->documentCollection()->getShaper(), &shapedJson);

              if (old != nullptr) {
                TRI_json_t* patchedJson = TRI_MergeJson(TRI_UNKNOWN_MEM_ZONE, old, json.json(), ep->_options.nullMeansRemove, ep->_options.mergeObjects);
                TRI_FreeJson(TRI_UNKNOWN_MEM_ZONE, old); 

                if (patchedJson != nullptr) {
                  // all exceptions are caught in _trx->update()
                  errorCode = _trx->update(trxCollection, key, 0, &mptr, patchedJson, TRI_DOC_UPDATE_LAST_WRITE, 0, nullptr, ep->_options.waitForSync);
                  TRI_FreeJson(TRI_UNKNOWN_MEM_ZONE, patchedJson);
                }
                else {
                  errorCode = TRI_ERROR_OUT_OF_MEMORY;
                }
              }
              else {
                errorCode = TRI_ERROR_OUT_OF_MEMORY;
              }
            }
            else {
              errorCode = TRI_ERROR_ARANGO_DOCUMENT_NOT_FOUND;
            }
          }
        }

        handleResult(errorCode, ep->_options.ignoreErrors, &errorMessage); 
      }
      // done with a block

      // now free it already
      b = nullptr;  
      delete res;
    }
  }
}

// -----------------------------------------------------------------------------
// --SECTION--                                                class ReplaceBlock
// -----------------------------------------------------------------------------

ReplaceBlock::ReplaceBlock (ExecutionEngine* engine,
                            ReplaceNode const* ep)
  : ModificationBlock(engine, ep) {
}

ReplaceBlock::~ReplaceBlock () {
}

////////////////////////////////////////////////////////////////////////////////
/// @brief the actual work horse for replacing data
////////////////////////////////////////////////////////////////////////////////

void ReplaceBlock::work (std::vector<AqlItemBlock*>& blocks) {
  auto ep = static_cast<ReplaceNode const*>(getPlanNode());
  auto it = ep->getRegisterPlan()->varInfo.find(ep->_inDocVariable->id);
  TRI_ASSERT(it != ep->getRegisterPlan()->varInfo.end());
  RegisterId const registerId = it->second.registerId;
  RegisterId keyRegisterId = 0; // default initialization

  bool const hasKeyVariable = (ep->_inKeyVariable != nullptr);
  
  if (hasKeyVariable) {
    it = ep->getRegisterPlan()->varInfo.find(ep->_inKeyVariable->id);
    TRI_ASSERT(it != ep->getRegisterPlan()->varInfo.end());
    keyRegisterId = it->second.registerId;
  }

  auto trxCollection = _trx->trxCollection(_collection->cid());

  if (ep->_outVariable == nullptr) {
    // don't return anything
         
    // loop over all blocks
    for (auto& b : blocks) {
      auto* res = b;  // This is intentionally a copy
      auto document = res->getDocumentCollection(registerId);
      decltype(document) keyDocument = nullptr;

      if (hasKeyVariable) {
        keyDocument = res->getDocumentCollection(keyRegisterId);
      }
      
      size_t const n = res->size();
    
      // loop over the complete block
      for (size_t i = 0; i < n; ++i) {
        AqlValue a = res->getValue(i, registerId);

        int errorCode = TRI_ERROR_NO_ERROR;
        std::string key;

        if (a.isArray()) {
          // value is an array
          if (hasKeyVariable) {
            // seperate key specification
            AqlValue k = res->getValue(i, keyRegisterId);
            errorCode = extractKey(k, keyDocument, key);
          }
          else {
            errorCode = extractKey(a, document, key);
          }
        }
        else {
          errorCode = TRI_ERROR_ARANGO_DOCUMENT_TYPE_INVALID;
        }

        if (errorCode == TRI_ERROR_NO_ERROR) {
          TRI_doc_mptr_copy_t mptr;
          auto json = a.toJson(_trx, document);
          
          // all exceptions are caught in _trx->update()
          errorCode = _trx->update(trxCollection, key, 0, &mptr, json.json(), TRI_DOC_UPDATE_LAST_WRITE, 0, nullptr, ep->_options.waitForSync);
        }

        handleResult(errorCode, ep->_options.ignoreErrors); 
      }
      // done with a block

      // now free it already
      b = nullptr;  
      delete res;
    }
  }
}

// -----------------------------------------------------------------------------
// --SECTION--                                              class NoResultsBlock
// -----------------------------------------------------------------------------

////////////////////////////////////////////////////////////////////////////////
/// @brief initializeCursor, only call base
////////////////////////////////////////////////////////////////////////////////

int NoResultsBlock::initializeCursor (AqlItemBlock*, size_t) {
  _done = true;
  return TRI_ERROR_NO_ERROR;
}

int NoResultsBlock::getOrSkipSome (size_t,   // atLeast
                                   size_t,   // atMost
                                   bool,     // skipping
                                   AqlItemBlock*& result,
                                   size_t& skipped) {

  TRI_ASSERT(result == nullptr && skipped == 0);
  return TRI_ERROR_NO_ERROR;
}

// -----------------------------------------------------------------------------
// --SECTION--                                                 class GatherBlock
// -----------------------------------------------------------------------------
        
GatherBlock::GatherBlock (ExecutionEngine* engine,
                          GatherNode const* en)
  : ExecutionBlock(engine, en),
    _sortRegisters(),
    _isSimple(en->getElements().empty()) {

  if (! _isSimple) {
    for (auto p : en->getElements()) {
      // We know that planRegisters has been run, so
      // getPlanNode()->_registerPlan is set up
      auto it = en->getRegisterPlan()->varInfo.find(p.first->id);
      TRI_ASSERT(it != en->getRegisterPlan()->varInfo.end());
      TRI_ASSERT(it->second.registerId < ExecutionNode::MaxRegisterId);
      _sortRegisters.emplace_back(make_pair(it->second.registerId, p.second));
    }
  }
}

////////////////////////////////////////////////////////////////////////////////
/// @brief destructor
////////////////////////////////////////////////////////////////////////////////

GatherBlock::~GatherBlock () {
  ENTER_BLOCK
  for (std::deque<AqlItemBlock*>& x : _gatherBlockBuffer) {
    for (AqlItemBlock* y: x) {
      delete y;
    }
    x.clear();
  }
  _gatherBlockBuffer.clear();
  LEAVE_BLOCK
}

////////////////////////////////////////////////////////////////////////////////
/// @brief initialize
////////////////////////////////////////////////////////////////////////////////

int GatherBlock::initialize () {
  ENTER_BLOCK
  auto res = ExecutionBlock::initialize();
  
  if (res != TRI_ERROR_NO_ERROR) {
    return res;
  }

  return TRI_ERROR_NO_ERROR;
  LEAVE_BLOCK
}

////////////////////////////////////////////////////////////////////////////////
/// @brief shutdown: need our own method since our _buffer is different
////////////////////////////////////////////////////////////////////////////////

int GatherBlock::shutdown (int errorCode) {
  ENTER_BLOCK
  // don't call default shutdown method since it does the wrong thing to
  // _gatherBlockBuffer
  for (auto it = _dependencies.begin(); it != _dependencies.end(); ++it) {
    int res = (*it)->shutdown(errorCode);

    if (res != TRI_ERROR_NO_ERROR) {
      return res;
    }
  }
  
  if (! _isSimple) {
    for (std::deque<AqlItemBlock*>& x : _gatherBlockBuffer) {
      for (AqlItemBlock* y: x) {
        delete y;
      }
      x.clear();
    }
    _gatherBlockBuffer.clear();
    _gatherBlockPos.clear();
  }
    
  return TRI_ERROR_NO_ERROR;
  LEAVE_BLOCK
}

////////////////////////////////////////////////////////////////////////////////
/// @brief initializeCursor
////////////////////////////////////////////////////////////////////////////////

int GatherBlock::initializeCursor (AqlItemBlock* items, size_t pos) {
  ENTER_BLOCK
  int res = ExecutionBlock::initializeCursor(items, pos);

  if (res != TRI_ERROR_NO_ERROR) {
    return res;
  }
 
  if (! _isSimple) {
    for (std::deque<AqlItemBlock*>& x : _gatherBlockBuffer) {
      for (AqlItemBlock* y: x) {
        delete y;
      }
      x.clear();
    }
    _gatherBlockBuffer.clear();
    _gatherBlockPos.clear();
    
    _gatherBlockBuffer.reserve(_dependencies.size());
    _gatherBlockPos.reserve(_dependencies.size());
    for(size_t i = 0; i < _dependencies.size(); i++) {
      _gatherBlockBuffer.emplace_back(); 
      _gatherBlockPos.emplace_back(make_pair(i, 0)); 
    }
  }

  _done = false;
  return TRI_ERROR_NO_ERROR;
  LEAVE_BLOCK
}

////////////////////////////////////////////////////////////////////////////////
/// @brief count: the sum of the count() of the dependencies or -1 (if any
/// dependency has count -1
////////////////////////////////////////////////////////////////////////////////

int64_t GatherBlock::count () const {
  ENTER_BLOCK
  int64_t sum = 0;
  for (auto x: _dependencies) {
    if (x->count() == -1) {
      return -1;
    }
    sum += x->count();
  }
  return sum;
  LEAVE_BLOCK
}

////////////////////////////////////////////////////////////////////////////////
/// @brief remaining: the sum of the remaining() of the dependencies or -1 (if
/// any dependency has remaining -1
////////////////////////////////////////////////////////////////////////////////

int64_t GatherBlock::remaining () {
  ENTER_BLOCK
  int64_t sum = 0;
  for (auto x : _dependencies) {
    if (x->remaining() == -1) {
      return -1;
    }
    sum += x->remaining();
  }
  return sum;
  LEAVE_BLOCK
}

////////////////////////////////////////////////////////////////////////////////
/// @brief hasMore: true if any position of _buffer hasMore and false
/// otherwise.
////////////////////////////////////////////////////////////////////////////////

bool GatherBlock::hasMore () {
  ENTER_BLOCK
  if (_done) {
    return false;
  }

  if (_isSimple) {
    for (size_t i = 0; i < _dependencies.size(); i++) {
      if (_dependencies.at(i)->hasMore()) {
        return true;
      }
    }
  }
  else {
    for (size_t i = 0; i < _gatherBlockBuffer.size(); i++) { 
      if (! _gatherBlockBuffer.at(i).empty()) {
        return true;
      } 
      else if (getBlock(i, DefaultBatchSize, DefaultBatchSize)) {
        _gatherBlockPos.at(i) = make_pair(i, 0);
        return true;
      }
    }
  }
  _done = true;
  return false;
  LEAVE_BLOCK
}

////////////////////////////////////////////////////////////////////////////////
/// @brief getSome
////////////////////////////////////////////////////////////////////////////////

AqlItemBlock* GatherBlock::getSome (size_t atLeast, size_t atMost) {
  ENTER_BLOCK
  if (_done) {
    return nullptr;
  }

  // the simple case . . .  
  if (_isSimple) {
    auto res = _dependencies.at(_atDep)->getSome(atLeast, atMost);
    while (res == nullptr && _atDep < _dependencies.size() - 1) {
      _atDep++;
      res = _dependencies.at(_atDep)->getSome(atLeast, atMost);
    }
    if (res == nullptr) {
      _done = true;
    }
    return res;
  }
 
  // the non-simple case . . .
  size_t available = 0; // nr of available rows
  size_t index = 0;     // an index of a non-empty buffer
  
  // pull more blocks from dependencies . . .
  for (size_t i = 0; i < _dependencies.size(); i++) {
    
    if (_gatherBlockBuffer.at(i).empty()) {
      if (getBlock(i, atLeast, atMost)) {
        index = i;
        _gatherBlockPos.at(i) = make_pair(i, 0);           
      }
    } 
    else {
      index = i;
    }
    
    auto cur = _gatherBlockBuffer.at(i);
    if (! cur.empty()) {
      available += cur.at(0)->size() - _gatherBlockPos.at(i).second;
      for (size_t j = 1; j < cur.size(); j++) {
        available += cur.at(j)->size();
      }
    }
  }
  
  if (available == 0) {
    _done = true;
    return nullptr;
  }
  
  size_t toSend = (std::min)(available, atMost); // nr rows in outgoing block
  
  // get collections for ourLessThan . . .
  std::vector<TRI_document_collection_t const*> colls;
  for (RegisterId i = 0; i < _sortRegisters.size(); i++) {
    colls.push_back(_gatherBlockBuffer.at(index).front()->
        getDocumentCollection(_sortRegisters[i].first));
  }
  
  // the following is similar to AqlItemBlock's slice method . . .
  std::unordered_map<AqlValue, AqlValue> cache;
  
  // comparison function 
  OurLessThan ourLessThan(_trx, _gatherBlockBuffer, _sortRegisters, colls);
  AqlItemBlock* example =_gatherBlockBuffer.at(index).front();
  size_t nrRegs = example->getNrRegs();

  std::unique_ptr<AqlItemBlock> res(new AqlItemBlock(toSend,
        static_cast<triagens::aql::RegisterId>(nrRegs)));  
  // automatically deleted if things go wrong
    
  for (RegisterId i = 0; i < nrRegs; i++) {
    res->setDocumentCollection(i, example->getDocumentCollection(i));
  }

  for (size_t i = 0; i < toSend; i++) {
    // get the next smallest row from the buffer . . .
    std::pair<size_t, size_t> val = *(std::min_element(_gatherBlockPos.begin(),
          _gatherBlockPos.end(), ourLessThan));
    
    // copy the row in to the outgoing block . . .
    for (RegisterId col = 0; col < nrRegs; col++) {
      AqlValue const&
        x(_gatherBlockBuffer.at(val.first).front()->getValue(val.second, col));
      if (! x.isEmpty()) {
        auto it = cache.find(x);
        if (it == cache.end()) {
          AqlValue y = x.clone();
          try {
            res->setValue(i, col, y);
          }
          catch (...) {
            y.destroy();
            throw;
          }
          cache.emplace(x, y);
        }
        else {
          res->setValue(i, col, it->second);
        }
      }
    }

    // renew the _gatherBlockPos and clean up the buffer if necessary
    _gatherBlockPos.at(val.first).second++;
    if (_gatherBlockPos.at(val.first).second ==
        _gatherBlockBuffer.at(val.first).front()->size()) {
      AqlItemBlock* cur = _gatherBlockBuffer.at(val.first).front();
      delete cur;
      _gatherBlockBuffer.at(val.first).pop_front();
      _gatherBlockPos.at(val.first) = make_pair(val.first, 0);
    }
  }

  return res.release();
  LEAVE_BLOCK
}

////////////////////////////////////////////////////////////////////////////////
/// @brief skipSome
////////////////////////////////////////////////////////////////////////////////

size_t GatherBlock::skipSome (size_t atLeast, size_t atMost) {
  ENTER_BLOCK
  if (_done) {
    return 0;
  }

  // the simple case . . .  
  if (_isSimple) {
    auto skipped = _dependencies.at(_atDep)->skipSome(atLeast, atMost);
    while (skipped == 0 && _atDep < _dependencies.size() - 1) {
      _atDep++;
      skipped = _dependencies.at(_atDep)->skipSome(atLeast, atMost);
    }
    if (skipped == 0) {
      _done = true;
    }
    return skipped;
  }

  // the non-simple case . . .
  size_t available = 0; // nr of available rows
  size_t index = 0;     // an index of a non-empty buffer
  TRI_ASSERT(_dependencies.size() != 0); 

  // pull more blocks from dependencies . . .
  for (size_t i = 0; i < _dependencies.size(); i++) {
    if (_gatherBlockBuffer.at(i).empty()) {
      if (getBlock(i, atLeast, atMost)) {
        index = i;
        _gatherBlockPos.at(i) = make_pair(i, 0);           
      }
    } 
    else {
      index = i;
    }

    auto cur = _gatherBlockBuffer.at(i);
    if (! cur.empty()) {
      available += cur.at(0)->size() - _gatherBlockPos.at(i).second;
      for (size_t j = 1; j < cur.size(); j++) {
        available += cur.at(j)->size();
      }
    }
  }
  
  if (available == 0) {
    _done = true;
    return 0;
  }
  
  size_t skipped = (std::min)(available, atMost); //nr rows in outgoing block
  
  // get collections for ourLessThan . . .
  std::vector<TRI_document_collection_t const*> colls;
  for (RegisterId i = 0; i < _sortRegisters.size(); i++) {
    colls.push_back(_gatherBlockBuffer.at(index).front()->
        getDocumentCollection(_sortRegisters[i].first));
  }
  
  // comparison function 
  OurLessThan ourLessThan(_trx, _gatherBlockBuffer, _sortRegisters, colls);

  for (size_t i = 0; i < skipped; i++) {
    // get the next smallest row from the buffer . . .
    std::pair<size_t, size_t> val = *(std::min_element(_gatherBlockPos.begin(),
          _gatherBlockPos.end(), ourLessThan));
    
    // renew the _gatherBlockPos and clean up the buffer if necessary
    _gatherBlockPos.at(val.first).second++;
    if (_gatherBlockPos.at(val.first).second ==
        _gatherBlockBuffer.at(val.first).front()->size()) {
      AqlItemBlock* cur = _gatherBlockBuffer.at(val.first).front();
      delete cur;
      _gatherBlockBuffer.at(val.first).pop_front();
      _gatherBlockPos.at(val.first) = make_pair(val.first, 0);
    }
  }

  return skipped;
  LEAVE_BLOCK
}

////////////////////////////////////////////////////////////////////////////////
/// @brief getBlock: from dependency i into _gatherBlockBuffer.at(i),
/// non-simple case only 
////////////////////////////////////////////////////////////////////////////////

bool GatherBlock::getBlock (size_t i, size_t atLeast, size_t atMost) {
  ENTER_BLOCK
  TRI_ASSERT(i < _dependencies.size());
  TRI_ASSERT(! _isSimple);
  AqlItemBlock* docs = _dependencies.at(i)->getSome(atLeast, atMost);
  if (docs != nullptr) {
    try {
      _gatherBlockBuffer.at(i).push_back(docs);
    }
    catch (...) {
      delete docs;
      throw;
    }
    return true;
  }

  return false;
  LEAVE_BLOCK
}

////////////////////////////////////////////////////////////////////////////////
/// @brief OurLessThan: comparison method for elements of _gatherBlockPos
////////////////////////////////////////////////////////////////////////////////

bool GatherBlock::OurLessThan::operator() (std::pair<size_t, size_t> const& a,
                                           std::pair<size_t, size_t> const& b) {
  // nothing in the buffer is maximum!
  if (_gatherBlockBuffer.at(a.first).empty()) {
    return false;
  }
  if (_gatherBlockBuffer.at(b.first).empty()) {
    return true;
  }

  size_t i = 0;
  for (auto reg : _sortRegisters) {

    int cmp = AqlValue::Compare(
        _trx,
        _gatherBlockBuffer.at(a.first).front()->getValue(a.second, reg.first),
        _colls[i],
        _gatherBlockBuffer.at(b.first).front()->getValue(b.second, reg.first),
        _colls[i]);

    if (cmp == -1) {
      return reg.second;
    } 
    else if (cmp == 1) {
      return ! reg.second;
    }
    i++;
  }

  return false;
}

// -----------------------------------------------------------------------------
// --SECTION--                                            class BlockWithClients
// -----------------------------------------------------------------------------

////////////////////////////////////////////////////////////////////////////////
/// @brief constructor
////////////////////////////////////////////////////////////////////////////////

BlockWithClients::BlockWithClients (ExecutionEngine* engine,
                                    ExecutionNode const* ep, 
                                    std::vector<std::string> const& shardIds) 
  : ExecutionBlock(engine, ep), 
    _nrClients(shardIds.size()),
    _ignoreInitCursor(false),
    _ignoreShutdown(false) {

  _shardIdMap.reserve(_nrClients);
  for (size_t i = 0; i < _nrClients; i++) {
    _shardIdMap.emplace(std::make_pair(shardIds[i], i));
  }
}                                  

////////////////////////////////////////////////////////////////////////////////
/// @brief initializeCursor: reset _doneForClient
////////////////////////////////////////////////////////////////////////////////

int BlockWithClients::initializeCursor (AqlItemBlock* items, size_t pos) {
  ENTER_BLOCK
  TRI_ASSERT(! _ignoreInitCursor);
  _ignoreInitCursor = true;
  
  int res = ExecutionBlock::initializeCursor(items, pos);
  
  if (res != TRI_ERROR_NO_ERROR) {
    return res;
  }
  
  _doneForClient.clear();
  _doneForClient.reserve(_nrClients);

  for (size_t i = 0; i < _nrClients; i++) {
    _doneForClient.push_back(false);
  }

  return TRI_ERROR_NO_ERROR;

  LEAVE_BLOCK
}

////////////////////////////////////////////////////////////////////////////////
/// @brief shutdown
////////////////////////////////////////////////////////////////////////////////

int BlockWithClients::shutdown (int errorCode) {
  ENTER_BLOCK

  TRI_ASSERT(! _ignoreShutdown);
  _ignoreShutdown = true;

  _doneForClient.clear();

  return ExecutionBlock::shutdown(errorCode);
  LEAVE_BLOCK
}

////////////////////////////////////////////////////////////////////////////////
/// @brief getSomeForShard
////////////////////////////////////////////////////////////////////////////////

AqlItemBlock* BlockWithClients::getSomeForShard (size_t atLeast, 
                                                 size_t atMost, 
                                                 std::string const& shardId) {
  ENTER_BLOCK
  _ignoreInitCursor = false;
  _ignoreShutdown = false;
  size_t skipped = 0;
  AqlItemBlock* result = nullptr;
  int out = getOrSkipSomeForShard(atLeast, atMost, false, result, skipped, shardId);
  if (out != TRI_ERROR_NO_ERROR) {
    THROW_ARANGO_EXCEPTION(out);
  }
  return result;
  LEAVE_BLOCK
}

////////////////////////////////////////////////////////////////////////////////
/// @brief skipSomeForShard
////////////////////////////////////////////////////////////////////////////////

size_t BlockWithClients::skipSomeForShard (size_t atLeast, 
                                           size_t atMost, 
                                           std::string const& shardId) {
  ENTER_BLOCK
  _ignoreInitCursor = false;
  _ignoreShutdown = false;
  size_t skipped = 0;
  AqlItemBlock* result = nullptr;
  int out = getOrSkipSomeForShard(atLeast, atMost, true, result, skipped, shardId);
  TRI_ASSERT(result == nullptr);
  if (out != TRI_ERROR_NO_ERROR) {
    THROW_ARANGO_EXCEPTION(out);
  }
  return skipped;
  LEAVE_BLOCK
}

////////////////////////////////////////////////////////////////////////////////
/// @brief skipForShard
////////////////////////////////////////////////////////////////////////////////

bool BlockWithClients::skipForShard (size_t number, 
                                     std::string const& shardId) {
  ENTER_BLOCK
  size_t skipped = skipSomeForShard(number, number, shardId);
  size_t nr = skipped;
  while (nr != 0 && skipped < number) {
    nr = skipSomeForShard(number - skipped, number - skipped, shardId);
    skipped += nr;
  }
  if (nr == 0) {
    return true;
  }
  return ! hasMoreForShard(shardId);
  LEAVE_BLOCK
}

////////////////////////////////////////////////////////////////////////////////
/// @brief getClientId: get the number <clientId> (used internally)
/// corresponding to <shardId>
////////////////////////////////////////////////////////////////////////////////

size_t BlockWithClients::getClientId (std::string const& shardId) {
  ENTER_BLOCK
  if (shardId.empty()) {
    TRI_ASSERT(false);
    THROW_ARANGO_EXCEPTION_MESSAGE(TRI_ERROR_INTERNAL, "got empty shard id");
  }

  auto it = _shardIdMap.find(shardId);
  if (it == _shardIdMap.end()) {
    std::string message("AQL: unknown shard id ");
    message.append(shardId);
    THROW_ARANGO_EXCEPTION_MESSAGE(TRI_ERROR_INTERNAL, message);
  }
  return ((*it).second);
  LEAVE_BLOCK
}

// -----------------------------------------------------------------------------
// --SECTION--                                                class ScatterBlock
// -----------------------------------------------------------------------------

////////////////////////////////////////////////////////////////////////////////
/// @brief initializeCursor
////////////////////////////////////////////////////////////////////////////////

int ScatterBlock::initializeCursor (AqlItemBlock* items, size_t pos) {
  ENTER_BLOCK
  if (_ignoreInitCursor) {
    return TRI_ERROR_NO_ERROR;
  }
  
  int res = BlockWithClients::initializeCursor(items, pos);
  if (res != TRI_ERROR_NO_ERROR) {
    return res;
  }

  // local clean up
  _posForClient.clear();
  
  for (size_t i = 0; i < _nrClients; i++) {
    _posForClient.push_back(std::make_pair(0, 0));
  }
  return TRI_ERROR_NO_ERROR;
  LEAVE_BLOCK
}

////////////////////////////////////////////////////////////////////////////////
/// @brief initializeCursor
////////////////////////////////////////////////////////////////////////////////

int ScatterBlock::shutdown (int errorCode) {
  ENTER_BLOCK
  if (_ignoreShutdown) {
    return TRI_ERROR_NO_ERROR;
  }
  
  int res = BlockWithClients::shutdown(errorCode);
  if (res != TRI_ERROR_NO_ERROR) {
    return res;
  }

  // local clean up
  _posForClient.clear();
  
  return TRI_ERROR_NO_ERROR;
  LEAVE_BLOCK
}

////////////////////////////////////////////////////////////////////////////////
/// @brief hasMoreForShard: any more for shard <shardId>?
////////////////////////////////////////////////////////////////////////////////

bool ScatterBlock::hasMoreForShard (std::string const& shardId) {
  ENTER_BLOCK
  size_t clientId = getClientId(shardId);

  if (_doneForClient.at(clientId)) {
    return false;
  }

  // TODO is this correct? 
  _ignoreInitCursor = false;
  _ignoreShutdown = false;

  std::pair<size_t,size_t> pos = _posForClient.at(clientId); 
  // (i, j) where i is the position in _buffer, and j is the position in
  // _buffer.at(i) we are sending to <clientId>

  if (pos.first > _buffer.size()) {
    if (! ExecutionBlock::getBlock(DefaultBatchSize, DefaultBatchSize)) {
      _doneForClient.at(clientId) = true;
      return false;
    }
  }
  return true;
  LEAVE_BLOCK
}

////////////////////////////////////////////////////////////////////////////////
/// @brief remainingForShard: remaining for shard, sum of the number of row left
/// in the buffer and _dependencies[0]->remaining()
////////////////////////////////////////////////////////////////////////////////

int64_t ScatterBlock::remainingForShard (std::string const& shardId) {
  ENTER_BLOCK
  size_t clientId = getClientId(shardId);
  if (_doneForClient.at(clientId)) {
    return 0;
  }
  
  int64_t sum = _dependencies[0]->remaining();
  if (sum == -1) {
    return -1;
  }

  std::pair<size_t,size_t> pos = _posForClient.at(clientId);

  if (pos.first <= _buffer.size()) {
    sum += _buffer.at(pos.first)->size() - pos.second;
    for (auto i = pos.first + 1; i < _buffer.size(); i++) {
      sum += _buffer.at(i)->size();
    }
  }

  return sum;
  LEAVE_BLOCK
}

////////////////////////////////////////////////////////////////////////////////
/// @brief getOrSkipSomeForShard
////////////////////////////////////////////////////////////////////////////////

int ScatterBlock::getOrSkipSomeForShard (size_t atLeast, 
    size_t atMost, bool skipping, AqlItemBlock*& result, 
    size_t& skipped, std::string const& shardId) {
  ENTER_BLOCK
  TRI_ASSERT(0 < atLeast && atLeast <= atMost);
  TRI_ASSERT(result == nullptr && skipped == 0);

  size_t clientId = getClientId(shardId);
  
  if (_doneForClient.at(clientId)) {
    return TRI_ERROR_NO_ERROR;
  }

  std::pair<size_t, size_t> pos = _posForClient.at(clientId); 

  // pull more blocks from dependency if necessary . . . 
  if (pos.first >= _buffer.size()) {
    if (! getBlock(atLeast, atMost)) {
      _doneForClient.at(clientId) = true;
      return TRI_ERROR_NO_ERROR;
    }
  }
  
  size_t available = _buffer.at(pos.first)->size() - pos.second;
  // available should be non-zero  
  
  skipped = (std::min)(available, atMost); //nr rows in outgoing block
  
  if (! skipping) { 
    result = _buffer.at(pos.first)->slice(pos.second, pos.second + skipped);
  }

  // increment the position . . .
  _posForClient.at(clientId).second += skipped;

  // check if we're done at current block in buffer . . .  
  if (_posForClient.at(clientId).second 
      == _buffer.at(_posForClient.at(clientId).first)->size()) {
    _posForClient.at(clientId).first++;
    _posForClient.at(clientId).second = 0;

    // check if we can pop the front of the buffer . . . 
    bool popit = true;
    for (size_t i = 0; i < _nrClients; i++) {
      if (_posForClient.at(i).first == 0) {
        popit = false;
        break;
      }
    }
    if (popit) {
      delete(_buffer.front());
      _buffer.pop_front();
      // update the values in first coord of _posForClient
      for (size_t i = 0; i < _nrClients; i++) {
        _posForClient.at(i).first--;
      }

    }
  }

  return TRI_ERROR_NO_ERROR;
  LEAVE_BLOCK
}

// -----------------------------------------------------------------------------
// --SECTION--                                             class DistributeBlock
// -----------------------------------------------------------------------------

DistributeBlock::DistributeBlock (ExecutionEngine* engine,
                                  DistributeNode const* ep, 
                                  std::vector<std::string> const& shardIds, 
                                  Collection const* collection)
  : BlockWithClients(engine, ep, shardIds), 
    _collection(collection) {
    
  // get the variable to inspect . . .
  VariableId varId = ep->_varId;
  
  // get the register id of the variable to inspect . . .
  auto it = ep->getRegisterPlan()->varInfo.find(varId);
  TRI_ASSERT(it != ep->getRegisterPlan()->varInfo.end());
  _regId = (*it).second.registerId;
}

////////////////////////////////////////////////////////////////////////////////
/// @brief initializeCursor
////////////////////////////////////////////////////////////////////////////////

int DistributeBlock::initializeCursor (AqlItemBlock* items, size_t pos) {
  ENTER_BLOCK
  if (_ignoreInitCursor) {
    return TRI_ERROR_NO_ERROR;
  }
  
  int res = BlockWithClients::initializeCursor(items, pos);
  if (res != TRI_ERROR_NO_ERROR) {
    return res;
  }

  // local clean up
  _distBuffer.clear();
  _distBuffer.reserve(_nrClients);
  for (size_t i = 0; i < _nrClients; i++) {
    _distBuffer.emplace_back();
  }

  return TRI_ERROR_NO_ERROR;
  LEAVE_BLOCK
}

////////////////////////////////////////////////////////////////////////////////
/// @brief shutdown
////////////////////////////////////////////////////////////////////////////////

int DistributeBlock::shutdown (int errorCode) {
  ENTER_BLOCK
  if (_ignoreShutdown) {
    return TRI_ERROR_NO_ERROR;
  }
  
  int res = BlockWithClients::shutdown(errorCode);
  if (res != TRI_ERROR_NO_ERROR) {
    return res;
  }

  // local clean up
  _distBuffer.clear();

  return TRI_ERROR_NO_ERROR;
  LEAVE_BLOCK
}
////////////////////////////////////////////////////////////////////////////////
/// @brief hasMore: any more for any shard?
////////////////////////////////////////////////////////////////////////////////

bool DistributeBlock::hasMoreForShard (std::string const& shardId) {
  ENTER_BLOCK
 
  size_t clientId = getClientId(shardId);
  if (_doneForClient.at(clientId)) {
    return false;
  }

  // TODO is this correct? 
  _ignoreInitCursor = false;
  _ignoreShutdown = false;
        
  if (! _distBuffer.at(clientId).empty()) {
    return true;
  }

  if (! getBlockForClient(DefaultBatchSize, DefaultBatchSize, clientId)) {
    _doneForClient.at(clientId) = true;
    return false;
  }
  return true;
  LEAVE_BLOCK
}

////////////////////////////////////////////////////////////////////////////////
/// @brief getOrSkipSomeForShard
////////////////////////////////////////////////////////////////////////////////

int DistributeBlock::getOrSkipSomeForShard (size_t atLeast,
                                            size_t atMost,
                                            bool skipping,
                                            AqlItemBlock*& result,
                                            size_t& skipped,
                                            std::string const& shardId) {
  ENTER_BLOCK
  TRI_ASSERT(0 < atLeast && atLeast <= atMost);
  TRI_ASSERT(result == nullptr && skipped == 0);
  
  size_t clientId = getClientId(shardId);

  if (_doneForClient.at(clientId)) {
    return TRI_ERROR_NO_ERROR;
  }

  std::deque<pair<size_t, size_t>>& buf = _distBuffer.at(clientId);

  vector<AqlItemBlock*> collector;

  auto freeCollector = [&collector]() {
    for (auto x : collector) {
      delete x;
    }
    collector.clear();
  };

  try {
    if (buf.empty()) {
      if (! getBlockForClient(atLeast, atMost, clientId)) {
        _doneForClient.at(clientId) = true;
        return TRI_ERROR_NO_ERROR;
      }
    }

    skipped = (std::min)(buf.size(), atMost);

    if (skipping) {
      for (size_t i = 0; i < skipped; i++) {
        buf.pop_front();
      }
      freeCollector();
      return TRI_ERROR_NO_ERROR; 
    } 
   
    size_t i = 0;
    while (i < skipped) {
      std::vector<size_t> chosen;
      size_t n = buf.front().first;
      while (buf.front().first == n && i < skipped) { 
        chosen.push_back(buf.front().second);
        buf.pop_front();
        i++;
      }
      unique_ptr<AqlItemBlock> more(_buffer.at(n)->slice(chosen, 0, chosen.size()));
      collector.push_back(more.get());
      more.release(); // do not delete it!
    }
  }
  catch (...) {
    freeCollector();
    throw;
  }

  if (! skipping) {
    if (collector.size() == 1) {
      result = collector[0];
      collector.clear();
    }
    else if (! collector.empty()) {
      try {
        result = AqlItemBlock::concatenate(collector);
      }
      catch (...) {
        freeCollector();
        throw;
      }
    }
  }

  freeCollector();
  
  // _buffer is left intact, deleted and cleared at shutdown

  return TRI_ERROR_NO_ERROR;
  LEAVE_BLOCK
}

////////////////////////////////////////////////////////////////////////////////
/// @brief getBlockForClient: try to get atLeast pairs into
/// _distBuffer.at(clientId), this means we have to look at every row in the
/// incoming blocks until they run out or we find enough rows for clientId. We 
/// also keep track of blocks which should be sent to other clients than the
/// current one. 
////////////////////////////////////////////////////////////////////////////////

bool DistributeBlock::getBlockForClient (size_t atLeast, 
                                         size_t atMost,
                                         size_t clientId) {
  ENTER_BLOCK
  if (_buffer.empty()) {
    _index = 0;         // position in _buffer
    _pos = 0;           // position in _buffer.at(_index)
  }

  std::vector<std::deque<pair<size_t, size_t>>>& buf = _distBuffer;
  // it should be the case that buf.at(clientId) is empty 
  
  while (buf.at(clientId).size() < atLeast) {
    if (_index == _buffer.size()) {
      if (! ExecutionBlock::getBlock(atLeast, atMost)) {
        if (buf.at(clientId).size() == 0) {
          _doneForClient.at(clientId) = true;
          return false;
        }
        break; 
      }
    }

    AqlItemBlock* cur = _buffer.at(_index);
      
    while (_pos < cur->size() && buf.at(clientId).size() < atLeast) {
      // inspect cur in row _pos and check to which shard it should be sent . .
      size_t id = sendToClient(cur->getValue(_pos, _regId));
      buf.at(id).push_back(make_pair(_index, _pos++));
    }
    if (_pos == cur->size()) {
      _pos = 0;
      _index++;
    } 
    else {
      break;
    }
  }
  
  return true;
  LEAVE_BLOCK
}

////////////////////////////////////////////////////////////////////////////////
/// @brief sendToClient: for each row of the incoming AqlItemBlock use the
/// attributes <shardKeys> of the Aql value <val> to determine to which shard
/// the row should be sent and return its clientId
////////////////////////////////////////////////////////////////////////////////

size_t DistributeBlock::sendToClient (AqlValue val) {
  ENTER_BLOCK
  TRI_json_t const* json;
  if (val._type == AqlValue::JSON) {
    json = val._json->json();
  } 
  else {
    THROW_ARANGO_EXCEPTION_MESSAGE(TRI_ERROR_FAILED, 
        "DistributeBlock: can only send JSON or SHAPED");
  }
  
  std::string shardId;
  bool usesDefaultShardingAttributes;  
  auto clusterInfo = triagens::arango::ClusterInfo::instance();
  auto const planId = triagens::basics::StringUtils::itoa(_collection->getPlanId());

  int res = clusterInfo->getResponsibleShard(planId,
                                             json,
                                             true,
                                             shardId,
                                             usesDefaultShardingAttributes);
  
  if (res != TRI_ERROR_NO_ERROR) {
    THROW_ARANGO_EXCEPTION(res);
  }

  TRI_ASSERT(!shardId.empty());

  return getClientId(shardId); 
  LEAVE_BLOCK
}

// -----------------------------------------------------------------------------
// --SECTION--                                                 class RemoteBlock
// -----------------------------------------------------------------------------

////////////////////////////////////////////////////////////////////////////////
/// @brief local helper to throw an exception if a HTTP request went wrong
////////////////////////////////////////////////////////////////////////////////

static bool throwExceptionAfterBadSyncRequest (ClusterCommResult* res,
                                               bool isShutdown) {
  ENTER_BLOCK
  if (res->status == CL_COMM_TIMEOUT) {
    std::string errorMessage = std::string("Timeout in communication with shard '") + 
      std::string(res->shardID) + 
      std::string("' on cluster node '") +
      std::string(res->serverID) +
      std::string("' failed.");
    
    // No reply, we give up:
    THROW_ARANGO_EXCEPTION_MESSAGE(TRI_ERROR_CLUSTER_TIMEOUT,
                                   errorMessage);
  }

  if (res->status == CL_COMM_ERROR) {
    std::string errorMessage;
    // This could be a broken connection or an Http error:
    if (res->result == nullptr || ! res->result->isComplete()) {
      // there is no result
      errorMessage += std::string("Empty result in communication with shard '") + 
        std::string(res->shardID) + 
        std::string("' on cluster node '") +
        std::string(res->serverID) +
        std::string("'");
      THROW_ARANGO_EXCEPTION_MESSAGE(TRI_ERROR_CLUSTER_CONNECTION_LOST,
                                     errorMessage);
    }
      
    StringBuffer const& responseBodyBuf(res->result->getBody());
 
    // extract error number and message from response
    int errorNum = TRI_ERROR_NO_ERROR;
    TRI_json_t* json = TRI_JsonString(TRI_UNKNOWN_MEM_ZONE, responseBodyBuf.c_str());

    if (JsonHelper::getBooleanValue(json, "error", true)) {
      errorNum = TRI_ERROR_INTERNAL;
      errorMessage = std::string("Error message received from shard '") + 
        std::string(res->shardID) + 
        std::string("' on cluster node '") +
        std::string(res->serverID) +
        std::string("': ");
    }

    if (TRI_IsArrayJson(json)) {
      TRI_json_t const* v = TRI_LookupArrayJson(json, "errorNum");

      if (TRI_IsNumberJson(v)) {
        if (static_cast<int>(v->_value._number) != TRI_ERROR_NO_ERROR) {
          /* if we've got an error num, error has to be true. */
          TRI_ASSERT(errorNum == TRI_ERROR_INTERNAL);
          errorNum = static_cast<int>(v->_value._number);
        }
      }

      v = TRI_LookupArrayJson(json, "errorMessage");
      if (TRI_IsStringJson(v)) {
        errorMessage += std::string(v->_value._string.data, v->_value._string.length - 1);
      }
      else {
        errorMessage += std::string("(no valid error in response)");
      }
    }
    else {
      errorMessage += std::string("(no valid response)");
    }

    if (json != nullptr) {
      TRI_FreeJson(TRI_UNKNOWN_MEM_ZONE, json);
    }

    if (isShutdown && 
        errorNum == TRI_ERROR_QUERY_NOT_FOUND) {
      // this error may happen on shutdown and is thus tolerated
      // pass the info to the caller who can opt to ignore this error
      return true;
    }

    // In this case a proper HTTP error was reported by the DBserver,
    if (errorNum > 0 && ! errorMessage.empty()) {
      THROW_ARANGO_EXCEPTION_MESSAGE(errorNum, errorMessage);
    }

    // default error
    THROW_ARANGO_EXCEPTION(TRI_ERROR_CLUSTER_AQL_COMMUNICATION);
  }

  return false;
  LEAVE_BLOCK
}

////////////////////////////////////////////////////////////////////////////////
/// @brief timeout
////////////////////////////////////////////////////////////////////////////////

double const RemoteBlock::defaultTimeOut = 3600.0;

////////////////////////////////////////////////////////////////////////////////
/// @brief creates a remote block
////////////////////////////////////////////////////////////////////////////////
        
RemoteBlock::RemoteBlock (ExecutionEngine* engine,
                          RemoteNode const* en,
                          std::string const& server,
                          std::string const& ownName,
                          std::string const& queryId)
  : ExecutionBlock(engine, en),
    _server(server),
    _ownName(ownName),
    _queryId(queryId) {

  TRI_ASSERT(! queryId.empty());
  TRI_ASSERT((ExecutionEngine::isCoordinator() && ownName.empty()) ||
             (! ExecutionEngine::isCoordinator() && ! ownName.empty()));
}

RemoteBlock::~RemoteBlock () {
}

////////////////////////////////////////////////////////////////////////////////
/// @brief local helper to send a request
////////////////////////////////////////////////////////////////////////////////

ClusterCommResult* RemoteBlock::sendRequest (
          triagens::rest::HttpRequest::HttpRequestType type,
          std::string const& urlPart,
          std::string const& body) const {
  ENTER_BLOCK
  ClusterComm* cc = ClusterComm::instance();

  // Later, we probably want to set these sensibly:
  ClientTransactionID const clientTransactionId = "AQL";
  CoordTransactionID const coordTransactionId = 1;
  std::map<std::string, std::string> headers;
  if (! _ownName.empty()) {
    headers.emplace(make_pair("Shard-Id", _ownName));
  }

  auto result = cc->syncRequest(clientTransactionId,
                                coordTransactionId,
                                _server,
                                type,
                                std::string("/_db/") 
                                + triagens::basics::StringUtils::urlEncode(_engine->getQuery()->trx()->vocbase()->_name)
                                + urlPart + _queryId,
                                body,
                                headers,
                                defaultTimeOut);

  return result;
  LEAVE_BLOCK
}

////////////////////////////////////////////////////////////////////////////////
/// @brief initialize
////////////////////////////////////////////////////////////////////////////////

int RemoteBlock::initialize () {
  ENTER_BLOCK
  int res = ExecutionBlock::initialize();

  if (res != TRI_ERROR_NO_ERROR) {
    return res;
  }

  return TRI_ERROR_NO_ERROR;
  LEAVE_BLOCK
}

////////////////////////////////////////////////////////////////////////////////
/// @brief initializeCursor, could be called multiple times
////////////////////////////////////////////////////////////////////////////////

int RemoteBlock::initializeCursor (AqlItemBlock* items, size_t pos) {
  ENTER_BLOCK
  // For every call we simply forward via HTTP

  Json body(Json::Array, 4);
  if (items == nullptr) {
    // first call, items is still a nullptr
    body("exhausted", Json(true))
        ("error", Json(false));
  }
  else {
    body("pos", Json(static_cast<double>(pos)))
      ("items", items->toJson(_engine->getQuery()->trx()))
      ("exhausted", Json(false))
      ("error", Json(false));
  }

  std::string bodyString(body.toString());

  std::unique_ptr<ClusterCommResult> res;
  res.reset(sendRequest(rest::HttpRequest::HTTP_REQUEST_PUT,
                        "/_api/aql/initializeCursor/",
                        bodyString));
  throwExceptionAfterBadSyncRequest(res.get(), false);

  // If we get here, then res->result is the response which will be
  // a serialized AqlItemBlock:
  StringBuffer const& responseBodyBuf(res->result->getBody());
  Json responseBodyJson(TRI_UNKNOWN_MEM_ZONE,
                        TRI_JsonString(TRI_UNKNOWN_MEM_ZONE, 
                                       responseBodyBuf.begin()));
  return JsonHelper::getNumericValue<int>
              (responseBodyJson.json(), "code", TRI_ERROR_INTERNAL);
  LEAVE_BLOCK
}

////////////////////////////////////////////////////////////////////////////////
/// @brief shutdown, will be called exactly once for the whole query
////////////////////////////////////////////////////////////////////////////////

int RemoteBlock::shutdown (int errorCode) {
  ENTER_BLOCK
  // For every call we simply forward via HTTP

  std::unique_ptr<ClusterCommResult> res;
  res.reset(sendRequest(rest::HttpRequest::HTTP_REQUEST_PUT,
                        "/_api/aql/shutdown/",
                        string("{\"code\":" + std::to_string(errorCode) + "}")));
  if (throwExceptionAfterBadSyncRequest(res.get(), true)) {
    // artificially ignore error in case query was not found during shutdown
    return TRI_ERROR_NO_ERROR;
  }

  StringBuffer const& responseBodyBuf(res->result->getBody());
  Json responseBodyJson(TRI_UNKNOWN_MEM_ZONE,
                        TRI_JsonString(TRI_UNKNOWN_MEM_ZONE, 
                                       responseBodyBuf.begin()));

  // read "warnings" attribute if present and add it our query
  if (responseBodyJson.isArray()) {
    auto warnings = responseBodyJson.get("warnings");
    if (warnings.isList()) {
      auto query = _engine->getQuery();
      for (size_t i = 0; i < warnings.size(); ++i) {
        auto warning = warnings.at(i);
        if (warning.isArray()) {
          auto code = warning.get("code");
          auto message = warning.get("message");
          if (code.isNumber() && message.isString()) {
            query->registerWarning(static_cast<int>(code.json()->_value._number),
                                   message.json()->_value._string.data);
          }
        }
      }
    }
  }

  return JsonHelper::getNumericValue<int>
              (responseBodyJson.json(), "code", TRI_ERROR_INTERNAL);
  LEAVE_BLOCK
}

////////////////////////////////////////////////////////////////////////////////
/// @brief getSome
////////////////////////////////////////////////////////////////////////////////

AqlItemBlock* RemoteBlock::getSome (size_t atLeast,
                                    size_t atMost) {
  ENTER_BLOCK
  // For every call we simply forward via HTTP

  Json body(Json::Array, 2);
  body("atLeast", Json(static_cast<double>(atLeast)))
      ("atMost", Json(static_cast<double>(atMost)));
  std::string bodyString(body.toString());

  std::unique_ptr<ClusterCommResult> res;
  res.reset(sendRequest(rest::HttpRequest::HTTP_REQUEST_PUT,
                        "/_api/aql/getSome/",
                        bodyString));
  throwExceptionAfterBadSyncRequest(res.get(), false);

  // If we get here, then res->result is the response which will be
  // a serialized AqlItemBlock:
  StringBuffer const& responseBodyBuf(res->result->getBody());
  Json responseBodyJson(TRI_UNKNOWN_MEM_ZONE,
                        TRI_JsonString(TRI_UNKNOWN_MEM_ZONE, 
                                       responseBodyBuf.begin()));

  ExecutionStats newStats(responseBodyJson.get("stats"));
  
  _engine->_stats.addDelta(_deltaStats, newStats);
  _deltaStats = newStats;

  if (JsonHelper::getBooleanValue(responseBodyJson.json(), "exhausted", true)) {
    return nullptr;
  }
    
  auto items = new triagens::aql::AqlItemBlock(responseBodyJson);

  return items;
  LEAVE_BLOCK
}

////////////////////////////////////////////////////////////////////////////////
/// @brief skipSome
////////////////////////////////////////////////////////////////////////////////

size_t RemoteBlock::skipSome (size_t atLeast, size_t atMost) {
  ENTER_BLOCK
  // For every call we simply forward via HTTP

  Json body(Json::Array, 2);
  body("atLeast", Json(static_cast<double>(atLeast)))
      ("atMost", Json(static_cast<double>(atMost)));
  std::string bodyString(body.toString());

  std::unique_ptr<ClusterCommResult> res;
  res.reset(sendRequest(rest::HttpRequest::HTTP_REQUEST_PUT,
                        "/_api/aql/skipSome/",
                        bodyString));
  throwExceptionAfterBadSyncRequest(res.get(), false);

  // If we get here, then res->result is the response which will be
  // a serialized AqlItemBlock:
  StringBuffer const& responseBodyBuf(res->result->getBody());
  Json responseBodyJson(TRI_UNKNOWN_MEM_ZONE,
                        TRI_JsonString(TRI_UNKNOWN_MEM_ZONE, 
                                       responseBodyBuf.begin()));
  if (JsonHelper::getBooleanValue(responseBodyJson.json(), "error", true)) {
    THROW_ARANGO_EXCEPTION(TRI_ERROR_CLUSTER_AQL_COMMUNICATION);
  }
  size_t skipped = JsonHelper::getNumericValue<size_t>(responseBodyJson.json(),
                                                       "skipped", 0);
  return skipped;
  LEAVE_BLOCK
}

////////////////////////////////////////////////////////////////////////////////
/// @brief hasMore
////////////////////////////////////////////////////////////////////////////////

bool RemoteBlock::hasMore () {
  ENTER_BLOCK
  // For every call we simply forward via HTTP
  std::unique_ptr<ClusterCommResult> res;
  res.reset(sendRequest(rest::HttpRequest::HTTP_REQUEST_GET,
                        "/_api/aql/hasMore/",
                        string()));
  throwExceptionAfterBadSyncRequest(res.get(), false);

  // If we get here, then res->result is the response which will be
  // a serialized AqlItemBlock:
  StringBuffer const& responseBodyBuf(res->result->getBody());
  Json responseBodyJson(TRI_UNKNOWN_MEM_ZONE,
                        TRI_JsonString(TRI_UNKNOWN_MEM_ZONE, 
                                       responseBodyBuf.begin()));
  if (JsonHelper::getBooleanValue(responseBodyJson.json(), "error", true)) {
    THROW_ARANGO_EXCEPTION(TRI_ERROR_CLUSTER_AQL_COMMUNICATION);
  }
  return JsonHelper::getBooleanValue(responseBodyJson.json(), "hasMore", true);
  LEAVE_BLOCK
}

////////////////////////////////////////////////////////////////////////////////
/// @brief count
////////////////////////////////////////////////////////////////////////////////

int64_t RemoteBlock::count () const {
  ENTER_BLOCK
  // For every call we simply forward via HTTP
  std::unique_ptr<ClusterCommResult> res;
  res.reset(sendRequest(rest::HttpRequest::HTTP_REQUEST_GET,
                        "/_api/aql/count/",
                        string()));
  throwExceptionAfterBadSyncRequest(res.get(), false);

  // If we get here, then res->result is the response which will be
  // a serialized AqlItemBlock:
  StringBuffer const& responseBodyBuf(res->result->getBody());
  Json responseBodyJson(TRI_UNKNOWN_MEM_ZONE,
                        TRI_JsonString(TRI_UNKNOWN_MEM_ZONE, 
                                       responseBodyBuf.begin()));
  if (JsonHelper::getBooleanValue(responseBodyJson.json(), "error", true)) {
    THROW_ARANGO_EXCEPTION(TRI_ERROR_CLUSTER_AQL_COMMUNICATION);
  }
  return JsonHelper::getNumericValue<int64_t>
               (responseBodyJson.json(), "count", 0);
  LEAVE_BLOCK
}

////////////////////////////////////////////////////////////////////////////////
/// @brief remaining
////////////////////////////////////////////////////////////////////////////////

int64_t RemoteBlock::remaining () {
  ENTER_BLOCK
  // For every call we simply forward via HTTP
  std::unique_ptr<ClusterCommResult> res;
  res.reset(sendRequest(rest::HttpRequest::HTTP_REQUEST_GET,
                        "/_api/aql/remaining/",
                        string()));
  throwExceptionAfterBadSyncRequest(res.get(), false);

  // If we get here, then res->result is the response which will be
  // a serialized AqlItemBlock:
  StringBuffer const& responseBodyBuf(res->result->getBody());
  Json responseBodyJson(TRI_UNKNOWN_MEM_ZONE,
                        TRI_JsonString(TRI_UNKNOWN_MEM_ZONE, 
                                       responseBodyBuf.begin()));
  if (JsonHelper::getBooleanValue(responseBodyJson.json(), "error", true)) {
    THROW_ARANGO_EXCEPTION(TRI_ERROR_CLUSTER_AQL_COMMUNICATION);
  }
  return JsonHelper::getNumericValue<int64_t>
               (responseBodyJson.json(), "remaining", 0);
  LEAVE_BLOCK
}

// Local Variables:
// mode: outline-minor
// outline-regexp: "^\\(/// @brief\\|/// {@inheritDoc}\\|/// @addtogroup\\|// --SECTION--\\|/// @\\}\\)"
// End:<|MERGE_RESOLUTION|>--- conflicted
+++ resolved
@@ -878,7 +878,9 @@
 }
 
 IndexRangeBlock::~IndexRangeBlock () {
-  freeDynamicBoundsExpressions();
+  for (auto e : _allVariableBoundExpressions) {
+    delete e;
+  }
 
   if (_freeCondition && _condition != nullptr) {
     delete _condition;
@@ -944,19 +946,13 @@
           }
         }
       }
-<<<<<<< HEAD
       catch (...) {
         for (auto e : _allVariableBoundExpressions) {
           delete e;
         }
+        _allVariableBoundExpressions.clear();
         throw;
       }
-=======
-    }
-    catch (...) {
-      freeDynamicBoundsExpressions();
-      throw;
->>>>>>> e05e083a
     }
   }
 
@@ -1030,7 +1026,6 @@
     try {
       for (size_t i = 0; i < en->_ranges.size(); i++) {
 
-<<<<<<< HEAD
         for (auto r : en->_ranges[i]) {
           auto rangeInfoOr = new IndexOrCondition();
           try {
@@ -1048,9 +1043,9 @@
               TRI_ASSERT(e != nullptr);
               TRI_document_collection_t const* myCollection = nullptr; 
               AqlValue a = e->execute(_trx, docColls, data, nrRegs * _pos,
-                  _inVars[posInExpressions],
-                  _inRegs[posInExpressions],
-                  &myCollection);
+                                      _inVars[posInExpressions],
+                                      _inRegs[posInExpressions],
+                                      &myCollection);
               posInExpressions++;
 
               Json bound;
@@ -1061,7 +1056,8 @@
               else if (a._type == AqlValue::SHAPED || a._type == AqlValue::DOCVEC) {
                 bound = a.toJson(_trx, myCollection);
                 a.destroy();  // the TRI_json_t* of a._json has been stolen
-              } else {
+              } 
+              else {
                 THROW_ARANGO_EXCEPTION_MESSAGE(TRI_ERROR_INTERNAL, 
                     "AQL: computed a variable bound and got non-JSON");
               }
@@ -1070,8 +1066,8 @@
                 for (size_t j = 0; j < bound.size(); j++) {
                   Json json(Json::Array, 3);
                   json("include", Json(l.inclusive()))
-                    ("isConstant", Json(true))
-                    ("bound", bound.at(static_cast<int>(j)).copy());
+                      ("isConstant", Json(true))
+                      ("bound", bound.at(static_cast<int>(j)).copy());
                   auto ri = RangeInfo(r._var, 
                       r._attr, 
                       RangeInfoBound(json), 
@@ -1088,11 +1084,12 @@
                   }
                 }
                 rangeInfoOr = andCombineIndexOrRangeInfoVec(rangeInfoOr, riv);
-              } else {
+              } 
+              else {
                 Json json(Json::Array, 3);
                 json("include", Json(l.inclusive()))
-                  ("isConstant", Json(true))
-                  ("bound", Json(TRI_UNKNOWN_MEM_ZONE, bound.steal()));
+                    ("isConstant", Json(true))
+                    ("bound", Json(TRI_UNKNOWN_MEM_ZONE, bound.steal()));
                 auto rib = RangeInfoBound(json);
                 andCombineIndexOrRIBLow(rangeInfoOr, rib);
               }
@@ -1103,9 +1100,9 @@
               TRI_ASSERT(e != nullptr);
               TRI_document_collection_t const* myCollection = nullptr; 
               AqlValue a = e->execute(_trx, docColls, data, nrRegs * _pos,
-                  _inVars[posInExpressions],
-                  _inRegs[posInExpressions],
-                  &myCollection);
+                                      _inVars[posInExpressions],
+                                      _inRegs[posInExpressions],
+                                      &myCollection);
               posInExpressions++;
 
               Json bound;
@@ -1116,7 +1113,8 @@
               else if (a._type == AqlValue::SHAPED || a._type == AqlValue::DOCVEC) {
                 bound = a.toJson(_trx, myCollection);
                 a.destroy();  // the TRI_json_t* of a._json has been stolen
-              } else {
+              } 
+              else {
                 THROW_ARANGO_EXCEPTION_MESSAGE(TRI_ERROR_INTERNAL, 
                     "AQL: computed a variable bound and got non-JSON");
               }
@@ -1126,8 +1124,8 @@
                 for (size_t j = 0; j < bound.size(); j++) {
                   Json json(Json::Array, 3);
                   json("include", Json(h.inclusive()))
-                    ("isConstant", Json(true))
-                    ("bound", bound.at(static_cast<int>(j)).copy());
+                      ("isConstant", Json(true))
+                      ("bound", bound.at(static_cast<int>(j)).copy());
                   auto ri = RangeInfo(r._var, 
                       r._attr, 
                       RangeInfoBound(json), 
@@ -1147,8 +1145,8 @@
               } else {
                 Json json(Json::Array, 3);
                 json("include", Json(h.inclusive()))
-                  ("isConstant", Json(true))
-                  ("bound", Json(TRI_UNKNOWN_MEM_ZONE, bound.steal()));
+                    ("isConstant", Json(true))
+                    ("bound", Json(TRI_UNKNOWN_MEM_ZONE, bound.steal()));
                 auto rib = RangeInfoBound(json);
                 andCombineIndexOrRIBHigh(rangeInfoOr, rib);
               }
@@ -1158,7 +1156,8 @@
                 newCondition->emplace_back(rangeInfoOr->at(i));
               }
               delete rangeInfoOr;
-            } else {
+            } 
+            else {
               newCondition = rangeInfoOr;
             }
           }
@@ -1166,79 +1165,6 @@
             delete rangeInfoOr;
             throw;
           }
-=======
-    size_t posInExpressions = 0;
-    for (auto r : en->_ranges.at(0)) {
-      // First create a new RangeInfo containing only the constant 
-      // low and high bound of r:
-      RangeInfo actualRange(r._var, r._attr, r._lowConst, r._highConst,
-                            r.is1ValueRangeInfo());
-      // Now work the actual values of the variable lows and highs into 
-      // this constant range:
-      for (auto l : r._lows) {
-        Expression* e = _allVariableBoundExpressions[posInExpressions];
-        TRI_ASSERT(e != nullptr);
-        TRI_document_collection_t const* myCollection = nullptr; 
-        AqlValue a = e->execute(_trx, docColls, data, nrRegs * _pos,
-                                _inVars[posInExpressions],
-                                _inRegs[posInExpressions], 
-                                &myCollection);
-        posInExpressions++;
-        if (a._type == AqlValue::JSON) {
-          Json json(Json::Array, 3);
-          json("include", Json(l.inclusive()))
-              ("isConstant", Json(true))
-              ("bound", a._json->copy());
-          a.destroy(); 
-          RangeInfoBound b(json);   // Construct from JSON
-          actualRange._lowConst.andCombineLowerBounds(b);
-        }
-        else if (a._type == AqlValue::SHAPED) {
-          Json json(Json::Array, 3);
-          json("include", Json(l.inclusive()))
-              ("isConstant", Json(true))
-              ("bound", a.toJson(_trx, myCollection));
-          a.destroy(); 
-          RangeInfoBound b(json);   // Construct from JSON
-          actualRange._lowConst.andCombineLowerBounds(b);
-        }
-        else {
-          THROW_ARANGO_EXCEPTION_MESSAGE(TRI_ERROR_INTERNAL, 
-              "AQL: computed a variable bound and got unexpected result");
-        }
-      }
-
-      for (auto h : r._highs) {
-        Expression* e = _allVariableBoundExpressions[posInExpressions];
-        TRI_ASSERT(e != nullptr);
-        TRI_document_collection_t const* myCollection = nullptr; 
-        AqlValue a = e->execute(_trx, docColls, data, nrRegs * _pos,
-                                _inVars[posInExpressions],
-                                _inRegs[posInExpressions],
-                                &myCollection);
-        posInExpressions++;
-        if (a._type == AqlValue::JSON) {
-          Json json(Json::Array, 3);
-          json("include", Json(h.inclusive()))
-              ("isConstant", Json(true))
-              ("bound", a._json->copy());
-          a.destroy();  
-          RangeInfoBound b(json);   // Construct from JSON
-          actualRange._highConst.andCombineUpperBounds(b);
-        }
-        else if (a._type == AqlValue::SHAPED) {
-          Json json(Json::Array, 3);
-          json("include", Json(h.inclusive()))
-              ("isConstant", Json(true))
-              ("bound", a.toJson(_trx, myCollection));
-          a.destroy(); 
-          RangeInfoBound b(json);   // Construct from JSON
-          actualRange._highConst.andCombineUpperBounds(b);
-        }
-        else {
-          THROW_ARANGO_EXCEPTION_MESSAGE(TRI_ERROR_INTERNAL, 
-              "AQL: computed a variable bound and got unexpected result");
->>>>>>> e05e083a
         }
       }
       //_condition = newCondition.release();
@@ -1275,7 +1201,6 @@
   LEAVE_BLOCK;
 }
 
-<<<<<<< HEAD
 // ioc = IndexOrCondition(IndexAndCondition(A && B) || IndexAndCondition(C && D))
 // riv = RangeInfoVec(E || F)
 // combined into
@@ -1291,6 +1216,7 @@
   if (riv.empty()) {
     return ioc;
   }
+
   auto newIoc = new IndexOrCondition();
   try {
     for (IndexAndCondition andCond: *ioc) {
@@ -1340,13 +1266,6 @@
       TRI_ASSERT(false);
     }
   }
-=======
-void IndexRangeBlock::freeDynamicBoundsExpressions () {
-  for (auto e : _allVariableBoundExpressions) {
-    delete e;
-  }
-  _allVariableBoundExpressions.clear();
->>>>>>> e05e083a
 }
 
 void IndexRangeBlock::freeCondition () {
@@ -1694,11 +1613,7 @@
     searchValue._values = nullptr;
   };
 
-<<<<<<< HEAD
   auto setupSearchValue = [&](size_t pos) -> bool {
-=======
-  auto setupSearchValue = [&]() -> bool {
->>>>>>> e05e083a
     size_t const n = hashIndex->_paths._length;
     searchValue._length = 0;
     // initialize the whole range of shapes with zeros
@@ -1710,7 +1625,6 @@
     }
     
     searchValue._length = n;
-    bool valid = true;
 
     for (size_t i = 0; i < n; ++i) {
       TRI_shape_pid_t pid = *(static_cast<TRI_shape_pid_t*>(TRI_AtVector(&hashIndex->_paths, i)));
@@ -1719,7 +1633,6 @@
       char const* name = TRI_AttributeNameShapePid(shaper, pid);
       std::string const lookFor = std::string(name);
 
-<<<<<<< HEAD
       for (auto x : ranges[pos]) {
         if (x._attr == std::string(name)) {    //found attribute
           auto shaped = TRI_ShapedJsonJson(shaper, x._lowConst.bound().json(), false); 
@@ -1729,40 +1642,12 @@
           }
           searchValue._values[i] = *shaped;
           TRI_Free(shaper->_memoryZone, shaped);
-=======
-      for (auto x : ranges.at(0)) {
-        if (x._attr == lookFor) {
-          // found attribute
-          auto shaped = TRI_ShapedJsonJson(shaper, x._lowConst.bound().json(), false); 
-
-          if (shaped == nullptr) {
-            valid = false;
-          }
-          else {
-            // here x->_low->_bound = x->_high->_bound 
-            searchValue._values[i] = *shaped;
-            TRI_Free(shaper->_memoryZone, shaped);
-          }
->>>>>>> e05e083a
           break; 
         }
       }
     }
-<<<<<<< HEAD
     return true;
   };
-=======
-
-    return valid;
-  };
- 
-  if (! setupSearchValue()) {
-    destroySearchValue();
-    return;
-  }
-  TRI_vector_pointer_t list = TRI_LookupHashIndex(idx, &searchValue);
-  destroySearchValue();
->>>>>>> e05e083a
   
   for (size_t i = 0; i < ranges.size(); i++) {
     if (setupSearchValue(i)) {
