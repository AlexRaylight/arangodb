////////////////////////////////////////////////////////////////////////////////
/// @brief Infrastructure for ExecutionBlocks, the execution engine
///
/// @file arangod/Aql/ExecutionBlock.cpp
///
/// DISCLAIMER
///
/// Copyright 2010-2014 triagens GmbH, Cologne, Germany
///
/// Licensed under the Apache License, Version 2.0 (the "License");
/// you may not use this file except in compliance with the License.
/// You may obtain a copy of the License at
///
///     http://www.apache.org/licenses/LICENSE-2.0
///
/// Unless required by applicable law or agreed to in writing, software
/// distributed under the License is distributed on an "AS IS" BASIS,
/// WITHOUT WARRANTIES OR CONDITIONS OF ANY KIND, either express or implied.
/// See the License for the specific language governing permissions and
/// limitations under the License.
///
/// Copyright holder is triAGENS GmbH, Cologne, Germany
///
/// @author Max Neunhoeffer
/// @author Copyright 2014, triagens GmbH, Cologne, Germany
////////////////////////////////////////////////////////////////////////////////

#include "Aql/ExecutionBlock.h"
#include "Aql/ExecutionEngine.h"
#include "Basics/ScopeGuard.h"
#include "Basics/StringUtils.h"
#include "Basics/StringBuffer.h"
#include "Basics/json-utilities.h"
#include "HashIndex/hash-index.h"
#include "Utils/Exception.h"
#include "VocBase/edge-collection.h"
#include "VocBase/index.h"
#include "VocBase/vocbase.h"

using namespace std;
using namespace triagens::arango;
using namespace triagens::aql;

using Json = triagens::basics::Json;
using JsonHelper = triagens::basics::JsonHelper;
using StringBuffer = triagens::basics::StringBuffer;

// uncomment the following to get some debugging information
#if 1
#define ENTER_BLOCK try { (void) 0;
#define LEAVE_BLOCK } catch (...) { std::cout << "caught an exception in " << __FUNCTION__ << ", " << __FILE__ << ":" << __LINE__ << "!\n"; throw; }
#else
#define ENTER_BLOCK
#define LEAVE_BLOCK
#endif

// -----------------------------------------------------------------------------
// --SECTION--                                            struct AggregatorGroup
// -----------------------------------------------------------------------------
      
AggregatorGroup::AggregatorGroup ()
  : firstRow(0),
    lastRow(0),
    rowsAreValid(false) {
}

AggregatorGroup::~AggregatorGroup () {
  //reset();
  for (auto it = groupBlocks.begin(); it != groupBlocks.end(); ++it) {
    delete (*it);
  }
}

// -----------------------------------------------------------------------------
// --SECTION--                                                    public methods
// -----------------------------------------------------------------------------

void AggregatorGroup::initialize (size_t capacity) {
  TRI_ASSERT(capacity > 0);

  groupValues.clear();
  collections.clear();
  groupValues.reserve(capacity);
  collections.reserve(capacity);

  for (size_t i = 0; i < capacity; ++i) {
    groupValues.emplace_back();
    collections.push_back(nullptr);
  }
}

void AggregatorGroup::reset () {
  for (auto it = groupBlocks.begin(); it != groupBlocks.end(); ++it) {
    delete (*it);
  }
  groupBlocks.clear();
  groupValues[0].erase();   // only need to erase [0], because we have
                            // only copies of references anyway
}

void AggregatorGroup::addValues (AqlItemBlock const* src,
                                 RegisterId groupRegister) {
  if (groupRegister == 0) {
    // nothing to do
    return;
  }

  if (rowsAreValid) {
    // emit group details
    TRI_ASSERT(firstRow <= lastRow);

    auto block = src->slice(firstRow, lastRow + 1);
    try {
      groupBlocks.push_back(block);
    }
    catch (...) {
      delete block;
      throw;
    }
  }

  firstRow = lastRow = 0;
  // the next statement ensures we don't add the same value (row) twice
  rowsAreValid = false;
}

// -----------------------------------------------------------------------------
// --SECTION--                                              class ExecutionBlock
// -----------------------------------------------------------------------------

////////////////////////////////////////////////////////////////////////////////
/// @brief batch size value
////////////////////////////////////////////////////////////////////////////////

size_t const ExecutionBlock::DefaultBatchSize = 1000;

// -----------------------------------------------------------------------------
// --SECTION--                                        constructors / destructors
// -----------------------------------------------------------------------------

////////////////////////////////////////////////////////////////////////////////
/// @brief constructor
////////////////////////////////////////////////////////////////////////////////

ExecutionBlock::ExecutionBlock (ExecutionEngine* engine,
                                ExecutionNode const* ep)
  : _engine(engine),
    _trx(engine->getQuery()->trx()), 
    _exeNode(ep), 
    _done(false) {
}

////////////////////////////////////////////////////////////////////////////////
/// @brief destructor
////////////////////////////////////////////////////////////////////////////////

ExecutionBlock::~ExecutionBlock () {
  for (auto it = _buffer.begin(); it != _buffer.end(); ++it) {
    delete *it;
  }
  _buffer.clear();
}

// -----------------------------------------------------------------------------
// --SECTION--                                                    public methods
// -----------------------------------------------------------------------------

bool ExecutionBlock::removeDependency (ExecutionBlock* ep) {
  auto it = _dependencies.begin();
  while (it != _dependencies.end()) {
    if (*it == ep) {
      _dependencies.erase(it);
      return true;
    }
    ++it;
  }
  return false;
}

int ExecutionBlock::initializeCursor (AqlItemBlock* items, size_t pos) {
  for (auto d : _dependencies) {
    int res = d->initializeCursor(items, pos);
    if (res != TRI_ERROR_NO_ERROR) {
      return res;
    }
  }
  for (auto x : _buffer) {
    delete x;
  }
  _buffer.clear();
  _done = false;
  return TRI_ERROR_NO_ERROR;
}

////////////////////////////////////////////////////////////////////////////////
/// @brief functionality to walk an execution block recursively
////////////////////////////////////////////////////////////////////////////////

bool ExecutionBlock::walk (WalkerWorker<ExecutionBlock>* worker) {
  // Only do every node exactly once:
  if (worker->done(this)) {
    return false;
  }

  if (worker->before(this)) {
    return true;
  }

  // Now the children in their natural order:
  for (auto c : _dependencies) {
    if (c->walk(worker)) {
      return true;
    }
  }
  // Now handle a subquery:
  if (_exeNode->getType() == ExecutionNode::SUBQUERY) {
    auto p = static_cast<SubqueryBlock*>(this);
    if (worker->enterSubquery(this, p->getSubquery())) {
      bool abort = p->getSubquery()->walk(worker);
      worker->leaveSubquery(this, p->getSubquery());
      if (abort) {
        return true;
      }
    }
  }
  worker->after(this);
  return false;
}

////////////////////////////////////////////////////////////////////////////////
/// @brief initialize
////////////////////////////////////////////////////////////////////////////////

int ExecutionBlock::initialize () {
  for (auto it = _dependencies.begin(); it != _dependencies.end(); ++it) {
    int res = (*it)->initialize();
    if (res != TRI_ERROR_NO_ERROR) {
      return res;
    }
  }
  return TRI_ERROR_NO_ERROR;
}

////////////////////////////////////////////////////////////////////////////////
/// @brief shutdown, will be called exactly once for the whole query
////////////////////////////////////////////////////////////////////////////////

int ExecutionBlock::shutdown (int errorCode) {
  int ret = TRI_ERROR_NO_ERROR;

  for (auto it = _buffer.begin(); it != _buffer.end(); ++it) {
    delete *it;
  }
  _buffer.clear();

  for (auto it = _dependencies.begin(); it != _dependencies.end(); ++it) {
    int res;
    try {
      res = (*it)->shutdown(errorCode);
    }
    catch (...) {
      res = TRI_ERROR_INTERNAL;
    }

    if (res != TRI_ERROR_NO_ERROR) {
      ret = res;
    }
  }

  return ret;
}

////////////////////////////////////////////////////////////////////////////////
/// @brief getSome, gets some more items, semantic is as follows: not
/// more than atMost items may be delivered. The method tries to
/// return a block of at least atLeast items, however, it may return
/// less (for example if there are not enough items to come). However,
/// if it returns an actual block, it must contain at least one item.
////////////////////////////////////////////////////////////////////////////////

AqlItemBlock* ExecutionBlock::getSome (size_t atLeast, size_t atMost) {
  std::unique_ptr<AqlItemBlock> result(getSomeWithoutRegisterClearout(atLeast, atMost));
  clearRegisters(result.get());
  return result.release();
}

// -----------------------------------------------------------------------------
// --SECTION--                                                 protected methods
// -----------------------------------------------------------------------------

////////////////////////////////////////////////////////////////////////////////
/// @brief resolve a collection name and return cid and document key
/// this is used for parsing _from, _to and _id values
////////////////////////////////////////////////////////////////////////////////
  
int ExecutionBlock::resolve (char const* handle, 
                             TRI_voc_cid_t& cid, 
                             std::string& key) const {
  char const* p = strchr(handle, TRI_DOCUMENT_HANDLE_SEPARATOR_CHR);
  if (p == nullptr || *p == '\0') {
    return TRI_ERROR_ARANGO_DOCUMENT_HANDLE_BAD;
  }
  
  if (*handle >= '0' && *handle <= '9') {
    cid = triagens::basics::StringUtils::uint64(handle, p - handle);
  }
  else {
    std::string const name(handle, p - handle);
    cid = _trx->resolver()->getCollectionIdCluster(name);
  }
                              
  if (cid == 0) {
    return TRI_ERROR_ARANGO_COLLECTION_NOT_FOUND;
  }

  key = std::string(p + 1);

  return TRI_ERROR_NO_ERROR;
};

////////////////////////////////////////////////////////////////////////////////
/// @brief copy register data from one block (src) into another (dst)
/// register values are cloned
////////////////////////////////////////////////////////////////////////////////

void ExecutionBlock::inheritRegisters (AqlItemBlock const* src,
                                       AqlItemBlock* dst,
                                       size_t row) {
  RegisterId const n = src->getNrRegs();

  for (RegisterId i = 0; i < n; i++) {
    if (getPlanNode()->_regsToClear.find(i) == 
        getPlanNode()->_regsToClear.end()) {
      if (! src->getValue(row, i).isEmpty()) {
        AqlValue a = src->getValue(row, i).clone();
        try {
          dst->setValue(0, i, a);
        }
        catch (...) {
          a.destroy();
          throw;
        }
      }
      // copy collection
      dst->setDocumentCollection(i, src->getDocumentCollection(i));
    }
  }
}

////////////////////////////////////////////////////////////////////////////////
/// @brief the following is internal to pull one more block and append it to
/// our _buffer deque. Returns true if a new block was appended and false if
/// the dependent node is exhausted.
////////////////////////////////////////////////////////////////////////////////

bool ExecutionBlock::getBlock (size_t atLeast, size_t atMost) {
  AqlItemBlock* docs = _dependencies[0]->getSome(atLeast, atMost);
  if (docs == nullptr) {
    return false;
  }
  try {
    _buffer.push_back(docs);
  }
  catch (...) {
    delete docs;
    throw;
  }
  return true;
}

////////////////////////////////////////////////////////////////////////////////
/// @brief getSomeWithoutRegisterClearout, same as above, however, this
/// is the actual worker which does not clear out registers at the end
/// the idea is that somebody who wants to call the generic functionality
/// in a derived class but wants to modify the results before the register
/// cleanup can use this method, internal use only
////////////////////////////////////////////////////////////////////////////////

AqlItemBlock* ExecutionBlock::getSomeWithoutRegisterClearout (
                                  size_t atLeast, size_t atMost) {
  TRI_ASSERT(0 < atLeast && atLeast <= atMost);
  size_t skipped = 0;
  AqlItemBlock* result = nullptr;
  int out = getOrSkipSome(atLeast, atMost, false, result, skipped);
  if (out != TRI_ERROR_NO_ERROR) {
    THROW_ARANGO_EXCEPTION(out);
  }
  return result;
}

void ExecutionBlock::clearRegisters (AqlItemBlock* result) {
  // Clear out registers not needed later on:
  if (result != nullptr) {
    result->clearRegisters(getPlanNode()->_regsToClear);
  }
}

size_t ExecutionBlock::skipSome (size_t atLeast, size_t atMost) {
  TRI_ASSERT(0 < atLeast && atLeast <= atMost);
  size_t skipped = 0;
  AqlItemBlock* result = nullptr;
  int out = getOrSkipSome(atLeast, atMost, true, result, skipped);
  TRI_ASSERT(result == nullptr);
  if (out != TRI_ERROR_NO_ERROR) {
    THROW_ARANGO_EXCEPTION(out);
  }
  return skipped;
}

// skip exactly <number> outputs, returns <true> if _done after
// skipping, and <false> otherwise . . .
bool ExecutionBlock::skip (size_t number) {
  size_t skipped = skipSome(number, number);
  size_t nr = skipped;
  while (nr != 0 && skipped < number) {
    nr = skipSome(number - skipped, number - skipped);
    skipped += nr;
  }
  if (nr == 0) {
    return true;
  }
  return ! hasMore();
}

bool ExecutionBlock::hasMore () {
  if (_done) {
    return false;
  }
  if (! _buffer.empty()) {
    return true;
  }
  if (getBlock(DefaultBatchSize, DefaultBatchSize)) {
    _pos = 0;
    return true;
  }
  _done = true;
  return false;
}

int64_t ExecutionBlock::remaining () {
  int64_t sum = 0;
  for (auto it = _buffer.begin(); it != _buffer.end(); ++it) {
    sum += (*it)->size();
  }
  return sum + _dependencies[0]->remaining();
}

int ExecutionBlock::getOrSkipSome (size_t atLeast,
                                   size_t atMost,
                                   bool skipping,
                                   AqlItemBlock*& result,
                                   size_t& skipped) {
  
  TRI_ASSERT(result == nullptr && skipped == 0);
  if (_done) {
    return TRI_ERROR_NO_ERROR;
  }

  // if _buffer.size() is > 0 then _pos points to a valid place . . .
  vector<AqlItemBlock*> collector;

  auto freeCollector = [&collector]() {
    for (auto x : collector) {
      delete x;
    }
    collector.clear();
  };

  try {
    while (skipped < atLeast) {
      if (_buffer.empty()) {
        if (skipping) {
          _dependencies[0]->skip(atLeast - skipped);
          skipped = atLeast;
          freeCollector();
          return TRI_ERROR_NO_ERROR;
        }
        else {
          if (! getBlock(atLeast - skipped, atMost - skipped)) {
            _done = true;
            break; // must still put things in the result from the collector . . .
          }
          _pos = 0;
        }
      }

      AqlItemBlock* cur = _buffer.front();

      if (cur->size() - _pos > atMost - skipped) {
        // The current block is too large for atMost:
        if (! skipping) { 
          unique_ptr<AqlItemBlock> more(cur->slice(_pos, _pos + (atMost - skipped)));
          collector.push_back(more.get());
          more.release(); // do not delete it!
        }
        _pos += atMost - skipped;
        skipped = atMost;
      }
      else if (_pos > 0) {
        // The current block fits into our result, but it is already
        // half-eaten:
        if (! skipping) {
          unique_ptr<AqlItemBlock> more(cur->slice(_pos, cur->size()));
          collector.push_back(more.get());
          more.release();
        }
        skipped += cur->size() - _pos;
        delete cur;
        _buffer.pop_front();
        _pos = 0;
      }
      else {
        // The current block fits into our result and is fresh:
        skipped += cur->size();
        if (! skipping) {
          collector.push_back(cur);
        }
        else {
          delete cur;
        }
        _buffer.pop_front();
        _pos = 0;
      }
    }
  }
  catch (...) {
    freeCollector();
    throw;
  }

  if (! skipping) {
    if (collector.size() == 1) {
      result = collector[0];
      collector.clear();
    }
    else if (! collector.empty()) {
      try {
        result = AqlItemBlock::concatenate(collector);
      }
      catch (...) {
        freeCollector();
        throw;
      }
    }
  }

  freeCollector();
  return TRI_ERROR_NO_ERROR;
}

// -----------------------------------------------------------------------------
// --SECTION--                                              class SingletonBlock
// -----------------------------------------------------------------------------

////////////////////////////////////////////////////////////////////////////////
/// @brief initializeCursor, store a copy of the register values coming from above
////////////////////////////////////////////////////////////////////////////////

int SingletonBlock::initializeCursor (AqlItemBlock* items, size_t pos) {
  // Create a deep copy of the register values given to us:
  if (_inputRegisterValues != nullptr) {
    delete _inputRegisterValues;
  }
  if (items != nullptr) {
    _inputRegisterValues = items->slice(pos, pos + 1);
  }
  _done = false;
  return TRI_ERROR_NO_ERROR;
}

////////////////////////////////////////////////////////////////////////////////
/// @brief shutdown the singleton block
////////////////////////////////////////////////////////////////////////////////

int SingletonBlock::shutdown (int errorCode) {

  int res = ExecutionBlock::shutdown(errorCode);

  deleteInputVariables();

  return res;
}

int SingletonBlock::getOrSkipSome (size_t,   // atLeast,
                                   size_t atMost,   // atMost,
                                   bool skipping,
                                   AqlItemBlock*& result,
                                   size_t& skipped) {

  TRI_ASSERT(result == nullptr && skipped == 0);

  if (_done) {
    return TRI_ERROR_NO_ERROR;
  }

  if (! skipping) {
    result = new AqlItemBlock(1, getPlanNode()->getRegisterPlan()->nrRegs[getPlanNode()->getDepth()]);
    try {
      if (_inputRegisterValues != nullptr) {
        skipped++;
        for (RegisterId reg = 0; reg < _inputRegisterValues->getNrRegs(); ++reg) {

          AqlValue a = _inputRegisterValues->getValue(0, reg);
          _inputRegisterValues->steal(a);

          try {
            result->setValue(0, reg, a);
          }
          catch (...) {
            a.destroy();
            throw;
          }
          _inputRegisterValues->eraseValue(0, reg);
          // if the latter throws, it does not matter, since we have
          // already stolen the value
          result->setDocumentCollection(reg,
                                        _inputRegisterValues->getDocumentCollection(reg));

        }
      }
    }
    catch (...) {
      delete result;
      result = nullptr;
      throw;
    }
  }
  else {
    if (_inputRegisterValues != nullptr) {
      skipped++;
    }
  }

  _done = true;
  return TRI_ERROR_NO_ERROR;
}

// -----------------------------------------------------------------------------
// --SECTION--                                    class EnumerateCollectionBlock
// -----------------------------------------------------------------------------

EnumerateCollectionBlock::EnumerateCollectionBlock (ExecutionEngine* engine,
                                                    EnumerateCollectionNode const* ep)
  : ExecutionBlock(engine, ep),
    _collection(ep->_collection),
    _totalCount(0),
    _posInDocuments(0),
    _atBeginning(false) {
}

EnumerateCollectionBlock::~EnumerateCollectionBlock () {
}

bool EnumerateCollectionBlock::moreDocuments (size_t hint) {

  if (hint < DefaultBatchSize) {
    hint = DefaultBatchSize;
  }

  std::vector<TRI_doc_mptr_copy_t> newDocs;

  newDocs.reserve(hint);

  int res = _trx->readIncremental(_trx->trxCollection(_collection->cid()),
                                  newDocs,
                                  _internalSkip,
                                  static_cast<TRI_voc_size_t>(hint),
                                  0,
                                  TRI_QRY_NO_LIMIT,
                                  &_totalCount);

  if (res != TRI_ERROR_NO_ERROR) {
    THROW_ARANGO_EXCEPTION(res);
  }
  
  _engine->_stats.scannedFull += static_cast<int64_t>(newDocs.size());

  if (newDocs.empty()) {
    return false;
  }

  _documents.swap(newDocs);

  _atBeginning = _internalSkip == 0;
  _posInDocuments = 0;

  return true;
}

int EnumerateCollectionBlock::initialize () {
  return ExecutionBlock::initialize();
}

int EnumerateCollectionBlock::initializeCursor (AqlItemBlock* items, size_t pos) {
  int res = ExecutionBlock::initializeCursor(items, pos);
  if (res != TRI_ERROR_NO_ERROR) {
    return res;
  }

  initializeDocuments();

  return TRI_ERROR_NO_ERROR;
}

////////////////////////////////////////////////////////////////////////////////
/// @brief getSome
////////////////////////////////////////////////////////////////////////////////

AqlItemBlock* EnumerateCollectionBlock::getSome (size_t, // atLeast,
                                                 size_t atMost) {
  // Invariants:
  //   As soon as we notice that _totalCount == 0, we set _done = true.
  //   Otherwise, outside of this method (or skipSome), _documents is
  //   either empty (at the beginning, with _posInDocuments == 0 and
  //   _atBeginning == false), or is non-empty and 
  //   _posInDocuments < _documents.size()
  if (_done) {
    return nullptr;
  }

  if (_buffer.empty()) {
    size_t toFetch = (std::min)(DefaultBatchSize, atMost);
    if (! ExecutionBlock::getBlock(toFetch, toFetch)) {
      _done = true;
      return nullptr;
    }
    _pos = 0;           // this is in the first block
    initializeDocuments();
  }

  // If we get here, we do have _buffer.front()
  AqlItemBlock* cur = _buffer.front();
  size_t const curRegs = cur->getNrRegs();

  // Get more documents from collection if _documents is empty:
  if (_posInDocuments >= _documents.size()) {
    if (! moreDocuments(atMost)) {
      TRI_ASSERT(_totalCount == 0);
      _done = true;
      return nullptr;
    }
  }
      
  size_t available = _documents.size() - _posInDocuments;
  size_t toSend = (std::min)(atMost, available);

  unique_ptr<AqlItemBlock> res(new AqlItemBlock(toSend, getPlanNode()->getRegisterPlan()->nrRegs[getPlanNode()->getDepth()]));
  // automatically freed if we throw
  TRI_ASSERT(curRegs <= res->getNrRegs());

  // only copy 1st row of registers inherited from previous frame(s)
  inheritRegisters(cur, res.get(), _pos);

  // set our collection for our output register
  res->setDocumentCollection(static_cast<triagens::aql::RegisterId>(curRegs), _trx->documentCollection(_collection->cid()));

  for (size_t j = 0; j < toSend; j++) {
    if (j > 0) {
      // re-use already copied aqlvalues
      for (RegisterId i = 0; i < curRegs; i++) {
        res->setValue(j, i, res->getValue(0, i));
        // Note: if this throws, then all values will be deleted
        // properly since the first one is.
      }
    }

    // The result is in the first variable of this depth,
    // we do not need to do a lookup in getPlanNode()->_registerPlan->varInfo,
    // but can just take cur->getNrRegs() as registerId:
    res->setValue(j, static_cast<triagens::aql::RegisterId>(curRegs),
                  AqlValue(reinterpret_cast<TRI_df_marker_t
                           const*>(_documents[_posInDocuments++].getDataPtr())));
    // No harm done, if the setValue throws!
  }

  // Advance read position:
  if (_posInDocuments >= _documents.size()) {
    // we have exhausted our local documents buffer
    // fetch more documents into our buffer
    if (! moreDocuments(atMost)) {
      // nothing more to read, re-initialize fetching of documents
      initializeDocuments();
      if (++_pos >= cur->size()) {
        _buffer.pop_front();  // does not throw
        delete cur;
        _pos = 0;
      }
    }
  }
  // Clear out registers no longer needed later:
  clearRegisters(res.get());
  return res.release();
}

size_t EnumerateCollectionBlock::skipSome (size_t atLeast, size_t atMost) {
  size_t skipped = 0;

  if (_done) {
    return skipped;
  }

  while (skipped < atLeast) {
    if (_buffer.empty()) {
      size_t toFetch = (std::min)(DefaultBatchSize, atMost);
      if (! getBlock(toFetch, toFetch)) {
        _done = true;
        return skipped;
      }
      _pos = 0;           // this is in the first block
      initializeDocuments();
    }

    // if we get here, then _buffer.front() exists
    AqlItemBlock* cur = _buffer.front();

    // Get more documents from collection if _documents is empty:
    if (_posInDocuments >= _documents.size()) {
      if (! moreDocuments(atMost)) {
        TRI_ASSERT(_totalCount == 0);
        _done = true;
        return skipped;
      }
    }

    if (atMost >= skipped + _documents.size() - _posInDocuments) {
      skipped += _documents.size() - _posInDocuments;

      // fetch more documents into our buffer
      if (! moreDocuments(atMost - skipped)) {
        // nothing more to read, re-initialize fetching of documents
        initializeDocuments();
        if (++_pos >= cur->size()) {
          _buffer.pop_front();  // does not throw
          delete cur;
          _pos = 0;
        }
      }
    }
    else {
      _posInDocuments += atMost - skipped;
      skipped = atMost;
    }
  }
  return skipped;
}

// -----------------------------------------------------------------------------
// --SECTION--                                             class IndexRangeBlock
// -----------------------------------------------------------------------------

IndexRangeBlock::IndexRangeBlock (ExecutionEngine* engine,
                                  IndexRangeNode const* en)
  : ExecutionBlock(engine, en),
    _collection(en->collection()),
    _posInDocs(0),
    _anyBoundVariable(true),
    _skiplistIterator(nullptr),
    _condition(&en->_ranges),
    _posInRanges(0),
    _freeCondition(false) {
   
  std::vector<std::vector<RangeInfo>> const& orRanges = en->_ranges;
  TRI_ASSERT(en->_index != nullptr);

  _allBoundsConstant.clear();
  _allBoundsConstant.reserve(orRanges.size());

  // Detect, whether all ranges are constant:
  for (size_t i = 0; i < orRanges.size(); i++) {
    bool isConstant = true;
    std::vector<RangeInfo> const& attrRanges = orRanges[i];
    for (auto r : attrRanges) {
      isConstant &= r.isConstant();
    }
    _anyBoundVariable &= ! isConstant;
    _allBoundsConstant.push_back(isConstant);
  }
}

IndexRangeBlock::~IndexRangeBlock () {
  for (auto e : _allVariableBoundExpressions) {
    delete e;
  }

  if (_freeCondition && _condition != nullptr) {
    delete _condition;
  }
<<<<<<< HEAD
  
=======
    
>>>>>>> 8e14b29a
  if (_skiplistIterator != nullptr) {
    TRI_FreeSkiplistIterator(_skiplistIterator);
  }
}

int IndexRangeBlock::initialize () {
  ENTER_BLOCK
  int res = ExecutionBlock::initialize();

  if (res == TRI_ERROR_NO_ERROR) {
    if (_trx->orderBarrier(_trx->trxCollection(_collection->cid())) == nullptr) {
      res = TRI_ERROR_OUT_OF_MEMORY;
    }
  }

  // instanciate expressions:
  auto instanciateExpression = [&] (RangeInfoBound& b) -> void {
    AstNode const* a = b.getExpressionAst(_engine->getQuery()->ast());
    // all new AstNodes are registered with the Ast in the Query
    auto e = new Expression(_engine->getQuery()->ast(), a);
    try {
      _allVariableBoundExpressions.push_back(e);
    }
    catch (...) {
      delete e;
      throw;
    }
    // Prepare _inVars and _inRegs:
    _inVars.emplace_back();
    std::vector<Variable*>& inVarsCur = _inVars.back();
    _inRegs.emplace_back();
    std::vector<RegisterId>& inRegsCur = _inRegs.back();

    std::unordered_set<Variable*> inVars = e->variables();
    for (auto v : inVars) {
      inVarsCur.push_back(v);
      auto it = getPlanNode()->getRegisterPlan()->varInfo.find(v->id);
      TRI_ASSERT(it != getPlanNode()->getRegisterPlan()->varInfo.end());
      TRI_ASSERT(it->second.registerId < ExecutionNode::MaxRegisterId);
      inRegsCur.push_back(it->second.registerId);
    }

  };

  // Get the ranges from the node:
  auto en = static_cast<IndexRangeNode const*>(getPlanNode());
  std::vector<std::vector<RangeInfo>> const& orRanges = en->_ranges;
  
  for (size_t i = 0; i < orRanges.size(); i++) {
    if (! _allBoundsConstant[i]) {
      try {
        for (auto r : orRanges[i]) {
          for (auto l : r._lows) {
            instanciateExpression(l);
          }
          for (auto h : r._highs) {
            instanciateExpression(h);
          }
        }
      }
      catch (...) {
        for (auto e : _allVariableBoundExpressions) {
          delete e;
        }
        _allVariableBoundExpressions.clear();
        throw;
      }
    }
  }

  return res;
  LEAVE_BLOCK;
}

// init the index for reading, this should be called once per new incoming
// block!
//
// This is either called every time we get a new incoming block. 
// If all the bounds are constant, then in the case of hash, primary or edges
// indexes it does nothing. In the case of a skiplist index, it creates a
// skiplistIterator which is used by readIndex. If at least one bound is
// variable, then this this also evaluates the IndexOrCondition required to
// determine the values of the bounds. 
//
// It is guaranteed that
//   _buffer   is not empty, in particular _buffer.front() is defined
//   _pos      points to a position in _buffer.front()
// Therefore, we can use the register values in _buffer.front() in row
// _pos to evaluate the variable bounds.

bool IndexRangeBlock::initRanges () {
  ENTER_BLOCK
  _flag = true; 
  auto en = static_cast<IndexRangeNode const*>(getPlanNode());
  freeCondition();
  _condition = &en->_ranges;
  _freeCondition = false;
  
  TRI_ASSERT(en->_index != nullptr);

  // Find out about the actual values for the bounds in the variable bound case:

  if (_anyBoundVariable) {
    
    size_t posInExpressions = 0;
      
    // The following are needed to evaluate expressions with local data from
    // the current incoming item:
    AqlItemBlock* cur = _buffer.front();
    vector<AqlValue>& data(cur->getData());
    vector<TRI_document_collection_t const*>& docColls(cur->getDocumentCollections());
    RegisterId nrRegs = cur->getNrRegs();
    

    // must have a V8 context here to protect Expression::execute()
    auto engine = _engine;
    triagens::basics::ScopeGuard guard{
      [&engine]() -> void { 
        engine->getQuery()->enterContext(); 
      },
      [&]() -> void {
        
        // must invalidate the expression now as we might be called from
        // different threads
        if (ExecutionEngine::isDBServer() || ExecutionEngine::isCoordinator()) {
          for (auto e : _allVariableBoundExpressions) {
            e->invalidate();
          }
        }
         
        engine->getQuery()->exitContext(); 
      }
    };

    v8::HandleScope scope; // do not delete this!
    
    IndexOrCondition* newCondition = nullptr;
    try {
      for (size_t i = 0; i < en->_ranges.size(); i++) {

        for (auto r : en->_ranges[i]) {
          auto rangeInfoOr = new IndexOrCondition();
          try {
            // a RangeInfo is an Or if _lows or _highs contains a list when evaluated. 
            rangeInfoOr->push_back(IndexAndCondition());
            // First create a new RangeInfo containing only the constant 
            // low and high bound of r:
            rangeInfoOr->at(0).emplace_back(RangeInfo(r._var, r._attr, r._lowConst,
                  r._highConst, r.is1ValueRangeInfo()));

            // Now work the actual values of the variable lows and highs into 
            // this constant range:
            for (auto l : r._lows) {
              Expression* e = _allVariableBoundExpressions[posInExpressions];
              TRI_ASSERT(e != nullptr);
              TRI_document_collection_t const* myCollection = nullptr; 
              AqlValue a = e->execute(_trx, docColls, data, nrRegs * _pos,
                                      _inVars[posInExpressions],
                                      _inRegs[posInExpressions],
                                      &myCollection);
              posInExpressions++;

              Json bound;
              if (a._type == AqlValue::JSON) {
                bound = *(a._json);
                a.destroy();  // the TRI_json_t* of a._json has been stolen
              } 
              else if (a._type == AqlValue::SHAPED || a._type == AqlValue::DOCVEC) {
                bound = a.toJson(_trx, myCollection);
                a.destroy();  // the TRI_json_t* of a._json has been stolen
              } 
              else {
                THROW_ARANGO_EXCEPTION_MESSAGE(TRI_ERROR_INTERNAL, 
                    "AQL: computed a variable bound and got non-JSON");
              }
              if (bound.isList()) {
                std::vector<RangeInfo> riv; 
                for (size_t j = 0; j < bound.size(); j++) {
                  Json json(Json::Array, 3);
                  json("include", Json(l.inclusive()))
                      ("isConstant", Json(true))
                      ("bound", bound.at(static_cast<int>(j)).copy());
                  auto ri = RangeInfo(r._var, 
                      r._attr, 
                      RangeInfoBound(json), 
                      RangeInfoBound(json), 
                      true);
                  for (auto oldRi: riv) {
                    differenceRangeInfos(oldRi, ri);
                    if (! ri.isValid()) {
                      break;
                    }
                  }
                  if (ri.isValid()) {
                    riv.push_back(ri);
                  }
                }
                rangeInfoOr = andCombineIndexOrRangeInfoVec(rangeInfoOr, riv);
              } 
              else {
                Json json(Json::Array, 3);
                json("include", Json(l.inclusive()))
                    ("isConstant", Json(true))
                    ("bound", Json(TRI_UNKNOWN_MEM_ZONE, bound.steal()));
                auto rib = RangeInfoBound(json);
                andCombineIndexOrRIBLow(rangeInfoOr, rib);
              }
            }

            for (auto h : r._highs) {
              Expression* e = _allVariableBoundExpressions[posInExpressions];
              TRI_ASSERT(e != nullptr);
              TRI_document_collection_t const* myCollection = nullptr; 
              AqlValue a = e->execute(_trx, docColls, data, nrRegs * _pos,
                                      _inVars[posInExpressions],
                                      _inRegs[posInExpressions],
                                      &myCollection);
              posInExpressions++;

              Json bound;
              if (a._type == AqlValue::JSON) {
                bound = *(a._json);
                a.destroy();  // the TRI_json_t* of a._json has been stolen
              } 
              else if (a._type == AqlValue::SHAPED || a._type == AqlValue::DOCVEC) {
                bound = a.toJson(_trx, myCollection);
                a.destroy();  // the TRI_json_t* of a._json has been stolen
              } 
              else {
                THROW_ARANGO_EXCEPTION_MESSAGE(TRI_ERROR_INTERNAL, 
                    "AQL: computed a variable bound and got non-JSON");
              }

              if (bound.isList()) {
                std::vector<RangeInfo> riv; 
                for (size_t j = 0; j < bound.size(); j++) {
                  Json json(Json::Array, 3);
                  json("include", Json(h.inclusive()))
                      ("isConstant", Json(true))
                      ("bound", bound.at(static_cast<int>(j)).copy());
                  auto ri = RangeInfo(r._var, 
                      r._attr, 
                      RangeInfoBound(json), 
                      RangeInfoBound(json), 
                      true);
                  for (auto oldRi: riv) {
                    differenceRangeInfos(oldRi, ri);
                    if (! ri.isValid()) {
                      break;
                    }
                  }
                  if (ri.isValid()) {
                    riv.push_back(ri);
                  }
                }
                rangeInfoOr = andCombineIndexOrRangeInfoVec(rangeInfoOr, riv);
              } else {
                Json json(Json::Array, 3);
                json("include", Json(h.inclusive()))
                    ("isConstant", Json(true))
                    ("bound", Json(TRI_UNKNOWN_MEM_ZONE, bound.steal()));
                auto rib = RangeInfoBound(json);
                andCombineIndexOrRIBHigh(rangeInfoOr, rib);
              }
            }
            if (newCondition != nullptr && !newCondition->empty()) {
              orCombineIndexOrs(newCondition, rangeInfoOr);
              delete rangeInfoOr;
            } 
            else {
              newCondition = rangeInfoOr;
            }
          }
          catch (...) {
            delete rangeInfoOr;
            throw;
          }
        }
      }
      //_condition = newCondition.release();
      if (newCondition != nullptr) {
        freeCondition(); 
        _condition = newCondition;
        _freeCondition = true;
      }
    }
    catch (...) {
      if (newCondition != nullptr) {
        delete newCondition;
        throw;
      }
    }
  }
   
  if (en->_index->type == TRI_IDX_TYPE_PRIMARY_INDEX) {
    return true; //no initialization here!
  }
  else if (en->_index->type == TRI_IDX_TYPE_HASH_INDEX) {
    return true; //no initialization here!
  }
  if (en->_index->type == TRI_IDX_TYPE_SKIPLIST_INDEX) {
    _posInRanges = 0;
    getSkiplistIterator(_condition->at(_posInRanges));
    return (_skiplistIterator != nullptr);
  }
  else if (en->_index->type == TRI_IDX_TYPE_EDGE_INDEX) {
    return true; //no initialization here!
  }
          
  THROW_ARANGO_EXCEPTION_MESSAGE(TRI_ERROR_INTERNAL, "unexpected index type"); 
  LEAVE_BLOCK;
}

////////////////////////////////////////////////////////////////////////////////
/// @brief orCombineIndexOrs: return the lhs by appending the difference of
/// those RIs in the rhs with those in the lhs into the lhs.
////////////////////////////////////////////////////////////////////////////////

void IndexRangeBlock::orCombineIndexOrs (IndexOrCondition* lhs, 
                                         IndexOrCondition* rhs) {

  TRI_ASSERT(lhs != nullptr && !lhs->empty());
  
  if (rhs->empty()) {
    return;
  }
  
  //avoid inserting overlapping conditions
  for (IndexAndCondition indexAnd: *rhs) {
    std::vector<RangeInfo> newIndexAnd;
    for (RangeInfo& ri: indexAnd) {
      differenceIndexOrRangeInfo(lhs, ri);
      if (ri.isValid()) { 
        // if ri is invalid, then don't insert it
        newIndexAnd.emplace_back(ri);
      }
    }
    if (! newIndexAnd.empty()) {
      lhs->emplace_back(newIndexAnd);
    }
  }
}

// ioc = IndexOrCondition(IndexAndCondition(A && B) || IndexAndCondition(C && D))
// riv = RangeInfoVec(E || F)
// combined into
// newIoc = IndexOrCondition(IndexAndCondition(A && B && E), IndexAndCondtion(C
// && D && E), IndexAndCondtion(A && B && F), IndexAndCondtion(C && D && F))

// either deletes ioc and returns a new IndexOrCondition, if riv is not empty
// or returns ioc if riv is empty

IndexOrCondition* IndexRangeBlock::andCombineIndexOrRangeInfoVec (
    IndexOrCondition* ioc, 
    std::vector<RangeInfo>& riv) {
  if (riv.empty()) {
    return ioc;
  }

  auto newIoc = new IndexOrCondition();
  try {
    for (IndexAndCondition andCond: *ioc) {
      for (RangeInfo ri: riv) {
        // copy andCond into iac
        IndexAndCondition iac;
        for (size_t k = 0; k < andCond.size(); k++) {
          iac.push_back(andCond.at(k).clone());
        }
        iac.at(0).fuse(ri);
        if (iac.at(0).isValid()) {
          newIoc->emplace_back(iac);
        }
      }
    }
  }
  catch (...) {
    delete newIoc;
  }
  delete ioc;
  return newIoc;
}

// insert the input rib into every ri in the IndexOrCondition . . .

void IndexRangeBlock::andCombineIndexOrRIBLow (IndexOrCondition* ioc, 
                                               RangeInfoBound& rib) {
  for (size_t i = 0; i < ioc->size(); i++) {
    if (! ioc[i].empty()) {
      ioc->at(i).at(0)._lowConst.andCombineLowerBounds(rib);
    } 
    else { // FIXME can this occur?
      TRI_ASSERT(false);
    }
  }
}

// insert the input rib into every ri in the IndexOrCondition . . .

void IndexRangeBlock::andCombineIndexOrRIBHigh (IndexOrCondition* ioc, 
                                                RangeInfoBound& rib) {
  for (size_t i = 0; i < ioc->size(); i++) {
    if (! ioc[i].empty()) {
      ioc->at(i).at(0)._highConst.andCombineUpperBounds(rib);
    } 
    else { // FIXME can this occur?
      TRI_ASSERT(false);
    }
  }
}

void IndexRangeBlock::freeCondition () {
  if (_condition != nullptr && _freeCondition) {
    delete _condition;
    _condition = nullptr;
    _freeCondition = false;
  }
}

// this is called every time everything in _documents has been passed on

bool IndexRangeBlock::readIndex (size_t atMost) {
  ENTER_BLOCK;
  // this is called every time we want more in _documents. 
  // For non-skiplist indexes (currently hash, primary, edge), this 
  // only reads the index once, and never again (although there might be
  // multiple calls to this function). For skiplists indexes, initRanges creates
  // a skiplistIterator and readIndex just reads from the iterator until it is
  // done. Then initRanges is read again and so on. This is to avoid reading the
  // entire index when we only want a small number of documents. 
  
  if (_documents.empty()) {
    _documents.reserve(atMost);
  }
  else { 
    _documents.clear();
  }
  
  auto en = static_cast<IndexRangeNode const*>(getPlanNode());
  
  if (en->_index->type == TRI_IDX_TYPE_PRIMARY_INDEX) {
    if (_flag) {
      readPrimaryIndex(*_condition);
    }
  }
  else if (en->_index->type == TRI_IDX_TYPE_HASH_INDEX) {
    if (_flag) {
      readHashIndex(*_condition);
    }
  }
  else if (en->_index->type == TRI_IDX_TYPE_SKIPLIST_INDEX) {
    readSkiplistIndex(atMost);
  }
  else if (en->_index->type == TRI_IDX_TYPE_EDGE_INDEX) {
    if (_flag) {
      readEdgeIndex(*_condition); 
    }
  }
  else {
    TRI_ASSERT(false);
  }
  _flag = false;
  return (! _documents.empty());
  LEAVE_BLOCK;
}

int IndexRangeBlock::initializeCursor (AqlItemBlock* items, size_t pos) {
  ENTER_BLOCK;
  int res = ExecutionBlock::initializeCursor(items, pos);
  if (res != TRI_ERROR_NO_ERROR) {
    return res;
  }
  _pos = 0;
  _posInDocs = 0;
  
  return TRI_ERROR_NO_ERROR; 
  LEAVE_BLOCK;
}

////////////////////////////////////////////////////////////////////////////////
/// @brief getSome
////////////////////////////////////////////////////////////////////////////////

AqlItemBlock* IndexRangeBlock::getSome (size_t atLeast,
                                        size_t atMost) {
  ENTER_BLOCK;
  if (_done) {
    return nullptr;
  }

  unique_ptr<AqlItemBlock> res(nullptr);

  do {
    // repeatedly try to get more stuff from upstream
    // note that the value of the variable we have to loop over
    // can contain zero entries, in which case we have to
    // try again!

    if (_buffer.empty()) {
      size_t toFetch = (std::min)(DefaultBatchSize, atMost);
      if (! ExecutionBlock::getBlock(toFetch, toFetch) 
          || (! initRanges())) {
        _done = true;
        return nullptr;
      }
      _pos = 0;           // this is in the first block

      // This is a new item, so let's read the index (it is already
      // initialised).
      readIndex(atMost);
      _posInDocs = 0;     // position in _documents . . .
    } 
    else if (_posInDocs >= _documents.size()) {
      // we have exhausted our local documents buffer,

      _posInDocs = 0;
      AqlItemBlock* cur = _buffer.front();

      if (! readIndex(atMost)) { //no more output from this version of the index
        if (++_pos >= cur->size()) {
          _buffer.pop_front();  // does not throw
          delete cur;
          _pos = 0;
        }
        if (_buffer.empty()) {
          if (! ExecutionBlock::getBlock(DefaultBatchSize, DefaultBatchSize) ) {
            _done = true;
            return nullptr;
          }
          _pos = 0;           // this is in the first block
        }
        
        if(! initRanges()) {
          _done = true;
          return nullptr;
        }
        readIndex(atMost);
      }
    }

    // If we get here, we do have _buffer.front() and _pos points into it
    AqlItemBlock* cur = _buffer.front();
    size_t const curRegs = cur->getNrRegs();

    size_t available = _documents.size() - _posInDocs;
    size_t toSend = (std::min)(atMost, available);

    if (toSend > 0) {

      res.reset(new AqlItemBlock(toSend,
            getPlanNode()->getRegisterPlan()->nrRegs[getPlanNode()->getDepth()]));

      // automatically freed should we throw
      TRI_ASSERT(curRegs <= res->getNrRegs());

      // only copy 1st row of registers inherited from previous frame(s)
      inheritRegisters(cur, res.get(), _pos);

      // set our collection for our output register
      res->setDocumentCollection(static_cast<triagens::aql::RegisterId>(curRegs),
          _trx->documentCollection(_collection->cid()));

      for (size_t j = 0; j < toSend; j++) {
        if (j > 0) {
          // re-use already copied aqlvalues
          for (RegisterId i = 0; i < curRegs; i++) {
            res->setValue(j, i, res->getValue(0, i));
            // Note: if this throws, then all values will be deleted
            // properly since the first one is.
          }
        }

        // The result is in the first variable of this depth,
        // we do not need to do a lookup in getPlanNode()->_registerPlan->varInfo,
        // but can just take cur->getNrRegs() as registerId:
        res->setValue(j, static_cast<triagens::aql::RegisterId>(curRegs),
                      AqlValue(reinterpret_cast<TRI_df_marker_t
                               const*>(_documents[_posInDocs++].getDataPtr())));
        // No harm done, if the setValue throws!
      }
    }

  }
  while (res.get() == nullptr);

  // Clear out registers no longer needed later:
  clearRegisters(res.get());
  return res.release();
  LEAVE_BLOCK;
}

////////////////////////////////////////////////////////////////////////////////
/// @brief skipSome
////////////////////////////////////////////////////////////////////////////////

size_t IndexRangeBlock::skipSome (size_t atLeast,
                                  size_t atMost) {
  
  if (_done) {
    return 0;
  }

  size_t skipped = 0;

  while (skipped < atLeast) {
    if (_buffer.empty()) {
      size_t toFetch = (std::min)(DefaultBatchSize, atMost);
      if (! ExecutionBlock::getBlock(toFetch, toFetch) 
          || (! initRanges())) {
        _done = true;
        return skipped;
      }
      _pos = 0;           // this is in the first block
      
      // This is a new item, so let's read the index if bounds are variable:
      readIndex(atMost); 
      _posInDocs = 0;     // position in _documents . . .
    }

    // If we get here, we do have _buffer.front() and _pos points into it
    AqlItemBlock* cur = _buffer.front();

    size_t available = _documents.size() - _posInDocs;
    size_t toSkip = (std::min)(atMost - skipped, available);

    _posInDocs += toSkip;
    skipped += toSkip;
    
    // Advance read position:
    if (_posInDocs >= _documents.size()) {
      // we have exhausted our local documents buffer,

      if (++_pos >= cur->size()) {
        _buffer.pop_front();  // does not throw
        delete cur;
        _pos = 0;
      }

      // let's read the index if bounds are variable:
      if (! _buffer.empty()) {
          if(! initRanges()) {
            _done = true;
            return skipped;
          }
          readIndex(atMost);
      }
      _posInDocs = 0;
      
      // If _buffer is empty, then we will fetch a new block in the next round
      // and then read the index.
    }
  }

  return skipped; 
}

////////////////////////////////////////////////////////////////////////////////
/// @brief read documents using the primary index
////////////////////////////////////////////////////////////////////////////////

void IndexRangeBlock::readPrimaryIndex (IndexOrCondition const& ranges) {
  ENTER_BLOCK;
  TRI_primary_index_t* primaryIndex = &(_collection->documentCollection()->_primaryIndex);
  
  for (size_t i = 0; i < ranges.size(); i++) {
    std::string key;
    for (auto x : ranges[i]) {
      if (x._attr == std::string(TRI_VOC_ATTRIBUTE_ID)) {
        // lookup by _id

        // we can use lower bound because only equality is supported
        TRI_ASSERT(x.is1ValueRangeInfo());
        auto const json = x._lowConst.bound().json();

        if (TRI_IsStringJson(json)) {
          // _id must be a string
          TRI_voc_cid_t documentCid;
          std::string documentKey;

          // parse _id value
          int errorCode = resolve(json->_value._string.data, documentCid, documentKey);

          if (errorCode == TRI_ERROR_NO_ERROR) {
            bool const isCluster = (ExecutionEngine::isCoordinator() ||
                ExecutionEngine::isDBServer());
            if (! isCluster && documentCid == _collection->documentCollection()->_info._cid) {
              // only continue lookup if the id value is syntactically correct and
              // refers to "our" collection, using local collection id
              key = documentKey;
            }
            else if (isCluster && documentCid == _collection->documentCollection()->_info._planId) {
            // only continue lookup if the id value is syntactically correct and
            // refers to "our" collection, using cluster collection id
              key = documentKey;
            }
          }
        }
        /*if (! x._lows.empty() || ! x._highs.empty() || x._lowConst.isDefined() || x._highConst.isDefined()) {
          break;
        }*/
      }
      else if (x._attr == std::string(TRI_VOC_ATTRIBUTE_KEY)) {
        // lookup by _key

        // we can use lower bound because only equality is supported
        TRI_ASSERT(x.is1ValueRangeInfo());
        auto const json = x._lowConst.bound().json();
        if (TRI_IsStringJson(json)) {
          key = std::string(json->_value._string.data, json->_value._string.length - 1);
        }

        /*if (! x._lows.empty() || ! x._highs.empty() || x._lowConst.isDefined() || x._highConst.isDefined()) {
          break;
        }*/
      }
    }

    if (! key.empty()) {
      ++_engine->_stats.scannedIndex;

      auto found = static_cast<TRI_doc_mptr_t
        const*>(TRI_LookupByKeyPrimaryIndex(primaryIndex, key.c_str()));
      if (found != nullptr) {
        _documents.emplace_back(*found);
      }
    }
  }
  LEAVE_BLOCK;
}

////////////////////////////////////////////////////////////////////////////////
/// @brief read documents using a hash index
////////////////////////////////////////////////////////////////////////////////

void IndexRangeBlock::readHashIndex (IndexOrCondition const& ranges) {
  ENTER_BLOCK;
  auto en = static_cast<IndexRangeNode const*>(getPlanNode());
  TRI_index_t* idx = en->_index->data;
  TRI_ASSERT(idx != nullptr);
  TRI_hash_index_t* hashIndex = (TRI_hash_index_t*) idx;

  TRI_shaper_t* shaper = _collection->documentCollection()->getShaper(); 
  TRI_ASSERT(shaper != nullptr);
  
  TRI_index_search_value_t searchValue;
  
  auto destroySearchValue = [&]() {
    if (searchValue._values != nullptr) {
      for (size_t i = 0; i < searchValue._length; ++i) {
        TRI_DestroyShapedJson(shaper->_memoryZone, &searchValue._values[i]);
      }
      TRI_Free(TRI_CORE_MEM_ZONE, searchValue._values);
    }
    searchValue._values = nullptr;
  };

  auto setupSearchValue = [&](size_t pos) -> bool {
    size_t const n = hashIndex->_paths._length;
    searchValue._length = 0;
    // initialize the whole range of shapes with zeros
    searchValue._values = static_cast<TRI_shaped_json_t*>(TRI_Allocate(TRI_CORE_MEM_ZONE, 
          n * sizeof(TRI_shaped_json_t), true));

    if (searchValue._values == nullptr) {
      THROW_ARANGO_EXCEPTION(TRI_ERROR_OUT_OF_MEMORY);
    }
    
    searchValue._length = n;

    for (size_t i = 0; i < n; ++i) {
      TRI_shape_pid_t pid = *(static_cast<TRI_shape_pid_t*>(TRI_AtVector(&hashIndex->_paths, i)));
      TRI_ASSERT(pid != 0);
   
      char const* name = TRI_AttributeNameShapePid(shaper, pid);
      std::string const lookFor = std::string(name);

      for (auto x : ranges[pos]) {
        if (x._attr == std::string(name)) {    //found attribute
          auto shaped = TRI_ShapedJsonJson(shaper, x._lowConst.bound().json(), false); 
          // here x->_low->_bound = x->_high->_bound 
          if (shaped == nullptr) {
            return false;
          }
          searchValue._values[i] = *shaped;
          TRI_Free(shaper->_memoryZone, shaped);
          break; 
        }
      }
    }
    return true;
  };
  
  for (size_t i = 0; i < ranges.size(); i++) {
    if (setupSearchValue(i)) {
      TRI_vector_pointer_t list = TRI_LookupHashIndex(idx, &searchValue);
      destroySearchValue();

      size_t const n = TRI_LengthVectorPointer(&list);
      try {
        for (size_t i = 0; i < n; ++i) {
          _documents.emplace_back(* (static_cast<TRI_doc_mptr_t*>(TRI_AtVectorPointer(&list, i))));
        }

        _engine->_stats.scannedIndex += static_cast<int64_t>(n);
        TRI_DestroyVectorPointer(&list);
      }
      catch (...) {
        TRI_DestroyVectorPointer(&list);
        throw;
      }
    }
    else {
      destroySearchValue();
    }
  }
  LEAVE_BLOCK;
}

////////////////////////////////////////////////////////////////////////////////
/// @brief read documents using the edges index
////////////////////////////////////////////////////////////////////////////////

void IndexRangeBlock::readEdgeIndex (IndexOrCondition const& ranges) {
  ENTER_BLOCK;
  TRI_document_collection_t* document = _collection->documentCollection();
     
  std::string key;
  TRI_edge_direction_e direction = TRI_EDGE_IN; // must set a default to satisfy compiler
  for (size_t i = 0; i < ranges.size(); i++) { 
    for (auto x : ranges[i]) {
      if (x._attr == std::string(TRI_VOC_ATTRIBUTE_FROM)) {
        // we can use lower bound because only equality is supported
        TRI_ASSERT(x.is1ValueRangeInfo());
        auto const json = x._lowConst.bound().json();
        if (TRI_IsStringJson(json)) {
          // no error will be thrown if _from is not a string
          key = std::string(json->_value._string.data, json->_value._string.length - 1);
          direction = TRI_EDGE_OUT;
        }
        break;
      }
      else if (x._attr == std::string(TRI_VOC_ATTRIBUTE_TO)) {
        // we can use lower bound because only equality is supported
        TRI_ASSERT(x.is1ValueRangeInfo());
        auto const json = x._lowConst.bound().json();
        if (TRI_IsStringJson(json)) {
          // no error will be thrown if _to is not a string
          key = std::string(json->_value._string.data, json->_value._string.length - 1);
          direction = TRI_EDGE_IN;
        }
        break;
      }
    }

    if (! key.empty()) {
      TRI_voc_cid_t documentCid;
      std::string documentKey;

      int errorCode = resolve(key.c_str(), documentCid, documentKey);

      if (errorCode == TRI_ERROR_NO_ERROR) {
        // silently ignore all errors due to wrong _from / _to specifications
        auto&& result = TRI_LookupEdgesDocumentCollection(document, direction,
            documentCid, (TRI_voc_key_t) documentKey.c_str());
        for (auto it : result) {
          _documents.emplace_back(it);
        }
    
        _engine->_stats.scannedIndex += static_cast<int64_t>(result.size());
      }
    }
  }
  LEAVE_BLOCK;
}

////////////////////////////////////////////////////////////////////////////////
/// @brief read documents using a skiplist index
////////////////////////////////////////////////////////////////////////////////

// it is only possible to query a skip list using more than one attribute if we
// only have equalities followed by a single arbitrary comparison (i.e x.a == 1
// && x.b == 2 && x.c > 3 && x.c <= 4). Then we do: 
//
//   TRI_CreateIndexOperator(TRI_AND_INDEX_OPERATOR, left, right, NULL, shaper,
//     2);
//
// where 
//
//   left =  TRI_CreateIndexOperator(TRI_GT_INDEX_OPERATOR, NULL, NULL, [1,2,3],
//     shaper, 3)
//
//   right =  TRI_CreateIndexOperator(TRI_LE_INDEX_OPERATOR, NULL, NULL, [1,2,4],
//     shaper, 3)
//
// If the final comparison is an equality (x.a == 1 && x.b == 2 && x.c ==3), then 
// we just do:
//
//   TRI_CreateIndexOperator(TRI_EQ_INDEX_OPERATOR, NULL, NULL, [1,2,3],
//     shaper, 3)
//
// It is necessary that values of the attributes are listed in the correct
// order (i.e. <a> must be the first attribute indexed, and <b> must be the
// second). If one of the attributes is not indexed, then it is ignored,
// provided we are querying all the previously indexed attributes (i.e. we
// cannot do (x.c == 1 && x.a == 2) if the index covers <a>, <b>, <c> in this
// order but we can do (x.a == 2)).
//
// If the comparison is not equality, then the values of the parameters 
// (i.e. the 1 in x.c >= 1) cannot be lists or arrays.
//

void IndexRangeBlock::getSkiplistIterator (IndexAndCondition const& ranges) {
  ENTER_BLOCK;
  TRI_ASSERT(_skiplistIterator == nullptr);
  
  auto en = static_cast<IndexRangeNode const*>(getPlanNode());
  TRI_index_t* idx = en->_index->data;
  TRI_ASSERT(idx != nullptr);

  TRI_shaper_t* shaper = _collection->documentCollection()->getShaper(); 
  TRI_ASSERT(shaper != nullptr);

  TRI_index_operator_t* skiplistOperator = nullptr; 

  Json parameters(Json::List); 
  size_t i = 0;
  for (; i < ranges.size(); i++) {
    auto range = ranges[i];
    TRI_ASSERT(range.isConstant());
    if (range.is1ValueRangeInfo()) {   // it's an equality . . . 
      parameters(range._lowConst.bound().copy());
    } 
    else {                          // it's not an equality and so the final comparison 
      if (parameters.size() != 0) {
        skiplistOperator = TRI_CreateIndexOperator(TRI_EQ_INDEX_OPERATOR, nullptr,
            nullptr, parameters.copy().steal(), shaper, i);
      }
      if (range._lowConst.isDefined()) {
        auto op = range._lowConst.toIndexOperator(false, parameters.copy(), shaper);
        if (skiplistOperator != nullptr) {
          skiplistOperator = TRI_CreateIndexOperator(TRI_AND_INDEX_OPERATOR, 
              skiplistOperator, op, nullptr, shaper, 2);
        } 
        else {
          skiplistOperator = op;
        }
      }
      if (range._highConst.isDefined()) {
        auto op = range._highConst.toIndexOperator(true, parameters.copy(), shaper);
        if (skiplistOperator != nullptr) {
          skiplistOperator = TRI_CreateIndexOperator(TRI_AND_INDEX_OPERATOR, 
              skiplistOperator, op, nullptr, shaper, 2);
        } 
        else {
          skiplistOperator = op;
        }
      }
    }
  }

  if (skiplistOperator == nullptr) {      // only have equalities . . .
    if (parameters.size() == 0) {
      // this creates the infinite range (i.e. >= null)
      Json hass(Json::List);
      hass.add(Json(Json::Null));
      skiplistOperator = TRI_CreateIndexOperator(TRI_GE_INDEX_OPERATOR, nullptr,
          nullptr, hass.steal(), shaper, 1);
    }
    else {
      skiplistOperator = TRI_CreateIndexOperator(TRI_EQ_INDEX_OPERATOR, nullptr,
          nullptr, parameters.steal(), shaper, i);
    }
  }
  
  if (_skiplistIterator != nullptr) {
    TRI_FreeSkiplistIterator(_skiplistIterator);
  }
  _skiplistIterator = TRI_LookupSkiplistIndex(idx, skiplistOperator, en->_reverse);
  if (skiplistOperator != nullptr) {
    TRI_FreeIndexOperator(skiplistOperator);
  }

  if (_skiplistIterator == nullptr) {
    int res = TRI_errno();
    if (res == TRI_RESULT_ELEMENT_NOT_FOUND) {
      return;
    }

    THROW_ARANGO_EXCEPTION(TRI_ERROR_ARANGO_NO_INDEX);
  }
  LEAVE_BLOCK;
}

void IndexRangeBlock::readSkiplistIndex (size_t atMost) {
  ENTER_BLOCK;
  if (_skiplistIterator == nullptr) {
    return;
  }
  
  try {
    size_t nrSent = 0;
    TRI_skiplist_index_element_t* indexElement;
    while (nrSent < atMost && _skiplistIterator !=nullptr) { 
      indexElement = _skiplistIterator->next(_skiplistIterator);

      if (indexElement == nullptr) {
        TRI_FreeSkiplistIterator(_skiplistIterator);
        _skiplistIterator = nullptr;
        if (++_posInRanges < _condition->size()) {
          getSkiplistIterator(_condition->at(_posInRanges));
        }
      } else {
        _documents.emplace_back(*(indexElement->_document));
        ++nrSent;
        ++_engine->_stats.scannedIndex;
      }
    }
  }
  catch (...) {
<<<<<<< HEAD
    if (_skiplistIterator != nullptr) {
      TRI_FreeSkiplistIterator(_skiplistIterator);
    }
=======
    TRI_FreeSkiplistIterator(_skiplistIterator);
    _skiplistIterator = nullptr;
>>>>>>> 8e14b29a
    throw;
  }
  LEAVE_BLOCK;
}

// -----------------------------------------------------------------------------
// --SECTION--                                          class EnumerateListBlock
// -----------------------------------------------------------------------------
        
EnumerateListBlock::EnumerateListBlock (ExecutionEngine* engine,
                                        EnumerateListNode const* en)
  : ExecutionBlock(engine, en),
    _inVarRegId(ExecutionNode::MaxRegisterId) {

  auto it = en->getRegisterPlan()->varInfo.find(en->_inVariable->id);
  if (it == en->getRegisterPlan()->varInfo.end()) {
    THROW_ARANGO_EXCEPTION_MESSAGE(TRI_ERROR_INTERNAL, "variable not found");
  }
  _inVarRegId = (*it).second.registerId;
  TRI_ASSERT(_inVarRegId < ExecutionNode::MaxRegisterId);
}

EnumerateListBlock::~EnumerateListBlock () {
}

////////////////////////////////////////////////////////////////////////////////
/// @brief initialize, here we get the inVariable
////////////////////////////////////////////////////////////////////////////////

int EnumerateListBlock::initialize () {
  return ExecutionBlock::initialize();
}

int EnumerateListBlock::initializeCursor (AqlItemBlock* items, size_t pos) {
  int res = ExecutionBlock::initializeCursor(items, pos);

  if (res != TRI_ERROR_NO_ERROR) {
    return res;
  }

  // handle local data (if any)
  _index = 0;     // index in _inVariable for next run
  _thisblock = 0; // the current block in the _inVariable DOCVEC
  _seen = 0;      // the sum of the sizes of the blocks in the _inVariable
  // DOCVEC that preceed _thisblock

  return TRI_ERROR_NO_ERROR;
}

AqlItemBlock* EnumerateListBlock::getSome (size_t, size_t atMost) {
  if (_done) {
    return nullptr;
  }

  unique_ptr<AqlItemBlock> res(nullptr);

  do {
    // repeatedly try to get more stuff from upstream
    // note that the value of the variable we have to loop over
    // can contain zero entries, in which case we have to
    // try again!

    if (_buffer.empty()) {
      size_t toFetch = (std::min)(DefaultBatchSize, atMost);
      if (! ExecutionBlock::getBlock(toFetch, toFetch)) {
        _done = true;
        return nullptr;
      }
      _pos = 0;           // this is in the first block
    }

    // if we make it here, then _buffer.front() exists
    AqlItemBlock* cur = _buffer.front();

    // get the thing we are looping over
    AqlValue inVarReg = cur->getValue(_pos, _inVarRegId);
    size_t sizeInVar = 0; // to shut up compiler

    // get the size of the thing we are looping over
    _collection = nullptr;
    switch (inVarReg._type) {
      case AqlValue::JSON: {
        if (! inVarReg._json->isList()) {
          throwListExpectedException();
        }
        sizeInVar = inVarReg._json->size();
        break;
      }

      case AqlValue::RANGE: {
        sizeInVar = inVarReg._range->size();
        break;
      }

      case AqlValue::DOCVEC: {
        if (_index == 0) { // this is a (maybe) new DOCVEC
          _DOCVECsize = 0;
          // we require the total number of items

          for (size_t i = 0; i < inVarReg._vector->size(); i++) {
            _DOCVECsize += inVarReg._vector->at(i)->size();
          }
        }
        sizeInVar = _DOCVECsize;
        if (sizeInVar > 0) {
          _collection = inVarReg._vector->at(0)->getDocumentCollection(0);
        }
        break;
      }

      case AqlValue::SHAPED: {
        throwListExpectedException();
      }

      case AqlValue::EMPTY: {
        throwListExpectedException();
      }
    }

    if (sizeInVar == 0) {
      res = nullptr;
    }
    else {
      size_t toSend = (std::min)(atMost, sizeInVar - _index);

      // create the result
      res.reset(new AqlItemBlock(toSend, getPlanNode()->getRegisterPlan()->nrRegs[getPlanNode()->getDepth()]));

      inheritRegisters(cur, res.get(), _pos);

      // we might have a collection:
      res->setDocumentCollection(cur->getNrRegs(), _collection);

      for (size_t j = 0; j < toSend; j++) {
        if (j > 0) {
          // re-use already copied aqlvalues
          for (RegisterId i = 0; i < cur->getNrRegs(); i++) {
            res->setValue(j, i, res->getValue(0, i));
            // Note that if this throws, all values will be
            // deleted properly, since the first row is.
          }
        }
        // add the new register value . . .
        AqlValue a = getAqlValue(inVarReg);
        // deep copy of the inVariable.at(_pos) with correct memory
        // requirements
        // Note that _index has been increased by 1 by getAqlValue!
        try {
          res->setValue(j, cur->getNrRegs(), a);
        }
        catch (...) {
          a.destroy();
          throw;
        }
      }
    }
    if (_index == sizeInVar) {
      _index = 0;
      _thisblock = 0;
      _seen = 0;
      // advance read position in the current block . . .
      if (++_pos == cur->size()) {
        delete cur;
        _buffer.pop_front();  // does not throw
        _pos = 0;
      }
    }
  }
  while (res.get() == nullptr);

  // Clear out registers no longer needed later:
  clearRegisters(res.get());
  return res.release();
}

size_t EnumerateListBlock::skipSome (size_t atLeast, size_t atMost) {

  if (_done) {
    return 0;
  }

  size_t skipped = 0;

  while (skipped < atLeast) {
    if (_buffer.empty()) {
      size_t toFetch = (std::min)(DefaultBatchSize, atMost);
      if (! ExecutionBlock::getBlock(toFetch, toFetch)) {
        _done = true;
        return skipped;
      }
      _pos = 0;           // this is in the first block
    }

    // if we make it here, then _buffer.front() exists
    AqlItemBlock* cur = _buffer.front();

    // get the thing we are looping over
    AqlValue inVarReg = cur->getValue(_pos, _inVarRegId);
    size_t sizeInVar = 0; // to shut up compiler

    // get the size of the thing we are looping over
    switch (inVarReg._type) {
      case AqlValue::JSON: {
        if (! inVarReg._json->isList()) {
          throwListExpectedException();
        }
        sizeInVar = inVarReg._json->size();
        break;
      }

      case AqlValue::RANGE: {
        sizeInVar = inVarReg._range->size();
        break;
      }

      case AqlValue::DOCVEC: {
        if (_index == 0) { // this is a (maybe) new DOCVEC
          _DOCVECsize = 0;
          //we require the total number of items 
          for (size_t i = 0; i < inVarReg._vector->size(); i++) {
            _DOCVECsize += inVarReg._vector->at(i)->size();
          }
        }
        sizeInVar = _DOCVECsize;
        break;
      }

      case AqlValue::SHAPED: 
      case AqlValue::EMPTY: {
        throwListExpectedException();
      }
    }

    if (atMost < sizeInVar - _index) {
      // eat just enough of inVariable . . .
      _index += atMost;
      skipped = atMost;
    }
    else {
      // eat the whole of the current inVariable and proceed . . .
      skipped += (sizeInVar - _index);
      _index = 0;
      _thisblock = 0;
      _seen = 0;
      delete cur;
      _buffer.pop_front();
      _pos = 0;
    }
  }
  return skipped;
}

////////////////////////////////////////////////////////////////////////////////
/// @brief create an AqlValue from the inVariable using the current _index
////////////////////////////////////////////////////////////////////////////////

AqlValue EnumerateListBlock::getAqlValue (AqlValue inVarReg) {
  switch (inVarReg._type) {
    case AqlValue::JSON: {
      // FIXME: is this correct? What if the copy works, but the
      // new throws? Is this then a leak? What if the new works
      // but the AqlValue temporary cannot be made?
      return AqlValue(new Json(inVarReg._json->at(static_cast<int>(_index++)).copy()));
    }
    case AqlValue::RANGE: {
      return AqlValue(new Json(static_cast<double>(inVarReg._range->at(_index++))));
    }
    case AqlValue::DOCVEC: { // incoming doc vec has a single column
      AqlValue out = inVarReg._vector->at(_thisblock)->getValue(_index -
                                                                _seen, 0).clone();
      if (++_index == (inVarReg._vector->at(_thisblock)->size() + _seen)) {
        _seen += inVarReg._vector->at(_thisblock)->size();
        _thisblock++;
      }
      return out;
    }

    case AqlValue::SHAPED:
    case AqlValue::EMPTY: {
      // error
      break;
    }
  }

  throwListExpectedException();
  TRI_ASSERT(false);

  // cannot be reached. function call above will always throw an exception
  return AqlValue();
}
          
void EnumerateListBlock::throwListExpectedException () {
  THROW_ARANGO_EXCEPTION_MESSAGE(TRI_ERROR_QUERY_LIST_EXPECTED, 
                                 TRI_errno_string(TRI_ERROR_QUERY_LIST_EXPECTED) +
                                 std::string(" as operand to FOR loop"));
}

// -----------------------------------------------------------------------------
// --SECTION--                                            class CalculationBlock
// -----------------------------------------------------------------------------
        
CalculationBlock::CalculationBlock (ExecutionEngine* engine,
                                    CalculationNode const* en)
  : ExecutionBlock(engine, en),
    _expression(en->expression()),
    _inVars(),
    _inRegs(),
    _outReg(ExecutionNode::MaxRegisterId) {

  std::unordered_set<Variable*> inVars = _expression->variables();

  for (auto it = inVars.begin(); it != inVars.end(); ++it) {
    _inVars.push_back(*it);
    auto it2 = en->getRegisterPlan()->varInfo.find((*it)->id);

    TRI_ASSERT(it2 != en->getRegisterPlan()->varInfo.end());
    TRI_ASSERT(it2->second.registerId < ExecutionNode::MaxRegisterId);
    _inRegs.push_back(it2->second.registerId);
  }

  // check if the expression is "only" a reference to another variable
  // this allows further optimizations inside doEvaluation
  _isReference = (_expression->node()->type == NODE_TYPE_REFERENCE);

  if (_isReference) {
    TRI_ASSERT(_inRegs.size() == 1);
  }

  auto it3 = en->getRegisterPlan()->varInfo.find(en->_outVariable->id);
  TRI_ASSERT(it3 != en->getRegisterPlan()->varInfo.end());
  _outReg = it3->second.registerId;
  TRI_ASSERT(_outReg < ExecutionNode::MaxRegisterId);
}

CalculationBlock::~CalculationBlock () {
}

int CalculationBlock::initialize () {
  return ExecutionBlock::initialize();
}

////////////////////////////////////////////////////////////////////////////////
/// @brief doEvaluation, private helper to do the work
////////////////////////////////////////////////////////////////////////////////

void CalculationBlock::doEvaluation (AqlItemBlock* result) {
  TRI_ASSERT(result != nullptr);

  size_t const n = result->size();
  if (_isReference) {
    // the expression is a reference to a variable only.
    // no need to execute the expression at all
    result->setDocumentCollection(_outReg, result->getDocumentCollection(_inRegs[0]));

    for (size_t i = 0; i < n; i++) {
      // need not clone to avoid a copy, the AqlItemBlock's hash takes
      // care of correct freeing:
      AqlValue a = result->getValue(i, _inRegs[0]);
      try {
        result->setValue(i, _outReg, a);
      }
      catch (...) {
        a.destroy();
        throw;
      }
    }
  }
  else {
    vector<AqlValue>& data(result->getData());
    vector<TRI_document_collection_t const*> docColls(result->getDocumentCollections());

    RegisterId nrRegs = result->getNrRegs();
    result->setDocumentCollection(_outReg, nullptr);

    TRI_ASSERT(_expression != nullptr);

    // must have a V8 context here to protect Expression::execute()
    auto engine = _engine;
    triagens::basics::ScopeGuard guard{
      [&engine]() -> void { 
        engine->getQuery()->enterContext(); 
      },
      [&]() -> void { 
        // must invalidate the expression now as we might be called from
        // different threads
        if (ExecutionEngine::isDBServer() || ExecutionEngine::isCoordinator()) {
          _expression->invalidate();
        }
        engine->getQuery()->exitContext(); 
      }
    };
    
    v8::HandleScope scope; // do not delete this!

    for (size_t i = 0; i < n; i++) {
      // need to execute the expression
      TRI_document_collection_t const* myCollection = nullptr;
      AqlValue a = _expression->execute(_trx, docColls, data, nrRegs * i, _inVars, _inRegs, &myCollection);
      try {
        result->setValue(i, _outReg, a);
      }
      catch (...) {
        a.destroy();
        throw;
      }
    }
  }
}

AqlItemBlock* CalculationBlock::getSome (size_t atLeast,
                                         size_t atMost) {

  unique_ptr<AqlItemBlock> res(ExecutionBlock::getSomeWithoutRegisterClearout(
                               atLeast, atMost));

  if (res.get() == nullptr) {
    return nullptr;
  }

  doEvaluation(res.get());
  // Clear out registers no longer needed later:
  clearRegisters(res.get());
  return res.release();
}

// -----------------------------------------------------------------------------
// --SECTION--                                               class SubqueryBlock
// -----------------------------------------------------------------------------
        
SubqueryBlock::SubqueryBlock (ExecutionEngine* engine,
                              SubqueryNode const* en,
                              ExecutionBlock* subquery)
  : ExecutionBlock(engine, en), 
    _outReg(ExecutionNode::MaxRegisterId),
    _subquery(subquery) {
  
  auto it = en->getRegisterPlan()->varInfo.find(en->_outVariable->id);
  TRI_ASSERT(it != en->getRegisterPlan()->varInfo.end());
  _outReg = it->second.registerId;
  TRI_ASSERT(_outReg < ExecutionNode::MaxRegisterId);
}

////////////////////////////////////////////////////////////////////////////////
/// @brief destructor
////////////////////////////////////////////////////////////////////////////////

SubqueryBlock::~SubqueryBlock () {
}

////////////////////////////////////////////////////////////////////////////////
/// @brief initialize, tell dependency and the subquery
////////////////////////////////////////////////////////////////////////////////

int SubqueryBlock::initialize () {
  int res = ExecutionBlock::initialize();
  if (res != TRI_ERROR_NO_ERROR) {
    return res;
  }

  return getSubquery()->initialize();
}

////////////////////////////////////////////////////////////////////////////////
/// @brief getSome
////////////////////////////////////////////////////////////////////////////////

AqlItemBlock* SubqueryBlock::getSome (size_t atLeast,
                                      size_t atMost) {
  unique_ptr<AqlItemBlock> res(ExecutionBlock::getSomeWithoutRegisterClearout(
                                                    atLeast, atMost));

  if (res.get() == nullptr) {
    return nullptr;
  }

  for (size_t i = 0; i < res->size(); i++) {
    int ret = _subquery->initializeCursor(res.get(), i);
    if (ret != TRI_ERROR_NO_ERROR) {
      THROW_ARANGO_EXCEPTION(ret);
    }

    auto results = new std::vector<AqlItemBlock*>;
    try {
      do {
        unique_ptr<AqlItemBlock> tmp(_subquery->getSome(DefaultBatchSize, DefaultBatchSize));
        if (tmp.get() == nullptr) {
          break;
        }
        results->push_back(tmp.get());
        tmp.release();
      }
      while(true);
      res->setValue(i, _outReg, AqlValue(results));
    }
    catch (...) {
      for (auto x : *results) {
        delete x;
      }
      delete results;
      throw;
    }
  }
  // Clear out registers no longer needed later:
  clearRegisters(res.get());
  return res.release();
}

////////////////////////////////////////////////////////////////////////////////
/// @brief shutdown, tell dependency and the subquery
////////////////////////////////////////////////////////////////////////////////

int SubqueryBlock::shutdown (int errorCode) {
  int res = ExecutionBlock::shutdown(errorCode);
  if (res != TRI_ERROR_NO_ERROR) {
    return res;
  }

  return getSubquery()->shutdown(errorCode);
}

// -----------------------------------------------------------------------------
// --SECTION--                                                 class FilterBlock
// -----------------------------------------------------------------------------
        
FilterBlock::FilterBlock (ExecutionEngine* engine,
                          FilterNode const* en)
  : ExecutionBlock(engine, en),
    _inReg(ExecutionNode::MaxRegisterId) {
  
  auto it = en->getRegisterPlan()->varInfo.find(en->_inVariable->id);
  TRI_ASSERT(it != en->getRegisterPlan()->varInfo.end());
  _inReg = it->second.registerId;
  TRI_ASSERT(_inReg < ExecutionNode::MaxRegisterId);
}

FilterBlock::~FilterBlock () {
}

int FilterBlock::initialize () {
  return ExecutionBlock::initialize();
}

////////////////////////////////////////////////////////////////////////////////
/// @brief internal function to get another block
////////////////////////////////////////////////////////////////////////////////

bool FilterBlock::getBlock (size_t atLeast, size_t atMost) {
  while (true) {  // will be left by break or return
    if (! ExecutionBlock::getBlock(atLeast, atMost)) {
      return false;
    }

    if (_buffer.size() > 1) {
      break;  // Already have a current block
    }

    // Now decide about these docs:
    AqlItemBlock* cur = _buffer.front();

    _chosen.clear();
    _chosen.reserve(cur->size());
    for (size_t i = 0; i < cur->size(); ++i) {
      if (takeItem(cur, i)) {
        _chosen.push_back(i);
      }
    }

    if (! _chosen.empty()) {
      break;   // OK, there are some docs in the result
    }

    _buffer.pop_front();  // Block was useless, just try again
    delete cur;   // free this block
  }

  return true;
}

int FilterBlock::getOrSkipSome (size_t atLeast,
                                size_t atMost,
                                bool skipping,
                                AqlItemBlock*& result,
                                size_t& skipped) {

  TRI_ASSERT(result == nullptr && skipped == 0);

  if (_done) {
    return TRI_ERROR_NO_ERROR;
  }

  // if _buffer.size() is > 0 then _pos is valid
  vector<AqlItemBlock*> collector;
  try {
    while (skipped < atLeast) {
      if (_buffer.empty()) {
        if (! getBlock(atLeast - skipped, atMost - skipped)) {
          _done = true;
          break;
        }
        _pos = 0;
      }
  
      // If we get here, then _buffer.size() > 0 and _pos points to a
      // valid place in it.
      AqlItemBlock* cur = _buffer.front();
      if (_chosen.size() - _pos + skipped > atMost) {
        // The current block of chosen ones is too large for atMost:
        if (! skipping) {
          unique_ptr<AqlItemBlock> more(cur->slice(_chosen,
                                                   _pos, _pos + (atMost - skipped)));
          collector.push_back(more.get());
          more.release();
        }
        _pos += atMost - skipped;
        skipped = atMost;
      }
      else if (_pos > 0 || _chosen.size() < cur->size()) {
        // The current block fits into our result, but it is already
        // half-eaten or needs to be copied anyway:
        if (! skipping) {
          unique_ptr<AqlItemBlock> more(cur->steal(_chosen, _pos, _chosen.size()));
          collector.push_back(more.get());
          more.release();
        }
        skipped += _chosen.size() - _pos;
        delete cur;
        _buffer.pop_front();
        _chosen.clear();
        _pos = 0;
      }
      else {
        // The current block fits into our result and is fresh and
        // takes them all, so we can just hand it on:
        skipped += cur->size();
        if (! skipping) {
          collector.push_back(cur);
        }
        else {
          delete cur;
        }
        _buffer.pop_front();
        _chosen.clear();
        _pos = 0;
      }
    }
  }
  catch (...) {
    for (auto c : collector) {
      delete c;
    }
    throw;
  }

  if (! skipping) {
    if (collector.size() == 1) {
      result = collector[0];
    }
    else if (collector.size() > 1) {
      try {
        result = AqlItemBlock::concatenate(collector);
      }
      catch (...) {
        for (auto x : collector) {
          delete x;
        }
        throw;
      }
      for (auto x : collector) {
        delete x;
      }
    }
  }
  return TRI_ERROR_NO_ERROR;
}

bool FilterBlock::hasMore () {
  if (_done) {
    return false;
  }

  if (_buffer.empty()) {
    // QUESTION: Is this sensible? Asking whether there is more might
    // trigger an expensive fetching operation, even if later on only
    // a single document is needed due to a LIMIT...
    // However, how should we know this here?
    if (! getBlock(DefaultBatchSize, DefaultBatchSize)) {
      _done = true;
      return false;
    }
    _pos = 0;
  }

  TRI_ASSERT(! _buffer.empty());

  // Here, _buffer.size() is > 0 and _pos points to a valid place
  // in it.
  
  return true;
}

// -----------------------------------------------------------------------------
// --SECTION--                                              class AggregateBlock
// -----------------------------------------------------------------------------
        
AggregateBlock::AggregateBlock (ExecutionEngine* engine,
                                AggregateNode const* en)
  : ExecutionBlock(engine, en),
    _aggregateRegisters(),
    _currentGroup(),
    _groupRegister(ExecutionNode::MaxRegisterId),
    _variableNames() {
  
  for (auto p : en->_aggregateVariables) {
    // We know that planRegisters() has been run, so
    // getPlanNode()->_registerPlan is set up
    auto itOut = en->getRegisterPlan()->varInfo.find(p.first->id);
    TRI_ASSERT(itOut != en->getRegisterPlan()->varInfo.end());

    auto itIn = en->getRegisterPlan()->varInfo.find(p.second->id);
    TRI_ASSERT(itIn != en->getRegisterPlan()->varInfo.end());
    TRI_ASSERT((*itIn).second.registerId < ExecutionNode::MaxRegisterId);
    TRI_ASSERT((*itOut).second.registerId < ExecutionNode::MaxRegisterId);
    _aggregateRegisters.emplace_back(make_pair((*itOut).second.registerId, (*itIn).second.registerId));
  }

  if (en->_outVariable != nullptr) {
    auto const& registerPlan = en->getRegisterPlan()->varInfo;
    auto it = registerPlan.find(en->_outVariable->id);
    TRI_ASSERT(it != registerPlan.end());
    _groupRegister = (*it).second.registerId;
    TRI_ASSERT(_groupRegister > 0 && _groupRegister < ExecutionNode::MaxRegisterId);

    // construct a mapping of all register ids to variable names
    // we need this mapping to generate the grouped output

    for (size_t i = 0; i < registerPlan.size(); ++i) {
      _variableNames.push_back(""); // initialize with some default value
    }

    // iterate over all our variables
    if (en->_keepVariables.empty()) {
      for (auto const& vi : registerPlan) {
        if (vi.second.depth > 0 || en->getDepth() == 1) {
          // Do not keep variables from depth 0, unless we are depth 1 ourselves
          // (which means no FOR in which we are contained)

          // find variable in the global variable map
          auto itVar = en->_variableMap.find(vi.first);

          if (itVar != en->_variableMap.end()) {
            _variableNames[vi.second.registerId] = (*itVar).second;
          }
        }
      }
    }
    else {
      for (auto x : en->_keepVariables) {
        auto it = registerPlan.find(x->id);
        if (it != registerPlan.end()) {
          _variableNames[(*it).second.registerId] = x->name;
        }
      }
    }
  }
  else {
    // set groupRegister to 0 if we don't have an out register
    _groupRegister = 0;
  }
}

AggregateBlock::~AggregateBlock () {
}

////////////////////////////////////////////////////////////////////////////////
/// @brief initialize
////////////////////////////////////////////////////////////////////////////////

int AggregateBlock::initialize () {
  int res = ExecutionBlock::initialize();

  if (res != TRI_ERROR_NO_ERROR) {
    return res;
  }

  // reserve space for the current row
  _currentGroup.initialize(_aggregateRegisters.size());

  return TRI_ERROR_NO_ERROR;
}

int AggregateBlock::getOrSkipSome (size_t atLeast,
                                   size_t atMost,
                                   bool skipping,
                                   AqlItemBlock*& result,
                                   size_t& skipped) {

  TRI_ASSERT(result == nullptr && skipped == 0);
  if (_done) {
    return TRI_ERROR_NO_ERROR;
  }

  if (_buffer.empty()) {
    if (! ExecutionBlock::getBlock(atLeast, atMost)) {
      _done = true;
      return TRI_ERROR_NO_ERROR;
    }
    _pos = 0;           // this is in the first block
  }

  // If we get here, we do have _buffer.front()
  AqlItemBlock* cur = _buffer.front();
  unique_ptr<AqlItemBlock> res;

  if (! skipping) {
    res.reset(new AqlItemBlock(atMost, getPlanNode()->getRegisterPlan()->nrRegs[getPlanNode()->getDepth()]));

    TRI_ASSERT(cur->getNrRegs() <= res->getNrRegs());
    inheritRegisters(cur, res.get(), _pos);
  }

  while (skipped < atMost) {
    // read the next input row

    bool newGroup = false;
    if (_currentGroup.groupValues[0].isEmpty()) {
      // we never had any previous group
      newGroup = true;
    }
    else {
      // we already had a group, check if the group has changed
      size_t i = 0;

      for (auto it = _aggregateRegisters.begin(); it != _aggregateRegisters.end(); ++it) {
        int cmp = AqlValue::Compare(_trx,
                                    _currentGroup.groupValues[i],
                                    _currentGroup.collections[i],
                                    cur->getValue(_pos, (*it).second),
                                    cur->getDocumentCollection((*it).second));
        if (cmp != 0) {
          // group change
          newGroup = true;
          break;
        }
        ++i;
      }
    }

    if (newGroup) {
      if (! _currentGroup.groupValues[0].isEmpty()) {
        if (! skipping) {
          // need to emit the current group first
          emitGroup(cur, res.get(), skipped);
        }

        // increase output row count
        ++skipped;

        if (skipped == atMost) {
          // output is full
          // do NOT advance input pointer
          result = res.release();
          return TRI_ERROR_NO_ERROR;
        }
      }

      // still space left in the output to create a new group

      // construct the new group
      size_t i = 0;
      for (auto it = _aggregateRegisters.begin(); it != _aggregateRegisters.end(); ++it) {
        _currentGroup.groupValues[i] = cur->getValue(_pos, (*it).second).clone();
        _currentGroup.collections[i] = cur->getDocumentCollection((*it).second);
        ++i;
      }
      if (! skipping) {
        _currentGroup.setFirstRow(_pos);
      }
    }
    if (! skipping) {
      _currentGroup.setLastRow(_pos);
    }

    if (++_pos >= cur->size()) {
      _buffer.pop_front();
      _pos = 0;

      bool hasMore = ! _buffer.empty();

      if (! hasMore) {
        hasMore = ExecutionBlock::getBlock(atLeast, atMost);
      }

      if (! hasMore) {
        // no more input. we're done
        try {
          // emit last buffered group
          if (! skipping) {
            emitGroup(cur, res.get(), skipped);
            ++skipped;
            TRI_ASSERT(skipped > 0);
            res->shrink(skipped);
          }
          else {
            ++skipped;
          }
          delete cur;
          cur = nullptr;
          _done = true;
          result = res.release();
          return TRI_ERROR_NO_ERROR;
        }
        catch (...) {
          delete cur;
          throw;
        }
      }

      // hasMore

      // move over the last group details into the group before we delete the block
      _currentGroup.addValues(cur, _groupRegister);

      delete cur;
      cur = _buffer.front();
    }
  }

  if (! skipping) {
    TRI_ASSERT(skipped > 0);
    res->shrink(skipped);
  }

  result = res.release();
  return TRI_ERROR_NO_ERROR;
}

////////////////////////////////////////////////////////////////////////////////
/// @brief writes the current group data into the result
////////////////////////////////////////////////////////////////////////////////

void AggregateBlock::emitGroup (AqlItemBlock const* cur,
                                AqlItemBlock* res,
                                size_t row) {

  if (row > 0) {
    // re-use already copied aqlvalues
    for (RegisterId i = 0; i < cur->getNrRegs(); i++) {
      res->setValue(row, i, res->getValue(0, i));
      // Note: if this throws, then all values will be deleted
      // properly since the first one is.
    }
  }

  size_t i = 0;
  for (auto it = _aggregateRegisters.begin(); it != _aggregateRegisters.end(); ++it) {
    // FIXME: can throw:
    res->setValue(row, (*it).first, _currentGroup.groupValues[i]);
    ++i;
  }

  if (_groupRegister > 0) {
    // set the group values
    _currentGroup.addValues(cur, _groupRegister);

    res->setValue(row, _groupRegister,
                  AqlValue::CreateFromBlocks(_trx,
                                             _currentGroup.groupBlocks,
                                             _variableNames));
    // FIXME: can throw:
  }

  // reset the group so a new one can start
  _currentGroup.reset();
}


// -----------------------------------------------------------------------------
// --SECTION--                                                   class SortBlock
// -----------------------------------------------------------------------------
        
SortBlock::SortBlock (ExecutionEngine* engine,
                      SortNode const* en)
  : ExecutionBlock(engine, en),
    _sortRegisters(),
    _stable(en->_stable) {
  
  for (auto p : en->_elements) {
    auto it = en->getRegisterPlan()->varInfo.find(p.first->id);
    TRI_ASSERT(it != en->getRegisterPlan()->varInfo.end());
    TRI_ASSERT(it->second.registerId < ExecutionNode::MaxRegisterId);
    _sortRegisters.push_back(make_pair(it->second.registerId, p.second));
  }
}

SortBlock::~SortBlock () {
}

int SortBlock::initialize () {
  return ExecutionBlock::initialize();
}

int SortBlock::initializeCursor (AqlItemBlock* items, size_t pos) {
  int res = ExecutionBlock::initializeCursor(items, pos);
  if (res != TRI_ERROR_NO_ERROR) {
    return res;
  }
  // suck all blocks into _buffer
  while (getBlock(DefaultBatchSize, DefaultBatchSize)) {
  }

  if (_buffer.empty()) {
    _done = true;
    return TRI_ERROR_NO_ERROR;
  }

  doSorting();

  _done = false;
  _pos = 0;

  return TRI_ERROR_NO_ERROR;
}

void SortBlock::doSorting () {
  // coords[i][j] is the <j>th row of the <i>th block
  std::vector<std::pair<size_t, size_t>> coords;

  size_t sum = 0;
  for (auto block : _buffer) {
    sum += block->size();
  }

  coords.reserve(sum);

  // install the coords
  size_t count = 0;

  for (auto block : _buffer) {
    for (size_t i = 0; i < block->size(); i++) {
      coords.push_back(std::make_pair(count, i));
    }
    count++;
  }

  std::vector<TRI_document_collection_t const*> colls;
  for (RegisterId i = 0; i < _sortRegisters.size(); i++) {
    colls.push_back(_buffer.front()->getDocumentCollection(_sortRegisters[i].first));
  }

  // comparison function
  OurLessThan ourLessThan(_trx, _buffer, _sortRegisters, colls);

  // sort coords
  if (_stable) {
    std::stable_sort(coords.begin(), coords.end(), ourLessThan);
  }
  else {
    std::sort(coords.begin(), coords.end(), ourLessThan);
  }

  // here we collect the new blocks (later swapped into _buffer):
  std::deque<AqlItemBlock*> newbuffer;

  try {  // If we throw from here, the catch will delete the new
    // blocks in newbuffer

    count = 0;
    RegisterId const nrregs = _buffer.front()->getNrRegs();

    // install the rearranged values from _buffer into newbuffer

    while (count < sum) {
      size_t sizeNext = (std::min)(sum - count, DefaultBatchSize);
      AqlItemBlock* next = new AqlItemBlock(sizeNext, nrregs);
      try {
        newbuffer.push_back(next);
      }
      catch (...) {
        delete next;
        throw;
      }
      std::unordered_map<AqlValue, AqlValue> cache;
      // only copy as much as needed!
      for (size_t i = 0; i < sizeNext; i++) {
        for (RegisterId j = 0; j < nrregs; j++) {
          AqlValue a = _buffer[coords[count].first]->getValue(coords[count].second, j);
          // If we have already dealt with this value for the next
          // block, then we just put the same value again:
          if (! a.isEmpty()) {
            auto it = cache.find(a);
            if (it != cache.end()) {
              AqlValue b = it->second;
              // If one of the following throws, all is well, because
              // the new block already has either a copy or stolen
              // the AqlValue:
              _buffer[coords[count].first]->eraseValue(coords[count].second, j);
              next->setValue(i, j, b);
            }
            else {
              // We need to copy a, if it has already been stolen from
              // its original buffer, which we know by looking at the
              // valueCount there.
              auto vCount = _buffer[coords[count].first]->valueCount(a);
              if (vCount == 0) {
                // Was already stolen for another block
                AqlValue b = a.clone();
                try {
                  cache.emplace(make_pair(a, b));
                }
                catch (...) {
                  b.destroy();
                  throw;
                }
                try {
                  next->setValue(i, j, b);
                }
                catch (...) {
                  b.destroy();
                  cache.erase(a);
                  throw;
                }
                // It does not matter whether the following works or not,
                // since the original block keeps its responsibility
                // for a:
                _buffer[coords[count].first]->eraseValue(coords[count].second, j);
              }
              else {
                // Here we are the first to want to inherit a, so we
                // steal it:
                _buffer[coords[count].first]->steal(a);
                // If this has worked, responsibility is now with the
                // new block or indeed with us!
                try {
                  next->setValue(i, j, a);
                }
                catch (...) {
                  a.destroy();
                  throw;
                }
                _buffer[coords[count].first]->eraseValue(coords[count].second, j);
                // This might throw as well, however, the responsibility
                // is already with the new block.

                // If the following does not work, we will create a
                // few unnecessary copies, but this does not matter:
                cache.emplace(make_pair(a,a));
              }
            }
          }
        }
        count++;
      }
      cache.clear();
      for (RegisterId j = 0; j < nrregs; j++) {
        next->setDocumentCollection(j, _buffer.front()->getDocumentCollection(j));
      }
    }
  }
  catch (...) {
    for (auto x : newbuffer) {
      delete x;
    }
    throw;
  }
  _buffer.swap(newbuffer);  // does not throw since allocators
  // are the same
  for (auto x : newbuffer) {
    delete x;
  }
}

// -----------------------------------------------------------------------------
// --SECTION--                                      class SortBlock::OurLessThan
// -----------------------------------------------------------------------------

bool SortBlock::OurLessThan::operator() (std::pair<size_t, size_t> const& a,
                                         std::pair<size_t, size_t> const& b) {

  size_t i = 0;
  for (auto reg : _sortRegisters) {

    int cmp = AqlValue::Compare(_trx,
                                _buffer[a.first]->getValue(a.second, reg.first),
                                _colls[i],
                                _buffer[b.first]->getValue(b.second, reg.first),
                                _colls[i]);
    if (cmp == -1) {
      return reg.second;
    } 
    else if (cmp == 1) {
      return ! reg.second;
    }
    i++;
  }

  return false;
}

// -----------------------------------------------------------------------------
// --SECTION--                                                  class LimitBlock
// -----------------------------------------------------------------------------

int LimitBlock::initialize () {
  int res = ExecutionBlock::initialize();

  if (res != TRI_ERROR_NO_ERROR) {
    return res;
  }
  return TRI_ERROR_NO_ERROR;
}

int LimitBlock::initializeCursor (AqlItemBlock* items, size_t pos) {
  int res = ExecutionBlock::initializeCursor(items, pos);
  if (res != TRI_ERROR_NO_ERROR) {
    return res;
  }
  _state = 0;
  _count = 0;
  return TRI_ERROR_NO_ERROR;
}

int LimitBlock::getOrSkipSome (size_t atLeast,
                               size_t atMost,
                               bool skipping,
                               AqlItemBlock*& result,
                               size_t& skipped) {

  TRI_ASSERT(result == nullptr && skipped == 0);

  if (_state == 2) {
    return TRI_ERROR_NO_ERROR;
  }

  if (_state == 0) {
    if (_fullCount) {
      // properly initialize fullcount value, which has a default of -1
      if (_engine->_stats.fullCount == -1) {
        _engine->_stats.fullCount = 0;
      }
      _engine->_stats.fullCount += static_cast<int64_t>(_offset);
    }

    if (_offset > 0) {
      ExecutionBlock::_dependencies[0]->skip(_offset);
    }
    _state = 1;
    _count = 0;
    if (_limit == 0 && ! _fullCount) {
      // quick exit for limit == 0
      _state = 2;
      return TRI_ERROR_NO_ERROR;
    }
  }

  // If we get to here, _state == 1 and _count < _limit
  if (_limit > 0) {
    if (atMost > _limit - _count) {
      atMost = _limit - _count;
      if (atLeast > atMost) {
        atLeast = atMost;
      }
    }

    ExecutionBlock::getOrSkipSome(atLeast, atMost, skipping, result, skipped);
    if (skipped == 0) {
      return TRI_ERROR_NO_ERROR;
    }

    _count += skipped; 
    if (_fullCount) {
      _engine->_stats.fullCount += static_cast<int64_t>(skipped);
    }
  }

  if (_count >= _limit) {
    _state = 2;
  
    if (_fullCount) {
      // if fullCount is set, we must fetch all elements from the
      // dependency. we'll use the default batch size for this
      atLeast = DefaultBatchSize; 
      atMost = DefaultBatchSize; 
  
      // suck out all data from the dependencies
      while (true) {
        skipped = 0;
        AqlItemBlock* ignore = nullptr;
        ExecutionBlock::getOrSkipSome(atLeast, atMost, skipping, ignore, skipped);
        if (ignore != nullptr) {
          _engine->_stats.fullCount += static_cast<int64_t>(ignore->size());
          delete ignore;
        }
        if (skipped == 0) {
          break;
        }
      }
    }
  }

  return TRI_ERROR_NO_ERROR;
}

// -----------------------------------------------------------------------------
// --SECTION--                                                 class ReturnBlock
// -----------------------------------------------------------------------------

AqlItemBlock* ReturnBlock::getSome (size_t atLeast,
                                    size_t atMost) {

  auto res = ExecutionBlock::getSomeWithoutRegisterClearout(atLeast, atMost);

  if (res == nullptr) {
    return res;
  }

  size_t const n = res->size();

  // Let's steal the actual result and throw away the vars:
  auto ep = static_cast<ReturnNode const*>(getPlanNode());
  auto it = ep->getRegisterPlan()->varInfo.find(ep->_inVariable->id);
  TRI_ASSERT(it != ep->getRegisterPlan()->varInfo.end());
  RegisterId const registerId = it->second.registerId;
  AqlItemBlock* stripped = new AqlItemBlock(n, 1);

  try {
    for (size_t i = 0; i < n; i++) {
      AqlValue a = res->getValue(i, registerId);
      if (! a.isEmpty()) {
        res->steal(a);
        try {
          stripped->setValue(i, 0, a);
        }
        catch (...) {
          a.destroy();
          throw;
        }
        // If the following does not go well, we do not care, since
        // the value is already stolen and installed in stripped
        res->eraseValue(i, registerId);
      }
    }
  }
  catch (...) {
    delete stripped;
    delete res;
    throw;
  }

  stripped->setDocumentCollection(0, res->getDocumentCollection(registerId));
  delete res;

  return stripped;
}

// -----------------------------------------------------------------------------
// --SECTION--                                           class ModificationBlock
// -----------------------------------------------------------------------------

ModificationBlock::ModificationBlock (ExecutionEngine* engine,
                                      ModificationNode const* ep)
  : ExecutionBlock(engine, ep),
    _collection(ep->_collection) {
}

ModificationBlock::~ModificationBlock () {
}

////////////////////////////////////////////////////////////////////////////////
/// @brief get some - this accumulates all input and calls the work() method
////////////////////////////////////////////////////////////////////////////////

AqlItemBlock* ModificationBlock::getSome (size_t atLeast,
                                          size_t atMost) {
  std::vector<AqlItemBlock*> blocks;

  auto freeBlocks = [](std::vector<AqlItemBlock*>& blocks) {
    for (auto it = blocks.begin(); it != blocks.end(); ++it) {
      if ((*it) != nullptr) {
        delete (*it);
      }
    }
  };

  // loop over input until it is exhausted
  try {
    while (true) { 
      auto res = ExecutionBlock::getSomeWithoutRegisterClearout(atLeast, atMost);

      if (res == nullptr) {
        break;
      }
       
      blocks.push_back(res);
    }

    work(blocks);
    freeBlocks(blocks);

    return nullptr;
  }
  catch (...) {
    freeBlocks(blocks);
    throw;
  }
}

////////////////////////////////////////////////////////////////////////////////
/// @brief extract a key from the AqlValue passed
////////////////////////////////////////////////////////////////////////////////
          
int ModificationBlock::extractKey (AqlValue const& value,
                                   TRI_document_collection_t const* document,
                                   std::string& key) const {
  if (value.isArray()) {
    Json member(value.extractArrayMember(_trx, document, TRI_VOC_ATTRIBUTE_KEY));

    TRI_json_t const* json = member.json();
    if (TRI_IsStringJson(json)) {
      key = std::string(json->_value._string.data, json->_value._string.length - 1);
      return TRI_ERROR_NO_ERROR;
    }
  }
  else if (value.isString()) {
    key = value.toString();
    return TRI_ERROR_NO_ERROR;
  }

  return TRI_ERROR_ARANGO_DOCUMENT_KEY_MISSING;
}

////////////////////////////////////////////////////////////////////////////////
/// @brief process the result of a data-modification operation
////////////////////////////////////////////////////////////////////////////////

void ModificationBlock::handleResult (int code,
                                      bool ignoreErrors,
                                      std::string const *errorMessage) {
  if (code == TRI_ERROR_NO_ERROR) {
    // update the success counter
    ++_engine->_stats.writesExecuted;
  }
  else {
    if (ignoreErrors) {
      // update the ignored counter
      ++_engine->_stats.writesIgnored;
    }
    else {
      // bubble up the error
      if (errorMessage != nullptr) {
        THROW_ARANGO_EXCEPTION_MESSAGE(code, *errorMessage);
      }
      else {
        THROW_ARANGO_EXCEPTION(code);
      }
    }
  }
}

// -----------------------------------------------------------------------------
// --SECTION--                                                 class RemoveBlock
// -----------------------------------------------------------------------------

RemoveBlock::RemoveBlock (ExecutionEngine* engine,
                          RemoveNode const* ep)
  : ModificationBlock(engine, ep) {
}

RemoveBlock::~RemoveBlock () {
}

////////////////////////////////////////////////////////////////////////////////
/// @brief the actual work horse for removing data
////////////////////////////////////////////////////////////////////////////////

void RemoveBlock::work (std::vector<AqlItemBlock*>& blocks) {
  auto ep = static_cast<RemoveNode const*>(getPlanNode());
  auto it = ep->getRegisterPlan()->varInfo.find(ep->_inVariable->id);
  TRI_ASSERT(it != ep->getRegisterPlan()->varInfo.end());
  RegisterId const registerId = it->second.registerId;

  auto trxCollection = _trx->trxCollection(_collection->cid());
      
  if (ep->_outVariable == nullptr) {
    // don't return anything

    // loop over all blocks
    for (auto it = blocks.begin(); it != blocks.end(); ++it) {
      auto res = (*it);
      auto document = res->getDocumentCollection(registerId);
      
      size_t const n = res->size();
    
      // loop over the complete block
      for (size_t i = 0; i < n; ++i) {
        AqlValue a = res->getValue(i, registerId);

        std::string key;
        int errorCode = TRI_ERROR_NO_ERROR;

        if (a.isArray()) {
          // value is an array. now extract the _key attribute
          errorCode = extractKey(a, document, key);
        }
        else if (a.isString()) {
          // value is a string
          key = a.toChar();
        }
        else {
          errorCode = TRI_ERROR_ARANGO_DOCUMENT_TYPE_INVALID;
        }

        if (errorCode == TRI_ERROR_NO_ERROR) {
          // no error. we expect to have a key
                  
          // all exceptions are caught in _trx->remove()
          errorCode = _trx->remove(trxCollection, 
                                   key,
                                   0,
                                   TRI_DOC_UPDATE_LAST_WRITE,
                                   0, 
                                   nullptr,
                                   ep->_options.waitForSync);
        }
        
        handleResult(errorCode, ep->_options.ignoreErrors); 
      }
      // done with a block

      // now free it already
      (*it) = nullptr;  
      delete res;
    }
  }
}

// -----------------------------------------------------------------------------
// --SECTION--                                                 class InsertBlock
// -----------------------------------------------------------------------------

InsertBlock::InsertBlock (ExecutionEngine* engine,
                          InsertNode const* ep)
  : ModificationBlock(engine, ep) {
}

InsertBlock::~InsertBlock () {
}

////////////////////////////////////////////////////////////////////////////////
/// @brief the actual work horse for inserting data
////////////////////////////////////////////////////////////////////////////////

void InsertBlock::work (std::vector<AqlItemBlock*>& blocks) {
  auto ep = static_cast<InsertNode const*>(getPlanNode());
  auto it = ep->getRegisterPlan()->varInfo.find(ep->_inVariable->id);
  TRI_ASSERT(it != ep->getRegisterPlan()->varInfo.end());
  RegisterId const registerId = it->second.registerId;

  auto trxCollection = _trx->trxCollection(_collection->cid());

  bool const isEdgeCollection = _collection->isEdgeCollection();

  if (ep->_outVariable == nullptr) {
    // don't return anything
         
    // initialize an empty edge container
    TRI_document_edge_t edge;
    edge._fromCid = 0;
    edge._toCid   = 0;
    edge._fromKey = nullptr;
    edge._toKey   = nullptr;

    std::string from;
    std::string to;

    // loop over all blocks
    for (auto it = blocks.begin(); it != blocks.end(); ++it) {
      auto res = (*it);
      auto document = res->getDocumentCollection(registerId);
      
      size_t const n = res->size();
    
      // loop over the complete block
      for (size_t i = 0; i < n; ++i) {
        AqlValue a = res->getValue(i, registerId);

        int errorCode = TRI_ERROR_NO_ERROR;

        if (a.isArray()) {
          // value is an array
        
          if (isEdgeCollection) {
            // array must have _from and _to attributes
            TRI_json_t const* json;

            Json member(a.extractArrayMember(_trx, document, TRI_VOC_ATTRIBUTE_FROM));
            json = member.json();

            if (TRI_IsStringJson(json)) {
              errorCode = resolve(json->_value._string.data, edge._fromCid, from);
            }
            else {
              errorCode = TRI_ERROR_ARANGO_DOCUMENT_HANDLE_BAD;
            }
         
            if (errorCode == TRI_ERROR_NO_ERROR) { 
              Json member(a.extractArrayMember(_trx, document, TRI_VOC_ATTRIBUTE_TO));
              json = member.json();
              if (TRI_IsStringJson(json)) {
                errorCode = resolve(json->_value._string.data, edge._toCid, to);
              }
              else {
                errorCode = TRI_ERROR_ARANGO_DOCUMENT_HANDLE_BAD;
              }
            }
          }
        }
        else {
          errorCode = TRI_ERROR_ARANGO_DOCUMENT_TYPE_INVALID;
        }

        if (errorCode == TRI_ERROR_NO_ERROR) {
          TRI_doc_mptr_copy_t mptr;
          auto json = a.toJson(_trx, document);

          if (isEdgeCollection) {
            // edge
            edge._fromKey = (TRI_voc_key_t) from.c_str();
            edge._toKey = (TRI_voc_key_t) to.c_str();
            errorCode = _trx->create(trxCollection, &mptr, json.json(), &edge, ep->_options.waitForSync);
          }
          else {
            // document
            errorCode = _trx->create(trxCollection, &mptr, json.json(), nullptr, ep->_options.waitForSync);
          }
        }

        handleResult(errorCode, ep->_options.ignoreErrors); 
      }
      // done with a block

      // now free it already
      (*it) = nullptr;  
      delete res;
    }
  }
}

// -----------------------------------------------------------------------------
// --SECTION--                                                 class UpdateBlock
// -----------------------------------------------------------------------------

UpdateBlock::UpdateBlock (ExecutionEngine* engine,
                          UpdateNode const* ep)
  : ModificationBlock(engine, ep) {
}

UpdateBlock::~UpdateBlock () {
}

////////////////////////////////////////////////////////////////////////////////
/// @brief the actual work horse for inserting data
////////////////////////////////////////////////////////////////////////////////

void UpdateBlock::work (std::vector<AqlItemBlock*>& blocks) {
  auto ep = static_cast<UpdateNode const*>(getPlanNode());
  auto it = ep->getRegisterPlan()->varInfo.find(ep->_inDocVariable->id);
  TRI_ASSERT(it != ep->getRegisterPlan()->varInfo.end());
  RegisterId const docRegisterId = it->second.registerId;
  RegisterId keyRegisterId = 0; // default initialization

  bool const hasKeyVariable = (ep->_inKeyVariable != nullptr);
  std::string errorMessage;
  
  if (hasKeyVariable) {
    it = ep->getRegisterPlan()->varInfo.find(ep->_inKeyVariable->id);
    TRI_ASSERT(it != ep->getRegisterPlan()->varInfo.end());
    keyRegisterId = it->second.registerId;
  }
  
  auto* trxCollection = _trx->trxCollection(_collection->cid());

  if (ep->_outVariable == nullptr) {
    // don't return anything
         
    // loop over all blocks
    for (auto& b : blocks) {
      auto* res = b;   // This is intentionally a copy!
      auto document = res->getDocumentCollection(docRegisterId);
      decltype(document) keyDocument = nullptr;

      if (hasKeyVariable) {
        keyDocument = res->getDocumentCollection(keyRegisterId);
      }

      size_t const n = res->size();
    
      // loop over the complete block
      for (size_t i = 0; i < n; ++i) {
        AqlValue a = res->getValue(i, docRegisterId);

        int errorCode = TRI_ERROR_NO_ERROR;
        std::string key;

        if (a.isArray()) {
          // value is an array
          if (hasKeyVariable) {
            // seperate key specification
            AqlValue k = res->getValue(i, keyRegisterId);
            errorCode = extractKey(k, keyDocument, key);
          }
          else {
            errorCode = extractKey(a, document, key);
          }
        }
        else {
          errorCode = TRI_ERROR_ARANGO_DOCUMENT_TYPE_INVALID;
          errorMessage += std::string("expecting 'array', got: ") +
            a.getTypeString() + 
            std::string(" while handling: ") + 
            _exeNode->getTypeString();
        }

        if (errorCode == TRI_ERROR_NO_ERROR) {
          TRI_doc_mptr_copy_t mptr;
          auto json = a.toJson(_trx, document);

          // read old document
          TRI_doc_mptr_copy_t oldDocument;
          errorCode = _trx->readSingle(trxCollection, &oldDocument, key);

          if (errorCode == TRI_ERROR_NO_ERROR) {
            if (oldDocument.getDataPtr() != nullptr) {
              TRI_shaped_json_t shapedJson;
              TRI_EXTRACT_SHAPED_JSON_MARKER(shapedJson, oldDocument.getDataPtr()); // PROTECTED by trx here
              TRI_json_t* old = TRI_JsonShapedJson(_collection->documentCollection()->getShaper(), &shapedJson);

              if (old != nullptr) {
                TRI_json_t* patchedJson = TRI_MergeJson(TRI_UNKNOWN_MEM_ZONE, old, json.json(), ep->_options.nullMeansRemove, ep->_options.mergeObjects);
                TRI_FreeJson(TRI_UNKNOWN_MEM_ZONE, old); 

                if (patchedJson != nullptr) {
                  // all exceptions are caught in _trx->update()
                  errorCode = _trx->update(trxCollection, key, 0, &mptr, patchedJson, TRI_DOC_UPDATE_LAST_WRITE, 0, nullptr, ep->_options.waitForSync);
                  TRI_FreeJson(TRI_UNKNOWN_MEM_ZONE, patchedJson);
                }
                else {
                  errorCode = TRI_ERROR_OUT_OF_MEMORY;
                }
              }
              else {
                errorCode = TRI_ERROR_OUT_OF_MEMORY;
              }
            }
            else {
              errorCode = TRI_ERROR_ARANGO_DOCUMENT_NOT_FOUND;
            }
          }
        }

        handleResult(errorCode, ep->_options.ignoreErrors, &errorMessage); 
      }
      // done with a block

      // now free it already
      b = nullptr;  
      delete res;
    }
  }
}

// -----------------------------------------------------------------------------
// --SECTION--                                                class ReplaceBlock
// -----------------------------------------------------------------------------

ReplaceBlock::ReplaceBlock (ExecutionEngine* engine,
                            ReplaceNode const* ep)
  : ModificationBlock(engine, ep) {
}

ReplaceBlock::~ReplaceBlock () {
}

////////////////////////////////////////////////////////////////////////////////
/// @brief the actual work horse for replacing data
////////////////////////////////////////////////////////////////////////////////

void ReplaceBlock::work (std::vector<AqlItemBlock*>& blocks) {
  auto ep = static_cast<ReplaceNode const*>(getPlanNode());
  auto it = ep->getRegisterPlan()->varInfo.find(ep->_inDocVariable->id);
  TRI_ASSERT(it != ep->getRegisterPlan()->varInfo.end());
  RegisterId const registerId = it->second.registerId;
  RegisterId keyRegisterId = 0; // default initialization

  bool const hasKeyVariable = (ep->_inKeyVariable != nullptr);
  
  if (hasKeyVariable) {
    it = ep->getRegisterPlan()->varInfo.find(ep->_inKeyVariable->id);
    TRI_ASSERT(it != ep->getRegisterPlan()->varInfo.end());
    keyRegisterId = it->second.registerId;
  }

  auto trxCollection = _trx->trxCollection(_collection->cid());

  if (ep->_outVariable == nullptr) {
    // don't return anything
         
    // loop over all blocks
    for (auto& b : blocks) {
      auto* res = b;  // This is intentionally a copy
      auto document = res->getDocumentCollection(registerId);
      decltype(document) keyDocument = nullptr;

      if (hasKeyVariable) {
        keyDocument = res->getDocumentCollection(keyRegisterId);
      }
      
      size_t const n = res->size();
    
      // loop over the complete block
      for (size_t i = 0; i < n; ++i) {
        AqlValue a = res->getValue(i, registerId);

        int errorCode = TRI_ERROR_NO_ERROR;
        std::string key;

        if (a.isArray()) {
          // value is an array
          if (hasKeyVariable) {
            // seperate key specification
            AqlValue k = res->getValue(i, keyRegisterId);
            errorCode = extractKey(k, keyDocument, key);
          }
          else {
            errorCode = extractKey(a, document, key);
          }
        }
        else {
          errorCode = TRI_ERROR_ARANGO_DOCUMENT_TYPE_INVALID;
        }

        if (errorCode == TRI_ERROR_NO_ERROR) {
          TRI_doc_mptr_copy_t mptr;
          auto json = a.toJson(_trx, document);
          
          // all exceptions are caught in _trx->update()
          errorCode = _trx->update(trxCollection, key, 0, &mptr, json.json(), TRI_DOC_UPDATE_LAST_WRITE, 0, nullptr, ep->_options.waitForSync);
        }

        handleResult(errorCode, ep->_options.ignoreErrors); 
      }
      // done with a block

      // now free it already
      b = nullptr;  
      delete res;
    }
  }
}

// -----------------------------------------------------------------------------
// --SECTION--                                              class NoResultsBlock
// -----------------------------------------------------------------------------

////////////////////////////////////////////////////////////////////////////////
/// @brief initializeCursor, only call base
////////////////////////////////////////////////////////////////////////////////

int NoResultsBlock::initializeCursor (AqlItemBlock*, size_t) {
  _done = true;
  return TRI_ERROR_NO_ERROR;
}

int NoResultsBlock::getOrSkipSome (size_t,   // atLeast
                                   size_t,   // atMost
                                   bool,     // skipping
                                   AqlItemBlock*& result,
                                   size_t& skipped) {

  TRI_ASSERT(result == nullptr && skipped == 0);
  return TRI_ERROR_NO_ERROR;
}

// -----------------------------------------------------------------------------
// --SECTION--                                                 class GatherBlock
// -----------------------------------------------------------------------------
        
GatherBlock::GatherBlock (ExecutionEngine* engine,
                          GatherNode const* en)
  : ExecutionBlock(engine, en),
    _sortRegisters(),
    _isSimple(en->getElements().empty()) {

  if (! _isSimple) {
    for (auto p : en->getElements()) {
      // We know that planRegisters has been run, so
      // getPlanNode()->_registerPlan is set up
      auto it = en->getRegisterPlan()->varInfo.find(p.first->id);
      TRI_ASSERT(it != en->getRegisterPlan()->varInfo.end());
      TRI_ASSERT(it->second.registerId < ExecutionNode::MaxRegisterId);
      _sortRegisters.emplace_back(make_pair(it->second.registerId, p.second));
    }
  }
}

////////////////////////////////////////////////////////////////////////////////
/// @brief destructor
////////////////////////////////////////////////////////////////////////////////

GatherBlock::~GatherBlock () {
  ENTER_BLOCK
  for (std::deque<AqlItemBlock*>& x : _gatherBlockBuffer) {
    for (AqlItemBlock* y: x) {
      delete y;
    }
    x.clear();
  }
  _gatherBlockBuffer.clear();
  LEAVE_BLOCK
}

////////////////////////////////////////////////////////////////////////////////
/// @brief initialize
////////////////////////////////////////////////////////////////////////////////

int GatherBlock::initialize () {
  ENTER_BLOCK
  auto res = ExecutionBlock::initialize();
  
  if (res != TRI_ERROR_NO_ERROR) {
    return res;
  }

  return TRI_ERROR_NO_ERROR;
  LEAVE_BLOCK
}

////////////////////////////////////////////////////////////////////////////////
/// @brief shutdown: need our own method since our _buffer is different
////////////////////////////////////////////////////////////////////////////////

int GatherBlock::shutdown (int errorCode) {
  ENTER_BLOCK
  // don't call default shutdown method since it does the wrong thing to
  // _gatherBlockBuffer
  for (auto it = _dependencies.begin(); it != _dependencies.end(); ++it) {
    int res = (*it)->shutdown(errorCode);

    if (res != TRI_ERROR_NO_ERROR) {
      return res;
    }
  }
  
  if (! _isSimple) {
    for (std::deque<AqlItemBlock*>& x : _gatherBlockBuffer) {
      for (AqlItemBlock* y: x) {
        delete y;
      }
      x.clear();
    }
    _gatherBlockBuffer.clear();
    _gatherBlockPos.clear();
  }
    
  return TRI_ERROR_NO_ERROR;
  LEAVE_BLOCK
}

////////////////////////////////////////////////////////////////////////////////
/// @brief initializeCursor
////////////////////////////////////////////////////////////////////////////////

int GatherBlock::initializeCursor (AqlItemBlock* items, size_t pos) {
  ENTER_BLOCK
  int res = ExecutionBlock::initializeCursor(items, pos);

  if (res != TRI_ERROR_NO_ERROR) {
    return res;
  }
 
  if (! _isSimple) {
    for (std::deque<AqlItemBlock*>& x : _gatherBlockBuffer) {
      for (AqlItemBlock* y: x) {
        delete y;
      }
      x.clear();
    }
    _gatherBlockBuffer.clear();
    _gatherBlockPos.clear();
    
    _gatherBlockBuffer.reserve(_dependencies.size());
    _gatherBlockPos.reserve(_dependencies.size());
    for(size_t i = 0; i < _dependencies.size(); i++) {
      _gatherBlockBuffer.emplace_back(); 
      _gatherBlockPos.emplace_back(make_pair(i, 0)); 
    }
  }

  _done = false;
  return TRI_ERROR_NO_ERROR;
  LEAVE_BLOCK
}

////////////////////////////////////////////////////////////////////////////////
/// @brief count: the sum of the count() of the dependencies or -1 (if any
/// dependency has count -1
////////////////////////////////////////////////////////////////////////////////

int64_t GatherBlock::count () const {
  ENTER_BLOCK
  int64_t sum = 0;
  for (auto x: _dependencies) {
    if (x->count() == -1) {
      return -1;
    }
    sum += x->count();
  }
  return sum;
  LEAVE_BLOCK
}

////////////////////////////////////////////////////////////////////////////////
/// @brief remaining: the sum of the remaining() of the dependencies or -1 (if
/// any dependency has remaining -1
////////////////////////////////////////////////////////////////////////////////

int64_t GatherBlock::remaining () {
  ENTER_BLOCK
  int64_t sum = 0;
  for (auto x : _dependencies) {
    if (x->remaining() == -1) {
      return -1;
    }
    sum += x->remaining();
  }
  return sum;
  LEAVE_BLOCK
}

////////////////////////////////////////////////////////////////////////////////
/// @brief hasMore: true if any position of _buffer hasMore and false
/// otherwise.
////////////////////////////////////////////////////////////////////////////////

bool GatherBlock::hasMore () {
  ENTER_BLOCK
  if (_done) {
    return false;
  }

  if (_isSimple) {
    for (size_t i = 0; i < _dependencies.size(); i++) {
      if (_dependencies.at(i)->hasMore()) {
        return true;
      }
    }
  }
  else {
    for (size_t i = 0; i < _gatherBlockBuffer.size(); i++) { 
      if (! _gatherBlockBuffer.at(i).empty()) {
        return true;
      } 
      else if (getBlock(i, DefaultBatchSize, DefaultBatchSize)) {
        _gatherBlockPos.at(i) = make_pair(i, 0);
        return true;
      }
    }
  }
  _done = true;
  return false;
  LEAVE_BLOCK
}

////////////////////////////////////////////////////////////////////////////////
/// @brief getSome
////////////////////////////////////////////////////////////////////////////////

AqlItemBlock* GatherBlock::getSome (size_t atLeast, size_t atMost) {
  ENTER_BLOCK
  if (_done) {
    return nullptr;
  }

  // the simple case . . .  
  if (_isSimple) {
    auto res = _dependencies.at(_atDep)->getSome(atLeast, atMost);
    while (res == nullptr && _atDep < _dependencies.size() - 1) {
      _atDep++;
      res = _dependencies.at(_atDep)->getSome(atLeast, atMost);
    }
    if (res == nullptr) {
      _done = true;
    }
    return res;
  }
 
  // the non-simple case . . .
  size_t available = 0; // nr of available rows
  size_t index = 0;     // an index of a non-empty buffer
  
  // pull more blocks from dependencies . . .
  for (size_t i = 0; i < _dependencies.size(); i++) {
    
    if (_gatherBlockBuffer.at(i).empty()) {
      if (getBlock(i, atLeast, atMost)) {
        index = i;
        _gatherBlockPos.at(i) = make_pair(i, 0);           
      }
    } 
    else {
      index = i;
    }
    
    auto cur = _gatherBlockBuffer.at(i);
    if (! cur.empty()) {
      available += cur.at(0)->size() - _gatherBlockPos.at(i).second;
      for (size_t j = 1; j < cur.size(); j++) {
        available += cur.at(j)->size();
      }
    }
  }
  
  if (available == 0) {
    _done = true;
    return nullptr;
  }
  
  size_t toSend = (std::min)(available, atMost); // nr rows in outgoing block
  
  // get collections for ourLessThan . . .
  std::vector<TRI_document_collection_t const*> colls;
  for (RegisterId i = 0; i < _sortRegisters.size(); i++) {
    colls.push_back(_gatherBlockBuffer.at(index).front()->
        getDocumentCollection(_sortRegisters[i].first));
  }
  
  // the following is similar to AqlItemBlock's slice method . . .
  std::unordered_map<AqlValue, AqlValue> cache;
  
  // comparison function 
  OurLessThan ourLessThan(_trx, _gatherBlockBuffer, _sortRegisters, colls);
  AqlItemBlock* example =_gatherBlockBuffer.at(index).front();
  size_t nrRegs = example->getNrRegs();

  std::unique_ptr<AqlItemBlock> res(new AqlItemBlock(toSend,
        static_cast<triagens::aql::RegisterId>(nrRegs)));  
  // automatically deleted if things go wrong
    
  for (RegisterId i = 0; i < nrRegs; i++) {
    res->setDocumentCollection(i, example->getDocumentCollection(i));
  }

  for (size_t i = 0; i < toSend; i++) {
    // get the next smallest row from the buffer . . .
    std::pair<size_t, size_t> val = *(std::min_element(_gatherBlockPos.begin(),
          _gatherBlockPos.end(), ourLessThan));
    
    // copy the row in to the outgoing block . . .
    for (RegisterId col = 0; col < nrRegs; col++) {
      AqlValue const&
        x(_gatherBlockBuffer.at(val.first).front()->getValue(val.second, col));
      if (! x.isEmpty()) {
        auto it = cache.find(x);
        if (it == cache.end()) {
          AqlValue y = x.clone();
          try {
            res->setValue(i, col, y);
          }
          catch (...) {
            y.destroy();
            throw;
          }
          cache.emplace(x, y);
        }
        else {
          res->setValue(i, col, it->second);
        }
      }
    }

    // renew the _gatherBlockPos and clean up the buffer if necessary
    _gatherBlockPos.at(val.first).second++;
    if (_gatherBlockPos.at(val.first).second ==
        _gatherBlockBuffer.at(val.first).front()->size()) {
      AqlItemBlock* cur = _gatherBlockBuffer.at(val.first).front();
      delete cur;
      _gatherBlockBuffer.at(val.first).pop_front();
      _gatherBlockPos.at(val.first) = make_pair(val.first, 0);
    }
  }

  return res.release();
  LEAVE_BLOCK
}

////////////////////////////////////////////////////////////////////////////////
/// @brief skipSome
////////////////////////////////////////////////////////////////////////////////

size_t GatherBlock::skipSome (size_t atLeast, size_t atMost) {
  ENTER_BLOCK
  if (_done) {
    return 0;
  }

  // the simple case . . .  
  if (_isSimple) {
    auto skipped = _dependencies.at(_atDep)->skipSome(atLeast, atMost);
    while (skipped == 0 && _atDep < _dependencies.size() - 1) {
      _atDep++;
      skipped = _dependencies.at(_atDep)->skipSome(atLeast, atMost);
    }
    if (skipped == 0) {
      _done = true;
    }
    return skipped;
  }

  // the non-simple case . . .
  size_t available = 0; // nr of available rows
  size_t index = 0;     // an index of a non-empty buffer
  TRI_ASSERT(_dependencies.size() != 0); 

  // pull more blocks from dependencies . . .
  for (size_t i = 0; i < _dependencies.size(); i++) {
    if (_gatherBlockBuffer.at(i).empty()) {
      if (getBlock(i, atLeast, atMost)) {
        index = i;
        _gatherBlockPos.at(i) = make_pair(i, 0);           
      }
    } 
    else {
      index = i;
    }

    auto cur = _gatherBlockBuffer.at(i);
    if (! cur.empty()) {
      available += cur.at(0)->size() - _gatherBlockPos.at(i).second;
      for (size_t j = 1; j < cur.size(); j++) {
        available += cur.at(j)->size();
      }
    }
  }
  
  if (available == 0) {
    _done = true;
    return 0;
  }
  
  size_t skipped = (std::min)(available, atMost); //nr rows in outgoing block
  
  // get collections for ourLessThan . . .
  std::vector<TRI_document_collection_t const*> colls;
  for (RegisterId i = 0; i < _sortRegisters.size(); i++) {
    colls.push_back(_gatherBlockBuffer.at(index).front()->
        getDocumentCollection(_sortRegisters[i].first));
  }
  
  // comparison function 
  OurLessThan ourLessThan(_trx, _gatherBlockBuffer, _sortRegisters, colls);

  for (size_t i = 0; i < skipped; i++) {
    // get the next smallest row from the buffer . . .
    std::pair<size_t, size_t> val = *(std::min_element(_gatherBlockPos.begin(),
          _gatherBlockPos.end(), ourLessThan));
    
    // renew the _gatherBlockPos and clean up the buffer if necessary
    _gatherBlockPos.at(val.first).second++;
    if (_gatherBlockPos.at(val.first).second ==
        _gatherBlockBuffer.at(val.first).front()->size()) {
      AqlItemBlock* cur = _gatherBlockBuffer.at(val.first).front();
      delete cur;
      _gatherBlockBuffer.at(val.first).pop_front();
      _gatherBlockPos.at(val.first) = make_pair(val.first, 0);
    }
  }

  return skipped;
  LEAVE_BLOCK
}

////////////////////////////////////////////////////////////////////////////////
/// @brief getBlock: from dependency i into _gatherBlockBuffer.at(i),
/// non-simple case only 
////////////////////////////////////////////////////////////////////////////////

bool GatherBlock::getBlock (size_t i, size_t atLeast, size_t atMost) {
  ENTER_BLOCK
  TRI_ASSERT(i < _dependencies.size());
  TRI_ASSERT(! _isSimple);
  AqlItemBlock* docs = _dependencies.at(i)->getSome(atLeast, atMost);
  if (docs != nullptr) {
    try {
      _gatherBlockBuffer.at(i).push_back(docs);
    }
    catch (...) {
      delete docs;
      throw;
    }
    return true;
  }

  return false;
  LEAVE_BLOCK
}

////////////////////////////////////////////////////////////////////////////////
/// @brief OurLessThan: comparison method for elements of _gatherBlockPos
////////////////////////////////////////////////////////////////////////////////

bool GatherBlock::OurLessThan::operator() (std::pair<size_t, size_t> const& a,
                                           std::pair<size_t, size_t> const& b) {
  // nothing in the buffer is maximum!
  if (_gatherBlockBuffer.at(a.first).empty()) {
    return false;
  }
  if (_gatherBlockBuffer.at(b.first).empty()) {
    return true;
  }

  size_t i = 0;
  for (auto reg : _sortRegisters) {

    int cmp = AqlValue::Compare(
        _trx,
        _gatherBlockBuffer.at(a.first).front()->getValue(a.second, reg.first),
        _colls[i],
        _gatherBlockBuffer.at(b.first).front()->getValue(b.second, reg.first),
        _colls[i]);

    if (cmp == -1) {
      return reg.second;
    } 
    else if (cmp == 1) {
      return ! reg.second;
    }
    i++;
  }

  return false;
}

// -----------------------------------------------------------------------------
// --SECTION--                                            class BlockWithClients
// -----------------------------------------------------------------------------

////////////////////////////////////////////////////////////////////////////////
/// @brief constructor
////////////////////////////////////////////////////////////////////////////////

BlockWithClients::BlockWithClients (ExecutionEngine* engine,
                                    ExecutionNode const* ep, 
                                    std::vector<std::string> const& shardIds) 
  : ExecutionBlock(engine, ep), 
    _nrClients(shardIds.size()),
    _ignoreInitCursor(false),
    _ignoreShutdown(false) {

  _shardIdMap.reserve(_nrClients);
  for (size_t i = 0; i < _nrClients; i++) {
    _shardIdMap.emplace(std::make_pair(shardIds[i], i));
  }
}                                  

////////////////////////////////////////////////////////////////////////////////
/// @brief initializeCursor: reset _doneForClient
////////////////////////////////////////////////////////////////////////////////

int BlockWithClients::initializeCursor (AqlItemBlock* items, size_t pos) {
  ENTER_BLOCK
  TRI_ASSERT(! _ignoreInitCursor);
  _ignoreInitCursor = true;
  
  int res = ExecutionBlock::initializeCursor(items, pos);
  
  if (res != TRI_ERROR_NO_ERROR) {
    return res;
  }
  
  _doneForClient.clear();
  _doneForClient.reserve(_nrClients);

  for (size_t i = 0; i < _nrClients; i++) {
    _doneForClient.push_back(false);
  }

  return TRI_ERROR_NO_ERROR;

  LEAVE_BLOCK
}

////////////////////////////////////////////////////////////////////////////////
/// @brief shutdown
////////////////////////////////////////////////////////////////////////////////

int BlockWithClients::shutdown (int errorCode) {
  ENTER_BLOCK

  TRI_ASSERT(! _ignoreShutdown);
  _ignoreShutdown = true;

  _doneForClient.clear();

  return ExecutionBlock::shutdown(errorCode);
  LEAVE_BLOCK
}

////////////////////////////////////////////////////////////////////////////////
/// @brief getSomeForShard
////////////////////////////////////////////////////////////////////////////////

AqlItemBlock* BlockWithClients::getSomeForShard (size_t atLeast, 
                                                 size_t atMost, 
                                                 std::string const& shardId) {
  ENTER_BLOCK
  _ignoreInitCursor = false;
  _ignoreShutdown = false;
  size_t skipped = 0;
  AqlItemBlock* result = nullptr;
  int out = getOrSkipSomeForShard(atLeast, atMost, false, result, skipped, shardId);
  if (out != TRI_ERROR_NO_ERROR) {
    THROW_ARANGO_EXCEPTION(out);
  }
  return result;
  LEAVE_BLOCK
}

////////////////////////////////////////////////////////////////////////////////
/// @brief skipSomeForShard
////////////////////////////////////////////////////////////////////////////////

size_t BlockWithClients::skipSomeForShard (size_t atLeast, 
                                           size_t atMost, 
                                           std::string const& shardId) {
  ENTER_BLOCK
  _ignoreInitCursor = false;
  _ignoreShutdown = false;
  size_t skipped = 0;
  AqlItemBlock* result = nullptr;
  int out = getOrSkipSomeForShard(atLeast, atMost, true, result, skipped, shardId);
  TRI_ASSERT(result == nullptr);
  if (out != TRI_ERROR_NO_ERROR) {
    THROW_ARANGO_EXCEPTION(out);
  }
  return skipped;
  LEAVE_BLOCK
}

////////////////////////////////////////////////////////////////////////////////
/// @brief skipForShard
////////////////////////////////////////////////////////////////////////////////

bool BlockWithClients::skipForShard (size_t number, 
                                     std::string const& shardId) {
  ENTER_BLOCK
  size_t skipped = skipSomeForShard(number, number, shardId);
  size_t nr = skipped;
  while (nr != 0 && skipped < number) {
    nr = skipSomeForShard(number - skipped, number - skipped, shardId);
    skipped += nr;
  }
  if (nr == 0) {
    return true;
  }
  return ! hasMoreForShard(shardId);
  LEAVE_BLOCK
}

////////////////////////////////////////////////////////////////////////////////
/// @brief getClientId: get the number <clientId> (used internally)
/// corresponding to <shardId>
////////////////////////////////////////////////////////////////////////////////

size_t BlockWithClients::getClientId (std::string const& shardId) {
  ENTER_BLOCK
  if (shardId.empty()) {
    TRI_ASSERT(false);
    THROW_ARANGO_EXCEPTION_MESSAGE(TRI_ERROR_INTERNAL, "got empty shard id");
  }

  auto it = _shardIdMap.find(shardId);
  if (it == _shardIdMap.end()) {
    std::string message("AQL: unknown shard id ");
    message.append(shardId);
    THROW_ARANGO_EXCEPTION_MESSAGE(TRI_ERROR_INTERNAL, message);
  }
  return ((*it).second);
  LEAVE_BLOCK
}

// -----------------------------------------------------------------------------
// --SECTION--                                                class ScatterBlock
// -----------------------------------------------------------------------------

////////////////////////////////////////////////////////////////////////////////
/// @brief initializeCursor
////////////////////////////////////////////////////////////////////////////////

int ScatterBlock::initializeCursor (AqlItemBlock* items, size_t pos) {
  ENTER_BLOCK
  if (_ignoreInitCursor) {
    return TRI_ERROR_NO_ERROR;
  }
  
  int res = BlockWithClients::initializeCursor(items, pos);
  if (res != TRI_ERROR_NO_ERROR) {
    return res;
  }

  // local clean up
  _posForClient.clear();
  
  for (size_t i = 0; i < _nrClients; i++) {
    _posForClient.push_back(std::make_pair(0, 0));
  }
  return TRI_ERROR_NO_ERROR;
  LEAVE_BLOCK
}

////////////////////////////////////////////////////////////////////////////////
/// @brief initializeCursor
////////////////////////////////////////////////////////////////////////////////

int ScatterBlock::shutdown (int errorCode) {
  ENTER_BLOCK
  if (_ignoreShutdown) {
    return TRI_ERROR_NO_ERROR;
  }
  
  int res = BlockWithClients::shutdown(errorCode);
  if (res != TRI_ERROR_NO_ERROR) {
    return res;
  }

  // local clean up
  _posForClient.clear();
  
  return TRI_ERROR_NO_ERROR;
  LEAVE_BLOCK
}

////////////////////////////////////////////////////////////////////////////////
/// @brief hasMoreForShard: any more for shard <shardId>?
////////////////////////////////////////////////////////////////////////////////

bool ScatterBlock::hasMoreForShard (std::string const& shardId) {
  ENTER_BLOCK
  size_t clientId = getClientId(shardId);

  if (_doneForClient.at(clientId)) {
    return false;
  }

  // TODO is this correct? 
  _ignoreInitCursor = false;
  _ignoreShutdown = false;

  std::pair<size_t,size_t> pos = _posForClient.at(clientId); 
  // (i, j) where i is the position in _buffer, and j is the position in
  // _buffer.at(i) we are sending to <clientId>

  if (pos.first > _buffer.size()) {
    if (! ExecutionBlock::getBlock(DefaultBatchSize, DefaultBatchSize)) {
      _doneForClient.at(clientId) = true;
      return false;
    }
  }
  return true;
  LEAVE_BLOCK
}

////////////////////////////////////////////////////////////////////////////////
/// @brief remainingForShard: remaining for shard, sum of the number of row left
/// in the buffer and _dependencies[0]->remaining()
////////////////////////////////////////////////////////////////////////////////

int64_t ScatterBlock::remainingForShard (std::string const& shardId) {
  ENTER_BLOCK
  size_t clientId = getClientId(shardId);
  if (_doneForClient.at(clientId)) {
    return 0;
  }
  
  int64_t sum = _dependencies[0]->remaining();
  if (sum == -1) {
    return -1;
  }

  std::pair<size_t,size_t> pos = _posForClient.at(clientId);

  if (pos.first <= _buffer.size()) {
    sum += _buffer.at(pos.first)->size() - pos.second;
    for (auto i = pos.first + 1; i < _buffer.size(); i++) {
      sum += _buffer.at(i)->size();
    }
  }

  return sum;
  LEAVE_BLOCK
}

////////////////////////////////////////////////////////////////////////////////
/// @brief getOrSkipSomeForShard
////////////////////////////////////////////////////////////////////////////////

int ScatterBlock::getOrSkipSomeForShard (size_t atLeast, 
    size_t atMost, bool skipping, AqlItemBlock*& result, 
    size_t& skipped, std::string const& shardId) {
  ENTER_BLOCK
  TRI_ASSERT(0 < atLeast && atLeast <= atMost);
  TRI_ASSERT(result == nullptr && skipped == 0);

  size_t clientId = getClientId(shardId);
  
  if (_doneForClient.at(clientId)) {
    return TRI_ERROR_NO_ERROR;
  }

  std::pair<size_t, size_t> pos = _posForClient.at(clientId); 

  // pull more blocks from dependency if necessary . . . 
  if (pos.first >= _buffer.size()) {
    if (! getBlock(atLeast, atMost)) {
      _doneForClient.at(clientId) = true;
      return TRI_ERROR_NO_ERROR;
    }
  }
  
  size_t available = _buffer.at(pos.first)->size() - pos.second;
  // available should be non-zero  
  
  skipped = (std::min)(available, atMost); //nr rows in outgoing block
  
  if (! skipping) { 
    result = _buffer.at(pos.first)->slice(pos.second, pos.second + skipped);
  }

  // increment the position . . .
  _posForClient.at(clientId).second += skipped;

  // check if we're done at current block in buffer . . .  
  if (_posForClient.at(clientId).second 
      == _buffer.at(_posForClient.at(clientId).first)->size()) {
    _posForClient.at(clientId).first++;
    _posForClient.at(clientId).second = 0;

    // check if we can pop the front of the buffer . . . 
    bool popit = true;
    for (size_t i = 0; i < _nrClients; i++) {
      if (_posForClient.at(i).first == 0) {
        popit = false;
        break;
      }
    }
    if (popit) {
      delete(_buffer.front());
      _buffer.pop_front();
      // update the values in first coord of _posForClient
      for (size_t i = 0; i < _nrClients; i++) {
        _posForClient.at(i).first--;
      }

    }
  }

  return TRI_ERROR_NO_ERROR;
  LEAVE_BLOCK
}

// -----------------------------------------------------------------------------
// --SECTION--                                             class DistributeBlock
// -----------------------------------------------------------------------------

DistributeBlock::DistributeBlock (ExecutionEngine* engine,
                                  DistributeNode const* ep, 
                                  std::vector<std::string> const& shardIds, 
                                  Collection const* collection)
  : BlockWithClients(engine, ep, shardIds), 
    _collection(collection) {
    
  // get the variable to inspect . . .
  VariableId varId = ep->_varId;
  
  // get the register id of the variable to inspect . . .
  auto it = ep->getRegisterPlan()->varInfo.find(varId);
  TRI_ASSERT(it != ep->getRegisterPlan()->varInfo.end());
  _regId = (*it).second.registerId;
}

////////////////////////////////////////////////////////////////////////////////
/// @brief initializeCursor
////////////////////////////////////////////////////////////////////////////////

int DistributeBlock::initializeCursor (AqlItemBlock* items, size_t pos) {
  ENTER_BLOCK
  if (_ignoreInitCursor) {
    return TRI_ERROR_NO_ERROR;
  }
  
  int res = BlockWithClients::initializeCursor(items, pos);
  if (res != TRI_ERROR_NO_ERROR) {
    return res;
  }

  // local clean up
  _distBuffer.clear();
  _distBuffer.reserve(_nrClients);
  for (size_t i = 0; i < _nrClients; i++) {
    _distBuffer.emplace_back();
  }

  return TRI_ERROR_NO_ERROR;
  LEAVE_BLOCK
}

////////////////////////////////////////////////////////////////////////////////
/// @brief shutdown
////////////////////////////////////////////////////////////////////////////////

int DistributeBlock::shutdown (int errorCode) {
  ENTER_BLOCK
  if (_ignoreShutdown) {
    return TRI_ERROR_NO_ERROR;
  }
  
  int res = BlockWithClients::shutdown(errorCode);
  if (res != TRI_ERROR_NO_ERROR) {
    return res;
  }

  // local clean up
  _distBuffer.clear();

  return TRI_ERROR_NO_ERROR;
  LEAVE_BLOCK
}
////////////////////////////////////////////////////////////////////////////////
/// @brief hasMore: any more for any shard?
////////////////////////////////////////////////////////////////////////////////

bool DistributeBlock::hasMoreForShard (std::string const& shardId) {
  ENTER_BLOCK
 
  size_t clientId = getClientId(shardId);
  if (_doneForClient.at(clientId)) {
    return false;
  }

  // TODO is this correct? 
  _ignoreInitCursor = false;
  _ignoreShutdown = false;
        
  if (! _distBuffer.at(clientId).empty()) {
    return true;
  }

  if (! getBlockForClient(DefaultBatchSize, DefaultBatchSize, clientId)) {
    _doneForClient.at(clientId) = true;
    return false;
  }
  return true;
  LEAVE_BLOCK
}

////////////////////////////////////////////////////////////////////////////////
/// @brief getOrSkipSomeForShard
////////////////////////////////////////////////////////////////////////////////

int DistributeBlock::getOrSkipSomeForShard (size_t atLeast,
                                            size_t atMost,
                                            bool skipping,
                                            AqlItemBlock*& result,
                                            size_t& skipped,
                                            std::string const& shardId) {
  ENTER_BLOCK
  TRI_ASSERT(0 < atLeast && atLeast <= atMost);
  TRI_ASSERT(result == nullptr && skipped == 0);
  
  size_t clientId = getClientId(shardId);

  if (_doneForClient.at(clientId)) {
    return TRI_ERROR_NO_ERROR;
  }

  std::deque<pair<size_t, size_t>>& buf = _distBuffer.at(clientId);

  vector<AqlItemBlock*> collector;

  auto freeCollector = [&collector]() {
    for (auto x : collector) {
      delete x;
    }
    collector.clear();
  };

  try {
    if (buf.empty()) {
      if (! getBlockForClient(atLeast, atMost, clientId)) {
        _doneForClient.at(clientId) = true;
        return TRI_ERROR_NO_ERROR;
      }
    }

    skipped = (std::min)(buf.size(), atMost);

    if (skipping) {
      for (size_t i = 0; i < skipped; i++) {
        buf.pop_front();
      }
      freeCollector();
      return TRI_ERROR_NO_ERROR; 
    } 
   
    size_t i = 0;
    while (i < skipped) {
      std::vector<size_t> chosen;
      size_t n = buf.front().first;
      while (buf.front().first == n && i < skipped) { 
        chosen.push_back(buf.front().second);
        buf.pop_front();
        i++;
      }
      unique_ptr<AqlItemBlock> more(_buffer.at(n)->slice(chosen, 0, chosen.size()));
      collector.push_back(more.get());
      more.release(); // do not delete it!
    }
  }
  catch (...) {
    freeCollector();
    throw;
  }

  if (! skipping) {
    if (collector.size() == 1) {
      result = collector[0];
      collector.clear();
    }
    else if (! collector.empty()) {
      try {
        result = AqlItemBlock::concatenate(collector);
      }
      catch (...) {
        freeCollector();
        throw;
      }
    }
  }

  freeCollector();
  
  // _buffer is left intact, deleted and cleared at shutdown

  return TRI_ERROR_NO_ERROR;
  LEAVE_BLOCK
}

////////////////////////////////////////////////////////////////////////////////
/// @brief getBlockForClient: try to get atLeast pairs into
/// _distBuffer.at(clientId), this means we have to look at every row in the
/// incoming blocks until they run out or we find enough rows for clientId. We 
/// also keep track of blocks which should be sent to other clients than the
/// current one. 
////////////////////////////////////////////////////////////////////////////////

bool DistributeBlock::getBlockForClient (size_t atLeast, 
                                         size_t atMost,
                                         size_t clientId) {
  ENTER_BLOCK
  if (_buffer.empty()) {
    _index = 0;         // position in _buffer
    _pos = 0;           // position in _buffer.at(_index)
  }

  std::vector<std::deque<pair<size_t, size_t>>>& buf = _distBuffer;
  // it should be the case that buf.at(clientId) is empty 
  
  while (buf.at(clientId).size() < atLeast) {
    if (_index == _buffer.size()) {
      if (! ExecutionBlock::getBlock(atLeast, atMost)) {
        if (buf.at(clientId).size() == 0) {
          _doneForClient.at(clientId) = true;
          return false;
        }
        break; 
      }
    }

    AqlItemBlock* cur = _buffer.at(_index);
      
    while (_pos < cur->size() && buf.at(clientId).size() < atLeast) {
      // inspect cur in row _pos and check to which shard it should be sent . .
      size_t id = sendToClient(cur->getValue(_pos, _regId));
      buf.at(id).push_back(make_pair(_index, _pos++));
    }
    if (_pos == cur->size()) {
      _pos = 0;
      _index++;
    } 
    else {
      break;
    }
  }
  
  return true;
  LEAVE_BLOCK
}

////////////////////////////////////////////////////////////////////////////////
/// @brief sendToClient: for each row of the incoming AqlItemBlock use the
/// attributes <shardKeys> of the Aql value <val> to determine to which shard
/// the row should be sent and return its clientId
////////////////////////////////////////////////////////////////////////////////

size_t DistributeBlock::sendToClient (AqlValue val) {
  ENTER_BLOCK
  TRI_json_t const* json;
  if (val._type == AqlValue::JSON) {
    json = val._json->json();
  } 
  else {
    THROW_ARANGO_EXCEPTION_MESSAGE(TRI_ERROR_FAILED, 
        "DistributeBlock: can only send JSON or SHAPED");
  }
  
  std::string shardId;
  bool usesDefaultShardingAttributes;  
  auto clusterInfo = triagens::arango::ClusterInfo::instance();
  auto const planId = triagens::basics::StringUtils::itoa(_collection->getPlanId());

  int res = clusterInfo->getResponsibleShard(planId,
                                             json,
                                             true,
                                             shardId,
                                             usesDefaultShardingAttributes);
  
  if (res != TRI_ERROR_NO_ERROR) {
    THROW_ARANGO_EXCEPTION(res);
  }

  TRI_ASSERT(!shardId.empty());

  return getClientId(shardId); 
  LEAVE_BLOCK
}

// -----------------------------------------------------------------------------
// --SECTION--                                                 class RemoteBlock
// -----------------------------------------------------------------------------

////////////////////////////////////////////////////////////////////////////////
/// @brief local helper to throw an exception if a HTTP request went wrong
////////////////////////////////////////////////////////////////////////////////

static bool throwExceptionAfterBadSyncRequest (ClusterCommResult* res,
                                               bool isShutdown) {
  ENTER_BLOCK
  if (res->status == CL_COMM_TIMEOUT) {
    std::string errorMessage = std::string("Timeout in communication with shard '") + 
      std::string(res->shardID) + 
      std::string("' on cluster node '") +
      std::string(res->serverID) +
      std::string("' failed.");
    
    // No reply, we give up:
    THROW_ARANGO_EXCEPTION_MESSAGE(TRI_ERROR_CLUSTER_TIMEOUT,
                                   errorMessage);
  }

  if (res->status == CL_COMM_ERROR) {
    std::string errorMessage;
    // This could be a broken connection or an Http error:
    if (res->result == nullptr || ! res->result->isComplete()) {
      // there is no result
      errorMessage += std::string("Empty result in communication with shard '") + 
        std::string(res->shardID) + 
        std::string("' on cluster node '") +
        std::string(res->serverID) +
        std::string("'");
      THROW_ARANGO_EXCEPTION_MESSAGE(TRI_ERROR_CLUSTER_CONNECTION_LOST,
                                     errorMessage);
    }
      
    StringBuffer const& responseBodyBuf(res->result->getBody());
 
    // extract error number and message from response
    int errorNum = TRI_ERROR_NO_ERROR;
    TRI_json_t* json = TRI_JsonString(TRI_UNKNOWN_MEM_ZONE, responseBodyBuf.c_str());

    if (JsonHelper::getBooleanValue(json, "error", true)) {
      errorNum = TRI_ERROR_INTERNAL;
      errorMessage = std::string("Error message received from shard '") + 
        std::string(res->shardID) + 
        std::string("' on cluster node '") +
        std::string(res->serverID) +
        std::string("': ");
    }

    if (TRI_IsArrayJson(json)) {
      TRI_json_t const* v = TRI_LookupArrayJson(json, "errorNum");

      if (TRI_IsNumberJson(v)) {
        if (static_cast<int>(v->_value._number) != TRI_ERROR_NO_ERROR) {
          /* if we've got an error num, error has to be true. */
          TRI_ASSERT(errorNum == TRI_ERROR_INTERNAL);
          errorNum = static_cast<int>(v->_value._number);
        }
      }

      v = TRI_LookupArrayJson(json, "errorMessage");
      if (TRI_IsStringJson(v)) {
        errorMessage += std::string(v->_value._string.data, v->_value._string.length - 1);
      }
      else {
        errorMessage += std::string("(no valid error in response)");
      }
    }
    else {
      errorMessage += std::string("(no valid response)");
    }

    if (json != nullptr) {
      TRI_FreeJson(TRI_UNKNOWN_MEM_ZONE, json);
    }

    if (isShutdown && 
        errorNum == TRI_ERROR_QUERY_NOT_FOUND) {
      // this error may happen on shutdown and is thus tolerated
      // pass the info to the caller who can opt to ignore this error
      return true;
    }

    // In this case a proper HTTP error was reported by the DBserver,
    if (errorNum > 0 && ! errorMessage.empty()) {
      THROW_ARANGO_EXCEPTION_MESSAGE(errorNum, errorMessage);
    }

    // default error
    THROW_ARANGO_EXCEPTION(TRI_ERROR_CLUSTER_AQL_COMMUNICATION);
  }

  return false;
  LEAVE_BLOCK
}

////////////////////////////////////////////////////////////////////////////////
/// @brief timeout
////////////////////////////////////////////////////////////////////////////////

double const RemoteBlock::defaultTimeOut = 3600.0;

////////////////////////////////////////////////////////////////////////////////
/// @brief creates a remote block
////////////////////////////////////////////////////////////////////////////////
        
RemoteBlock::RemoteBlock (ExecutionEngine* engine,
                          RemoteNode const* en,
                          std::string const& server,
                          std::string const& ownName,
                          std::string const& queryId)
  : ExecutionBlock(engine, en),
    _server(server),
    _ownName(ownName),
    _queryId(queryId) {

  TRI_ASSERT(! queryId.empty());
  TRI_ASSERT((ExecutionEngine::isCoordinator() && ownName.empty()) ||
             (! ExecutionEngine::isCoordinator() && ! ownName.empty()));
}

RemoteBlock::~RemoteBlock () {
}

////////////////////////////////////////////////////////////////////////////////
/// @brief local helper to send a request
////////////////////////////////////////////////////////////////////////////////

ClusterCommResult* RemoteBlock::sendRequest (
          triagens::rest::HttpRequest::HttpRequestType type,
          std::string const& urlPart,
          std::string const& body) const {
  ENTER_BLOCK
  ClusterComm* cc = ClusterComm::instance();

  // Later, we probably want to set these sensibly:
  ClientTransactionID const clientTransactionId = "AQL";
  CoordTransactionID const coordTransactionId = 1;
  std::map<std::string, std::string> headers;
  if (! _ownName.empty()) {
    headers.emplace(make_pair("Shard-Id", _ownName));
  }

  auto result = cc->syncRequest(clientTransactionId,
                                coordTransactionId,
                                _server,
                                type,
                                std::string("/_db/") 
                                + triagens::basics::StringUtils::urlEncode(_engine->getQuery()->trx()->vocbase()->_name)
                                + urlPart + _queryId,
                                body,
                                headers,
                                defaultTimeOut);

  return result;
  LEAVE_BLOCK
}

////////////////////////////////////////////////////////////////////////////////
/// @brief initialize
////////////////////////////////////////////////////////////////////////////////

int RemoteBlock::initialize () {
  ENTER_BLOCK
  int res = ExecutionBlock::initialize();

  if (res != TRI_ERROR_NO_ERROR) {
    return res;
  }

  return TRI_ERROR_NO_ERROR;
  LEAVE_BLOCK
}

////////////////////////////////////////////////////////////////////////////////
/// @brief initializeCursor, could be called multiple times
////////////////////////////////////////////////////////////////////////////////

int RemoteBlock::initializeCursor (AqlItemBlock* items, size_t pos) {
  ENTER_BLOCK
  // For every call we simply forward via HTTP

  Json body(Json::Array, 4);
  if (items == nullptr) {
    // first call, items is still a nullptr
    body("exhausted", Json(true))
        ("error", Json(false));
  }
  else {
    body("pos", Json(static_cast<double>(pos)))
      ("items", items->toJson(_engine->getQuery()->trx()))
      ("exhausted", Json(false))
      ("error", Json(false));
  }

  std::string bodyString(body.toString());

  std::unique_ptr<ClusterCommResult> res;
  res.reset(sendRequest(rest::HttpRequest::HTTP_REQUEST_PUT,
                        "/_api/aql/initializeCursor/",
                        bodyString));
  throwExceptionAfterBadSyncRequest(res.get(), false);

  // If we get here, then res->result is the response which will be
  // a serialized AqlItemBlock:
  StringBuffer const& responseBodyBuf(res->result->getBody());
  Json responseBodyJson(TRI_UNKNOWN_MEM_ZONE,
                        TRI_JsonString(TRI_UNKNOWN_MEM_ZONE, 
                                       responseBodyBuf.begin()));
  return JsonHelper::getNumericValue<int>
              (responseBodyJson.json(), "code", TRI_ERROR_INTERNAL);
  LEAVE_BLOCK
}

////////////////////////////////////////////////////////////////////////////////
/// @brief shutdown, will be called exactly once for the whole query
////////////////////////////////////////////////////////////////////////////////

int RemoteBlock::shutdown (int errorCode) {
  ENTER_BLOCK
  // For every call we simply forward via HTTP

  std::unique_ptr<ClusterCommResult> res;
  res.reset(sendRequest(rest::HttpRequest::HTTP_REQUEST_PUT,
                        "/_api/aql/shutdown/",
                        string("{\"code\":" + std::to_string(errorCode) + "}")));
  if (throwExceptionAfterBadSyncRequest(res.get(), true)) {
    // artificially ignore error in case query was not found during shutdown
    return TRI_ERROR_NO_ERROR;
  }

  StringBuffer const& responseBodyBuf(res->result->getBody());
  Json responseBodyJson(TRI_UNKNOWN_MEM_ZONE,
                        TRI_JsonString(TRI_UNKNOWN_MEM_ZONE, 
                                       responseBodyBuf.begin()));

  // read "warnings" attribute if present and add it our query
  if (responseBodyJson.isArray()) {
    auto warnings = responseBodyJson.get("warnings");
    if (warnings.isList()) {
      auto query = _engine->getQuery();
      for (size_t i = 0; i < warnings.size(); ++i) {
        auto warning = warnings.at(i);
        if (warning.isArray()) {
          auto code = warning.get("code");
          auto message = warning.get("message");
          if (code.isNumber() && message.isString()) {
            query->registerWarning(static_cast<int>(code.json()->_value._number),
                                   message.json()->_value._string.data);
          }
        }
      }
    }
  }

  return JsonHelper::getNumericValue<int>
              (responseBodyJson.json(), "code", TRI_ERROR_INTERNAL);
  LEAVE_BLOCK
}

////////////////////////////////////////////////////////////////////////////////
/// @brief getSome
////////////////////////////////////////////////////////////////////////////////

AqlItemBlock* RemoteBlock::getSome (size_t atLeast,
                                    size_t atMost) {
  ENTER_BLOCK
  // For every call we simply forward via HTTP

  Json body(Json::Array, 2);
  body("atLeast", Json(static_cast<double>(atLeast)))
      ("atMost", Json(static_cast<double>(atMost)));
  std::string bodyString(body.toString());

  std::unique_ptr<ClusterCommResult> res;
  res.reset(sendRequest(rest::HttpRequest::HTTP_REQUEST_PUT,
                        "/_api/aql/getSome/",
                        bodyString));
  throwExceptionAfterBadSyncRequest(res.get(), false);

  // If we get here, then res->result is the response which will be
  // a serialized AqlItemBlock:
  StringBuffer const& responseBodyBuf(res->result->getBody());
  Json responseBodyJson(TRI_UNKNOWN_MEM_ZONE,
                        TRI_JsonString(TRI_UNKNOWN_MEM_ZONE, 
                                       responseBodyBuf.begin()));

  ExecutionStats newStats(responseBodyJson.get("stats"));
  
  _engine->_stats.addDelta(_deltaStats, newStats);
  _deltaStats = newStats;

  if (JsonHelper::getBooleanValue(responseBodyJson.json(), "exhausted", true)) {
    return nullptr;
  }
    
  auto items = new triagens::aql::AqlItemBlock(responseBodyJson);

  return items;
  LEAVE_BLOCK
}

////////////////////////////////////////////////////////////////////////////////
/// @brief skipSome
////////////////////////////////////////////////////////////////////////////////

size_t RemoteBlock::skipSome (size_t atLeast, size_t atMost) {
  ENTER_BLOCK
  // For every call we simply forward via HTTP

  Json body(Json::Array, 2);
  body("atLeast", Json(static_cast<double>(atLeast)))
      ("atMost", Json(static_cast<double>(atMost)));
  std::string bodyString(body.toString());

  std::unique_ptr<ClusterCommResult> res;
  res.reset(sendRequest(rest::HttpRequest::HTTP_REQUEST_PUT,
                        "/_api/aql/skipSome/",
                        bodyString));
  throwExceptionAfterBadSyncRequest(res.get(), false);

  // If we get here, then res->result is the response which will be
  // a serialized AqlItemBlock:
  StringBuffer const& responseBodyBuf(res->result->getBody());
  Json responseBodyJson(TRI_UNKNOWN_MEM_ZONE,
                        TRI_JsonString(TRI_UNKNOWN_MEM_ZONE, 
                                       responseBodyBuf.begin()));
  if (JsonHelper::getBooleanValue(responseBodyJson.json(), "error", true)) {
    THROW_ARANGO_EXCEPTION(TRI_ERROR_CLUSTER_AQL_COMMUNICATION);
  }
  size_t skipped = JsonHelper::getNumericValue<size_t>(responseBodyJson.json(),
                                                       "skipped", 0);
  return skipped;
  LEAVE_BLOCK
}

////////////////////////////////////////////////////////////////////////////////
/// @brief hasMore
////////////////////////////////////////////////////////////////////////////////

bool RemoteBlock::hasMore () {
  ENTER_BLOCK
  // For every call we simply forward via HTTP
  std::unique_ptr<ClusterCommResult> res;
  res.reset(sendRequest(rest::HttpRequest::HTTP_REQUEST_GET,
                        "/_api/aql/hasMore/",
                        string()));
  throwExceptionAfterBadSyncRequest(res.get(), false);

  // If we get here, then res->result is the response which will be
  // a serialized AqlItemBlock:
  StringBuffer const& responseBodyBuf(res->result->getBody());
  Json responseBodyJson(TRI_UNKNOWN_MEM_ZONE,
                        TRI_JsonString(TRI_UNKNOWN_MEM_ZONE, 
                                       responseBodyBuf.begin()));
  if (JsonHelper::getBooleanValue(responseBodyJson.json(), "error", true)) {
    THROW_ARANGO_EXCEPTION(TRI_ERROR_CLUSTER_AQL_COMMUNICATION);
  }
  return JsonHelper::getBooleanValue(responseBodyJson.json(), "hasMore", true);
  LEAVE_BLOCK
}

////////////////////////////////////////////////////////////////////////////////
/// @brief count
////////////////////////////////////////////////////////////////////////////////

int64_t RemoteBlock::count () const {
  ENTER_BLOCK
  // For every call we simply forward via HTTP
  std::unique_ptr<ClusterCommResult> res;
  res.reset(sendRequest(rest::HttpRequest::HTTP_REQUEST_GET,
                        "/_api/aql/count/",
                        string()));
  throwExceptionAfterBadSyncRequest(res.get(), false);

  // If we get here, then res->result is the response which will be
  // a serialized AqlItemBlock:
  StringBuffer const& responseBodyBuf(res->result->getBody());
  Json responseBodyJson(TRI_UNKNOWN_MEM_ZONE,
                        TRI_JsonString(TRI_UNKNOWN_MEM_ZONE, 
                                       responseBodyBuf.begin()));
  if (JsonHelper::getBooleanValue(responseBodyJson.json(), "error", true)) {
    THROW_ARANGO_EXCEPTION(TRI_ERROR_CLUSTER_AQL_COMMUNICATION);
  }
  return JsonHelper::getNumericValue<int64_t>
               (responseBodyJson.json(), "count", 0);
  LEAVE_BLOCK
}

////////////////////////////////////////////////////////////////////////////////
/// @brief remaining
////////////////////////////////////////////////////////////////////////////////

int64_t RemoteBlock::remaining () {
  ENTER_BLOCK
  // For every call we simply forward via HTTP
  std::unique_ptr<ClusterCommResult> res;
  res.reset(sendRequest(rest::HttpRequest::HTTP_REQUEST_GET,
                        "/_api/aql/remaining/",
                        string()));
  throwExceptionAfterBadSyncRequest(res.get(), false);

  // If we get here, then res->result is the response which will be
  // a serialized AqlItemBlock:
  StringBuffer const& responseBodyBuf(res->result->getBody());
  Json responseBodyJson(TRI_UNKNOWN_MEM_ZONE,
                        TRI_JsonString(TRI_UNKNOWN_MEM_ZONE, 
                                       responseBodyBuf.begin()));
  if (JsonHelper::getBooleanValue(responseBodyJson.json(), "error", true)) {
    THROW_ARANGO_EXCEPTION(TRI_ERROR_CLUSTER_AQL_COMMUNICATION);
  }
  return JsonHelper::getNumericValue<int64_t>
               (responseBodyJson.json(), "remaining", 0);
  LEAVE_BLOCK
}

// Local Variables:
// mode: outline-minor
// outline-regexp: "^\\(/// @brief\\|/// {@inheritDoc}\\|/// @addtogroup\\|// --SECTION--\\|/// @\\}\\)"
// End:<|MERGE_RESOLUTION|>--- conflicted
+++ resolved
@@ -885,11 +885,7 @@
   if (_freeCondition && _condition != nullptr) {
     delete _condition;
   }
-<<<<<<< HEAD
-  
-=======
     
->>>>>>> 8e14b29a
   if (_skiplistIterator != nullptr) {
     TRI_FreeSkiplistIterator(_skiplistIterator);
   }
@@ -1908,14 +1904,10 @@
     }
   }
   catch (...) {
-<<<<<<< HEAD
     if (_skiplistIterator != nullptr) {
       TRI_FreeSkiplistIterator(_skiplistIterator);
-    }
-=======
-    TRI_FreeSkiplistIterator(_skiplistIterator);
-    _skiplistIterator = nullptr;
->>>>>>> 8e14b29a
+      _skiplistIterator = nullptr;
+    }
     throw;
   }
   LEAVE_BLOCK;
