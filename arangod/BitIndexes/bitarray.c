--- conflicted
+++ resolved
@@ -717,60 +717,6 @@
 }
 
 
-<<<<<<< HEAD
-=======
-////////////////////////////////////////////////////////////////////////////////
-/// @brief debugging purposes only -- prints a visual representation of the bitarrays
-////////////////////////////////////////////////////////////////////////////////
-
-/*
-void printBitarray(TRI_bitarray_t* ba) {
-  int j;
-  uint64_t bb;
-  bit_column_int_t oo;  
-  
-  
-  // ...........................................................................
-  // Determine the number of blocks -- remember to add one more if there is 
-  // an started and unfinished block.
-  // ...........................................................................
-
-  printf("\n");
-  printf("THERE ARE %lu COLUMNS\n", (unsigned long) ba->_numColumns);
-  printf("THE NUMBER OF ALLOCATED BLOCKS IN EACH COLUMN IS %lu\n", (unsigned long) ba->_numBlocksInColumn);
-  printf("THE NUMBER OF THE LAST BLOCK USED IS %lu\n", (unsigned long) ba->_lastBlockUsed);
-  printf("\n");
-  
-    
-  printf("-------------------------------------------------------------------------------------------------\n");
-  for (bb = 0; bb <= ba->_lastBlockUsed ; ++bb) {
-    if (bb != ba->_lastBlockUsed) {
-      //continue;
-    }  
-    printf("==\n");
-    for (oo = 0; oo < BITARRAY_MASTER_TABLE_BLOCKSIZE; ++oo) {
-      printf("ROW %llu: ", (unsigned long long) ((bb * BITARRAY_MASTER_TABLE_BLOCKSIZE) + oo) );
-      for (j = 0; j < ba->_numColumns; ++j) {
-        BitColumn_t* column;
-        bit_column_int_t* bitInteger;
-        
-        column = (BitColumn_t*)(ba->_columns + (sizeof(BitColumn_t) * j));      
-        bitInteger = column->_column + bb;
-        
-        if ( (*bitInteger & ((bit_column_int_t)(1) << oo)) == 0) {
-          printf(" 0 ");  
-        }
-        else {
-          printf(" 1 ");  
-        }  
-      }
-      printf("\n");      
-    }  
-  }
-} 
-*/ 
->>>>>>> 008902ed
-
 ////////////////////////////////////////////////////////////////////////////////
 /// @brief inserts a bitmask into a bit array
 ////////////////////////////////////////////////////////////////////////////////
