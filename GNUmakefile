--- conflicted
+++ resolved
@@ -40,10 +40,6 @@
 	arangod/Aql/grammar.h \
 	lib/JsonParser/json-parser.cpp \
 	lib/V8/v8-json.cpp \
-<<<<<<< HEAD
-	lib/V8/v8-json.h \
-=======
->>>>>>> a7cb2266
 	lib/Basics/voc-errors.h \
 	lib/Basics/voc-errors.cpp \
 	js/common/bootstrap/errors.js \
