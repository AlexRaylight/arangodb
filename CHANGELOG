<<<<<<< HEAD
v2.3.0 (XXXX-XX-XX)

* Implemented a version of Pregel's algorithm

  ArangoDB now offers an endpoint which accepts a JavaScript that is executed in parallel
  on all vertices of a given graph.  Within the function it is possible to send messages
  to other vertices, to read outbound edges of a vertex, store a result object for or delete
  the vertex and its outbound edges, or deactivate the vertex. Pregel's algorithm is round-based
  and repeats the execution of this function on a vertex until the vertex is deactived or deleted. 
  If a message is send to a deactivated vertex it is reactivated and participates in the
  next round again. The algorithm is terminated as soon as all vertices are deactivated
  and no messages are send by the end of a round.
  The result of the algorithm will be stored in a result graph created automatically.


* `Cursor.next(n)` now accepts an optional first parameter, which allows to request
  the next `n` elements instead of only the next one element.
=======
v2.2.2-rc1 (XXXX-XX-XX)
-------------------

* allow storing non-reserved attribute names starting with an underscore

  Previous versions of ArangoDB parsed away all attribute names that started with an 
  underscore (e.g. `_test', '_foo', `_bar`) on all levels of a document (root level
  and sub-attribute levels). While this behavior was documented, it was unintuitive and
  prevented storing documents inside other documents, e.g.:

      {
        "_key" : "foo",
        "_type" : "mydoc",
        "references" : [
          {
            "_key" : "something",
            "_rev" : "...",
            "value" : 1
          },
          { 
            "_key" : "something else",
            "_rev" : "...",
            "value" : 2
          }
        ]
      }

  In the above example, previous versions of ArangoDB removed all attributes and
  sub-attributes that started with underscores, meaning the embedded documents would lose
  some of their attributes. 2.2.2 should preserve such attributes, and will also allow
  storing user-defined attribute names on the top-level even if they start with underscores
  (such as `_type` in the above example).

* fix conversion of JavaScript String, Number and Boolean objects to JSON.

  Objects created in JavaScript using `new Number(...)`, `new String(...)`, or
  `new Boolean(...)` were not converted to JSON correctly.

* fixed a race condition on task registration (i.e. `require("org/arangodb/tasks").register()`)

  this race condition led to undefined behavior when a just-created task with no offset and
  no period was instantly executed and deleted by the task scheduler, before the `register`
  function returned to the caller.

* changed run-tests.sh to execute all suitable tests.

* switch to new version of gyp

* fixed upgrade button

>>>>>>> f8e6393d

v2.2.1 (2014-07-24)
-------------------

* fixed hanging write-ahead log recovery for certain cases that involved dropping
  databases

* fixed issue with --check-version: when creating a new database the check failed

* issue #947 Foxx applicationContext missing some properties

* fixed issue with --check-version: when creating a new database the check failed

* added startup option `--wal.suppress-shape-information`

  Setting this option to `true` will reduce memory and disk space usage and require
  less CPU time when modifying documents or edges. It should therefore be turned on
  for standalone ArangoDB servers. However, for servers that are used as replication
  masters, setting this option to `true` will effectively disable the usage of the
  write-ahead log for replication, so it should be set to `false` for any replication
  master servers.

  The default value for this option is `false`. 

* added optional `ttl` attribute to specify result cursor expiration for HTTP API method 
  `POST /_api/cursor` 

  The `ttl` attribute can be used to prevent cursor results from timing out too early.

* issue #947: Foxx applicationContext missing some properties

* (reported by Christian Neubauer): 

  The problem was that in Google's V8, signed and unsigned chars are not always declared cleanly.
  so we need to force v8 to compile with forced signed chars which is done by the Flag:
    -fsigned-char
  at least it is enough to follow the instructions of compiling arango on rasperry 
  and add "CFLAGS='-fsigned-char'" to the make command of V8 and remove the armv7=0

* Fixed a bug with the replication client. In the case of single document
  transactions the collection was not write locked.


v2.2.0 (2014-07-10)
-------------------

* The replication methods `logger.start`, `logger.stop` and `logger.properties` are
  no-ops in ArangoDB 2.2 as there is no separate replication logger anymore. Data changes
  are logged into the write-ahead log in ArangoDB 2.2, and not separately by the 
  replication logger. The replication logger object is still there in ArangoDB 2.2 to
  ensure backwards-compatibility, however, logging cannot be started, stopped or 
  configured anymore. Using any of these methods will do nothing.

  This also affects the following HTTP API methods:
  - `PUT /_api/replication/logger-start`
  - `PUT /_api/replication/logger-stop`
  - `GET /_api/replication/logger-config` 
  - `PUT /_api/replication/logger-config`

  Using any of these methods is discouraged from now on as they will be removed in 
  future versions of ArangoDB.

* INCOMPATIBLE CHANGE: replication of transactions has changed. Previously, transactions
  were logged on a master in one big block and shipped to a slave in one block, too.
  Now transactions will be logged and replicated as separate entries, allowing transactions
  to be bigger and also ensure replication progress.
  
  This change also affects the behavior of the `stop` method of the replication applier.
  If the replication applier is now stopped manually using the `stop` method and later 
  restarted using the `start` method, any transactions that were unfinished at the
  point of stopping will be aborted on a slave, even if they later commit on the master.

  In ArangoDB 2.2, stopping the replication applier manually should be avoided unless the
  goal is to stop replication permanently or to do a full resync with the master anyway.
  If the replication applier still must be stopped, it should be made sure that the
  slave has fetched and applied all pending operations from a master, and that no 
  extra transactions are started on the master before the `stop` command on the slave
  is executed.

  Replication of transactions in ArangoDB 2.2 might also lock the involved collections on
  the slave while a transaction is either committed or aborted on the master and the
  change has been replicated to the slave. This change in behavior may be important for
  slave servers that are used for read-scaling. In order to avoid long lasting collection
  locks on the slave, transactions should be kept small.

  The `_replication` system collection is not used anymore in ArangoDB 2.2 and its usage is
  discouraged.

* INCOMPATIBLE CHANGE: the figures reported by the `collection.figures` method
  now only reflect documents and data contained in the journals and datafiles of
  collections. Documents or deletions contained only in the write-ahead log will
  not influence collection figures until the write-ahead log garbage collection
  kicks in. The figures for a collection might therefore underreport the total
  resource usage of a collection.

  Additionally, the attributes `lastTick` and `uncollectedLogfileEntries` have been
  added to the result of the `figures` operation and the HTTP API method 
  `PUT /_api/collection/figures`

* added `insert` method as an alias for `save`. Documents can now be inserted into
  a collection using either method:
  
      db.test.save({ foo: "bar" }); 
      db.test.insert({ foo: "bar" }); 

* added support for data-modification AQL queries

* added AQL keywords `INSERT`, `UPDATE`, `REPLACE` and `REMOVE` (and `WITH`) to
  support data-modification AQL queries.
  
  Unquoted usage of these keywords for attribute names in AQL queries will likely
  fail in ArangoDB 2.2. If any such attribute name needs to be used in a query, it
  should be enclosed in backticks to indicate the usage of a literal attribute
  name. 

  For example, the following query will fail in ArangoDB 2.2 with a parse error:

      FOR i IN foo RETURN i.remove

  and needs to be rewritten like this:

      FOR i IN foo RETURN i.`remove`

* disallow storing of JavaScript objects that contain JavaScript native objects
  of type `Date`, `Function`, `RegExp` or `External`, e.g.

      db.test.save({ foo: /bar/ });
      db.test.save({ foo: new Date() });

  will now print

      Error: <data> cannot be converted into JSON shape: could not shape document

  Previously, objects of these types were silently converted into an empty object
  (i.e. `{ }`).

  To store such objects in a collection, explicitly convert them into strings 
  like this:

      db.test.save({ foo: String(/bar/) });
      db.test.save({ foo: String(new Date()) });

* The replication methods `logger.start`, `logger.stop` and `logger.properties` are
  no-ops in ArangoDB 2.2 as there is no separate replication logger anymore. Data changes
  are logged into the write-ahead log in ArangoDB 2.2, and not separately by the 
  replication logger. The replication logger object is still there in ArangoDB 2.2 to
  ensure backwards-compatibility, however, logging cannot be started, stopped or 
  configured anymore. Using any of these methods will do nothing.

  This also affects the following HTTP API methods:
  - `PUT /_api/replication/logger-start`
  - `PUT /_api/replication/logger-stop`
  - `GET /_api/replication/logger-config` 
  - `PUT /_api/replication/logger-config`

  Using any of these methods is discouraged from now on as they will be removed in 
  future versions of ArangoDB.

* INCOMPATIBLE CHANGE: replication of transactions has changed. Previously, transactions
  were logged on a master in one big block and shipped to a slave in one block, too.
  Now transactions will be logged and replicated as separate entries, allowing transactions
  to be bigger and also ensure replication progress.
  
  This change also affects the behavior of the `stop` method of the replication applier.
  If the replication applier is now stopped manually using the `stop` method and later 
  restarted using the `start` method, any transactions that were unfinished at the
  point of stopping will be aborted on a slave, even if they later commit on the master.

  In ArangoDB 2.2, stopping the replication applier manually should be avoided unless the
  goal is to stop replication permanently or to do a full resync with the master anyway.
  If the replication applier still must be stopped, it should be made sure that the
  slave has fetched and applied all pending operations from a master, and that no 
  extra transactions are started on the master before the `stop` command on the slave
  is executed.

  Replication of transactions in ArangoDB 2.2 might also lock the involved collections on
  the slave while a transaction is either committed or aborted on the master and the
  change has been replicated to the slave. This change in behavior may be important for
  slave servers that are used for read-scaling. In order to avoid long lasting collection
  locks on the slave, transactions should be kept small.

  The `_replication` system collection is not used anymore in ArangoDB 2.2 and its usage is
  discouraged.

* INCOMPATIBLE CHANGE: the figures reported by the `collection.figures` method
  now only reflect documents and data contained in the journals and datafiles of
  collections. Documents or deletions contained only in the write-ahead log will
  not influence collection figures until the write-ahead log garbage collection
  kicks in. The figures for a collection might therefore underreport the total
  resource usage of a collection.

  Additionally, the attributes `lastTick` and `uncollectedLogfileEntries` have been
  added to the result of the `figures` operation and the HTTP API method 
  `PUT /_api/collection/figures`

* added `insert` method as an alias for `save`. Documents can now be inserted into
  a collection using either method:
  
      db.test.save({ foo: "bar" }); 
      db.test.insert({ foo: "bar" }); 

* added support for data-modification AQL queries

* added AQL keywords `INSERT`, `UPDATE`, `REPLACE` and `REMOVE` (and `WITH`) to
  support data-modification AQL queries.
  
  Unquoted usage of these keywords for attribute names in AQL queries will likely
  fail in ArangoDB 2.2. If any such attribute name needs to be used in a query, it
  should be enclosed in backticks to indicate the usage of a literal attribute
  name. 

  For example, the following query will fail in ArangoDB 2.2 with a parse error:

      FOR i IN foo RETURN i.remove

  and needs to be rewritten like this:

      FOR i IN foo RETURN i.`remove`

* disallow storing of JavaScript objects that contain JavaScript native objects
  of type `Date`, `Function`, `RegExp` or `External`, e.g.

      db.test.save({ foo: /bar/ });
      db.test.save({ foo: new Date() });

  will now print

      Error: <data> cannot be converted into JSON shape: could not shape document

  Previously, objects of these types were silently converted into an empty object
  (i.e. `{ }`).

  To store such objects in a collection, explicitly convert them into strings 
  like this:

      db.test.save({ foo: String(/bar/) });
      db.test.save({ foo: String(new Date()) });

* honor startup option `--server.disable-statistics` when deciding whether or not
  to start periodic statistics collection jobs

  Previously, the statistics collection jobs were started even if the server was
  started with the `--server.disable-statistics` flag being set to `true`

* removed startup option `--random.no-seed`

  This option had no effect in previous versions of ArangoDB and was thus removed.

* removed startup option `--database.remove-on-drop`

  This option was used for debugging only.

* removed startup option `--database.force-sync-properties`

  This option is now superfluous as collection properties are now stored in the 
  write-ahead log.

* introduced write-ahead log

  All write operations in an ArangoDB server instance are automatically logged
  to the server's write-ahead log. The write-ahead log is a set of append-only 
  logfiles, and it is used in case of a crash recovery and for replication.
  Data from the write-ahead log will eventually be moved into the journals or
  datafiles of collections, allowing the server to remove older write-ahead log 
  logfiles. Figures of collections will be updated when data are moved from the
  write-ahead log into the journals or datafiles of collections.

  Cross-collection transactions in ArangoDB should benefit considerably by this
  change, as less writes than in previous versions are required to ensure the data 
  of multiple collections are atomcially and durably committed. All data-modifying 
  operations inside transactions (insert, update, remove) will write their 
  operations into the write-ahead log directly, making transactions with multiple 
  operations also require less physical memory than in previous versions of ArangoDB,
  that required all transaction data to fit into RAM.
  
  The `_trx` system collection is not used anymore in ArangoDB 2.2 and its usage is
  discouraged.

  The data in the write-ahead log can also be used in the replication context.
  The `_replication` collection that was used in previous versions of ArangoDB to 
  store all changes on the server is not used anymore in ArangoDB 2.2. Instead, 
  slaves can read from a master's write-ahead log to get informed about most
  recent changes. This removes the need to store data-modifying operations in 
  both the actual place and the `_replication` collection. 

* removed startup option `--server.disable-replication-logger`

  This option is superfluous in ArangoDB 2.2. There is no dedicated replication
  logger in ArangoDB 2.2. There is now always the write-ahead log, and it is also
  used as the server's replication log. Specifying the startup option
  `--server.disable-replication-logger` will do nothing in ArangoDB 2.2, but the
  option should not be used anymore as it might be removed in a future version.

* changed behavior of replication logger

  There is no dedicated replication logger in ArangoDB 2.2 as there is the 
  write-ahead log now. The existing APIs for starting and stopping the replication
  logger still exist in ArangoDB 2.2 for downwards-compatibility, but calling
  the start or stop operations are no-ops in ArangoDB 2.2. When querying the
  replication logger status via the API, the server will always report that the
  replication logger is running. Configuring the replication logger is a no-op 
  in ArangoDB 2.2, too. Changing the replication logger configuration has no
  effect. Instead, the write-ahead log configuration can be changed.

* removed MRuby integration for arangod

  ArangoDB had an experimental MRuby integration in some of the publish builds.
  This wasn't continuously developed, and so it has been removed in ArangoDB 2.2.

  This change has led to the following startup options being superfluous:

  - `--ruby.gc-interval`
  - `--ruby.action-directory`
  - `--ruby.modules-path`
  - `--ruby.startup-directory`

  Specifying these startup options will do nothing in ArangoDB 2.2, but the 
  options should be avoided from now on as they might be removed in future versions.

* reclaim index memory when last document in collection is deleted

  Previously, deleting documents from a collection did not lead to index sizes being
  reduced. Instead, the already allocated index memory was re-used when a collection
  was refilled.

  Now, index memory for primary indexes and hash indexes is reclaimed instantly when
  the last document from a collection is removed.
  
* inlined and optimized functions in hash indexes

* added AQL TRANSLATE function

  This function can be used to perform lookups from static lists, e.g.

      LET countryNames = { US: "United States", UK: "United Kingdom", FR: "France" }
      RETURN TRANSLATE("FR", countryNames) 

* fixed datafile debugger

* fixed check-version for empty directory

* moved try/catch block to the top of routing chain

* added mountedApp function for foxx-manager

* fixed issue #883: arango 2.1 - when starting multi-machine cluster, UI web 
  does not change to cluster overview

* fixed dfdb: should not start any other V8 threads

* cleanup of version-check, added module org/arangodb/database-version,
  added --check-version option

* fixed issue #881: [2.1.0] Bombarded (every 10 sec or so) with 
  "WARNING format string is corrupt" when in non-system DB Dashboard

* specialized primary index implementation to allow faster hash table 
  rebuilding and reduce lookups in datafiles for the actual value of `_key`.

* issue #862: added `--overwrite` option to arangoimp

* removed number of property lookups for documents during AQL queries that
  access documents

* prevent buffering of long print results in arangosh's and arangod's print
  command

  this change will emit buffered intermediate print results and discard the
  output buffer to quickly deliver print results to the user, and to prevent
  constructing very large buffers for large results

* removed sorting of attribute names for use in a collection's shaper

  sorting attribute names was done on document insert to keep attributes 
  of a collection in sorted order for faster comparisons. The sort order
  of attributes was only used in one particular and unlikely case, so it
  was removed. Collections with many different attribute names should 
  benefit from this change by faster inserts and slightly less memory usage.

* fixed a bug in arangodump which got the collection name in _from and _to
  attributes of edges wrong (all were "_unknown")

* fixed a bug in arangorestore which did not recognise wrong _from and _to
  attributes of edges

* improved error detection and reporting in arangorestore


v2.1.1 (2014-06-06)
-------------------

* fixed dfdb: should not start any other V8 threads

* signature for collection functions was modified

  The basic change was the substitution of the input parameter of the
  function by an generic options object which can contain multiple
  option parameter of the function.
  Following functions were modified
  remove
  removeBySample
  replace
  replaceBySample
  update
  updateBySample
  
  Old signature is yet supported but it will be removed in future versions 

v2.1.0 (2014-05-29)
-------------------

* implemented upgrade procedure for clusters

* fixed communication issue with agency which prevented reconnect
  after an agent failure

* fixed cluster dashboard in the case that one but not all servers
  in the cluster are down

* fixed a bug with coordinators creating local database objects
  in the wrong order (_system needs to be done first)

* improved cluster dashboard


v2.1.0-rc2 (2014-05-25)
-----------------------

* fixed issue #864: Inconsistent behavior of AQL REVERSE(list) function


v2.1.0-rc1 (XXXX-XX-XX)
-----------------------

* added server-side periodic task management functions:

  - require("org/arangodb/tasks").register(): registers a periodic task
  - require("org/arangodb/tasks").unregister(): unregisters and removes a 
    periodic task
  - require("org/arangodb/tasks").get(): retrieves a specific tasks or all
    existing tasks

  the previous undocumented function `internal.definePeriodic` is now
  deprecated and will be removed in a future release.

* decrease the size of some seldomly used system collections on creation. 

  This will make these collections use less disk space and mapped memory.

* added AQL date functions

* added AQL FLATTEN() list function

* added index memory statistics to `db.<collection>.figures()` function

  The `figures` function will now return a sub-document `indexes`, which lists
  the number of indexes in the `count` sub-attribute, and the total memory
  usage of the indexes in bytes in the `size` sub-attribute.

* added AQL CURRENT_DATABASE() function

  This function returns the current database's name.

* added AQL CURRENT_USER() function

  This function returns the current user from an AQL query. The current user is the
  username that was specified in the `Authorization` HTTP header of the request. If
  authentication is turned off or the query was executed outside a request context,
  the function will return `null`.

* fixed issue #796: Searching with newline chars broken?

  fixed slightly different handling of backslash escape characters in a few
  AQL functions. Now handling of escape sequences should be consistent, and 
  searching for newline characters should work the same everywhere

* added OpenSSL version check for configure

  It will report all OpenSSL versions < 1.0.1g as being too old.
  `configure` will only complain about an outdated OpenSSL version but not stop.

* require C++ compiler support (requires g++ 4.8, clang++ 3.4 or Visual Studio 13)

* less string copying returning JSONified documents from ArangoDB, e.g. via
  HTTP GET `/_api/document/<collection>/<document>`

* issue #798: Lower case http headers from arango
        
  This change allows returning capitalized HTTP headers, e.g.
  `Content-Length` instead of `content-length`.
  The HTTP spec says that headers are case-insensitive, but
  in fact several clients rely on a specific case in response
  headers.
  This change will capitalize HTTP headers if the `X-Arango-Version`
  request header is sent by the client and contains a value of at
  least `20100` (for version 2.1). The default value for the
  compatibility can also be set at server start, using the
  `--server.default-api-compatibility` option.

* simplified usage of `db._createStatement()`

  Previously, the function could not be called with a query string parameter as 
  follows:

      db._createStatement(queryString);

  Calling it as above resulted in an error because the function expected an
  object as its parameter. From now on, it's possible to call the function with 
  just the query string.

* make ArangoDB not send back a `WWW-Authenticate` header to a client in case the
  client sends the `X-Omit-WWW-Authenticate` HTTP header.

  This is done to prevent browsers from showing their built-in HTTP authentication 
  dialog for AJAX requests that require authentication.
  ArangoDB will still return an HTTP 401 (Unauthorized) if the request doesn't
  contain valid credentials, but it will omit the `WWW-Authenticate` header, 
  allowing clients to bypass the browser's authentication dialog.

* added REST API method HTTP GET `/_api/job/job-id` to query the status of an
  async job without potentially fetching it from the list of done jobs

* fixed non-intuitive behaviour in jobs API: previously, querying the status
  of an async job via the API HTTP PUT `/_api/job/job-id` removed a currently 
  executing async job from the list of queryable jobs on the server.
  Now, when querying the result of an async job that is still executing, 
  the job is kept in the list of queryable jobs so its result can be fetched
  by a subsequent request.

* use a new data structure for the edge index of an edge collection. This
  improves the performance for the creation of the edge index and in 
  particular speeds up removal of edges in graphs. Note however that
  this change might change the order in which edges starting at 
  or ending in a vertex are returned. However, this order was never
  guaranteed anyway and it is not sensible to guarantee any particular 
  order.

* provide a size hint to edge and hash indexes when initially filling them
  this will lead to less re-allocations when populating these indexes
    
  this may speed up building indexes when opening an existing collection

* don't requeue identical context methods in V8 threads in case a method is 
  already registered

* removed arangod command line option `--database.remove-on-compacted`

* export the sort attribute for graph traversals to the HTTP interface

* add support for arangodump/arangorestore for clusters


v2.0.8 (XXXX-XX-XX)
-------------------

* fixed too-busy iteration over skiplists

  Even when a skiplist query was restricted by a limit clause, the skiplist
  index was queried without the limit. this led to slower-than-necessary
  execution times.

* fixed timeout overflows on 32 bit systems

  this bug has led to problems when select was called with a high timeout
  value (2000+ seconds) on 32bit systems that don't have a forgiving select
  implementation. when the call was made on these systems, select failed
  so no data would be read or sent over the connection

  this might have affected some cluster-internal operations.

* fixed ETCD issues on 32 bit systems

  ETCD was non-functional on 32 bit systems at all. The first call to the
  watch API crashed it. This was because atomic operations worked on data
  structures that were not properly aligned on 32 bit systems. 

* fixed issue #848: db.someEdgeCollection.inEdge does not return correct 
  value when called the 2nd time after a .save to the edge collection


v2.0.7 (2014-05-05)
-------------------

* issue #839: Foxx Manager missing "unfetch"

* fixed a race condition at startup

  this fixes undefined behavior in case the logger was involved directly at 
  startup, before the logger initialization code was called. This should have
  occurred only for code that was executed before the invocation of main(), 
  e.g. during ctor calls of statically defined objects.


v2.0.6 (2014-04-22)
-------------------

* fixed issue #835: arangosh doesn't show correct database name



v2.0.5 (2014-04-21)
-------------------

* Fixed a caching problem in IE JS Shell

* added cancelation for async jobs

* upgraded to new gyp for V8

* new Windows installer


v2.0.4 (2014-04-14)
-------------------

* fixed cluster authentication front-end issues for Firefox and IE, there are
  still problems with Chrome


v2.0.3 (2014-04-14)
-------------------

* fixed AQL optimizer bug

* fixed front-end issues

* added password change dialog


v2.0.2 (2014-04-06)
-------------------

* during cluster startup, do not log (somewhat expected) connection errors with
  log level error, but with log level info

* fixed dashboard modals

* fixed connection check for cluster planning front end: firefox does 
  not support async:false

* document how to persist a cluster plan in order to relaunch an existing
  cluster later


v2.0.1 (2014-03-31)
-------------------

* make ArangoDB not send back a `WWW-Authenticate` header to a client in case the
  client sends the `X-Omit-WWW-Authenticate` HTTP header.

  This is done to prevent browsers from showing their built-in HTTP authentication 
  dialog for AJAX requests that require authentication.
  ArangoDB will still return an HTTP 401 (Unauthorized) if the request doesn't
  contain valid credentials, but it will omit the `WWW-Authenticate` header, 
  allowing clients to bypass the browser's authentication dialog.

* fixed isses in arango-dfdb:

  the dfdb was not able to unload certain system collections, so these couldn't be
  inspected with the dfdb sometimes. Additionally, it did not truncate corrupt
  markers from datafiles under some circumstances

* added `changePassword` attribute for users

* fixed non-working "save" button in collection edit view of web interface
  clicking the save button did nothing. one had to press enter in one of the input
  fields to send modified form data

* fixed V8 compile error on MacOS X

* prevent `body length: -9223372036854775808` being logged in development mode for
  some Foxx HTTP responses

* fixed several bugs in web interface dashboard

* fixed issue #783: coffee script not working in manifest file

* fixed issue #783: coffee script not working in manifest file

* fixed issue #781: Cant save current query from AQL editor ui

* bumped version in `X-Arango-Version` compatibility header sent by arangosh and other
  client tools from `1.5` to `2.0`.

* fixed startup options for arango-dfdb, added details option for arango-dfdb

* fixed display of missing error messages and codes in arangosh

* when creating a collection via the web interface, the collection type was always 
  "document", regardless of the user's choice


v2.0.0 (2014-03-10)
-------------------

* first 2.0 release


v2.0.0-rc2 (2014-03-07)
-----------------------

* fixed cluster authorization


v2.0.0-rc1 (2014-02-28)
-----------------------

* added sharding :-)

* added collection._dbName attribute to query the name of the database from a collection

  more detailed documentation on the sharding and cluster features can be found in the user 
  manual, section **Sharding**

* INCOMPATIBLE CHANGE: using complex values in AQL filter conditions with operators other
  than equality (e.g. >=, >, <=, <) will disable usage of skiplist indexes for filter 
  evaluation.
  
  For example, the following queries will be affected by change:

      FOR doc IN docs FILTER doc.value < { foo: "bar" } RETURN doc
      FOR doc IN docs FILTER doc.value >= [ 1, 2, 3 ] RETURN doc

  The following queries will not be affected by the change:
      
      FOR doc IN docs FILTER doc.value == 1 RETURN doc
      FOR doc IN docs FILTER doc.value == "foo" RETURN doc
      FOR doc IN docs FILTER doc.value == [ 1, 2, 3 ] RETURN doc
      FOR doc IN docs FILTER doc.value == { foo: "bar" } RETURN doc

* INCOMPATIBLE CHANGE: removed undocumented method `collection.saveOrReplace`
  
  this feature was never advertised nor documented nor tested.

* INCOMPATIBLE CHANGE: removed undocumented REST API method `/_api/simple/BY-EXAMPLE-HASH`

  this feature was never advertised nor documented nor tested.

* added explicit startup parameter `--server.reuse-address`

  This flag can be used to control whether sockets should be acquired with the SO_REUSEADDR 
  flag.
  
  Regardless of this setting, sockets on Windows are always acquired using the
  SO_EXCLUSIVEADDRUSE flag.

* removed undocumented REST API method GET `/_admin/database-name`

* added user validation API at POST `/_api/user/<username>`

* slightly improved users management API in `/_api/user`:

  Previously, when creating a new user via HTTP POST, the username needed to be 
  passed in an attribute `username`. When users were returned via this API,
  the usernames were returned in an attribute named `user`. This was slightly
  confusing and was changed in 2.0 as follows:

  - when adding a user via HTTP POST, the username can be specified in an attribute 
  `user`. If this attribute is not used, the API will look into the attribute `username`
  as before and use that value.
  - when users are returned via HTTP GET, the usernames are still returned in an
    attribute `user`.

  This change should be fully downwards-compatible with the previous version of the API.

* added AQL SLICE function to extract slices from lists

* made module loader more node compatible

* the startup option `--javascript.package-path` for arangosh is now deprecated and does
  nothing. Using it will not cause an error, but the option is ignored.

* added coffee script support

* Several UI improvements.

* Exchanged icons in the graphviewer toolbar

* always start networking and HTTP listeners when starting the server (even in 
  console mode)

* allow vertex and edge filtering with user-defined functions in TRAVERSAL,
  TRAVERSAL_TREE and SHORTEST_PATH AQL functions:

      // using user-defined AQL functions for edge and vertex filtering
      RETURN TRAVERSAL(friends, friendrelations, "friends/john", "outbound", {
        followEdges: "myfunctions::checkedge",
        filterVertices: "myfunctions::checkvertex"
      })

      // using the following custom filter functions
      var aqlfunctions = require("org/arangodb/aql/functions");
      aqlfunctions.register("myfunctions::checkedge", function (config, vertex, edge, path) { 
        return (edge.type !== 'dislikes'); // don't follow these edges
      }, false);

      aqlfunctions.register("myfunctions::checkvertex", function (config, vertex, path) { 
        if (vertex.isDeleted || ! vertex.isActive) {
          return [ "prune", "exclude" ]; // exclude these and don't follow them
        }
        return [ ]; // include everything else
      }, false);

* fail if invalid `strategy`, `order` or `itemOrder` attribute values
  are passed to the AQL TRAVERSAL function. Omitting these attributes 
  is not considered an error, but specifying an invalid value for any
  of these attributes will make an AQL query fail.

* issue #751: Create database through API should return HTTP status code 201

  By default, the server now returns HTTP 201 (created) when creating a new
  database successfully. To keep compatibility with older ArangoDB versions, the
  startup parameter `--server.default-api-compatibility` can be set to a value
  of `10400` to indicate API compatibility with ArangoDB 1.4. The compatibility
  can also be enforced by setting the `X-Arango-Version` HTTP header in a 
  client request to this API on a per-request basis.

* allow direct access from the `db` object to collections whose names start 
  with an underscore (e.g. db._users).

  Previously, access to such collections via the `db` object was possible from
  arangosh, but not from arangod (and thus Foxx and actions). The only way
  to access such collections from these places was via the `db._collection(<name>)`
  workaround.

* allow `\n` (as well as `\r\n`) as line terminator in batch requests sent to 
  `/_api/batch` HTTP API.

* use `--data-binary` instead of `--data` parameter in generated cURL examples

* issue #703: Also show path of logfile for fm.config()

* issue #675: Dropping a collection used in "graph" module breaks the graph

* added "static" Graph.drop() method for graphs API

* fixed issue #695: arangosh server.password error

* use pretty-printing in `--console` mode by default

* simplified ArangoDB startup options

  Some startup options are now superfluous or their usage is simplified. The
  following options have been changed:

  * `--javascript.modules-path`: this option has been removed. The modules paths
    are determined by arangod and arangosh automatically based on the value of 
    `--javascript.startup-directory`.

    If the option is set on startup, it is ignored so startup will not abort with
    an error `unrecognized option`.

  * `--javascript.action-directory`: this option has been removed. The actions
    directory is determined by arangod automatically based on the value of
    `--javascript.startup-directory`.

    If the option is set on startup, it is ignored so startup will not abort with
    an error `unrecognized option`.

  * `--javascript.package-path`: this option is still available but it is not
    required anymore to set the standard package paths (e.g. `js/npm`). arangod
    will automatically use this standard package path regardless of whether it
    was specified via the options.

    It is possible to use this option to add additional package paths to the
    standard value.

  Configuration files included with arangod are adjusted accordingly.

* layout of the graphs tab adapted to better fit with the other tabs

* database selection is moved to the bottom right corner of the web interface

* removed priority queue index type

  this feature was never advertised nor documented nor tested.

* display internal attributes in document source view of web interface

* removed separate shape collections

  When upgrading to ArangoDB 2.0, existing collections will be converted to include
  shapes and attribute markers in the datafiles instead of using separate files for
  shapes.

  When a collection is converted, existing shapes from the SHAPES directory will
  be written to a new datafile in the collection directory, and the SHAPES directory
  will be removed afterwards.

  This saves up to 2 MB of memory and disk space for each collection 
  (savings are higher, the less different shapes there are in a collection). 
  Additionally, one less file descriptor per opened collection will be used.

  When creating a new collection, the amount of sync calls may be reduced. The same
  may be true for documents with yet-unknown shapes. This may help performance
  in these cases.

* added AQL functions `NTH` and `POSITION`

* added signal handler for arangosh to save last command in more cases

* added extra prompt placeholders for arangosh:
  - `%e`: current endpoint
  - `%u`: current user

* added arangosh option `--javascript.gc-interval` to control amount of 
  garbage collection performed by arangosh

* fixed issue #651: Allow addEdge() to take vertex ids in the JS library

* removed command-line option `--log.format`

  In previous versions, this option did not have an effect for most log messages, so
  it got removed.

* removed C++ logger implementation

  Logging inside ArangoDB is now done using the LOG_XXX() macros. The LOGGER_XXX()
  macros are gone.

* added collection status "loading"


v1.4.16 (XXXX-XX-XX)
--------------------

* fixed too eager datafile deletion

  this issue could have caused a crash when the compaction had marked datafiles as obsolete
  and they were removed while "old" temporary query results still pointed to the old datafile
  positions

* fixed issue #826: Replication fails when a collection's configuration changes


v1.4.15 (2014-04-19)
--------------------

* bugfix for AQL query optimiser
       
  the following type of query was too eagerly optimised, leading to errors in code-generation:
              
      LET a = (FOR i IN [] RETURN i) LET b = (FOR i IN [] RETURN i) RETURN 1
                           
  the problem occurred when both lists in the subqueries were empty. In this case invalid code
  was generated and the query couldn't be executed.


v1.4.14 (2014-04-05)
--------------------

* fixed race conditions during shape / attribute insertion

  A race condition could have led to spurios `cannot find attribute #xx` or
  `cannot find shape #xx` (where xx is a number) warning messages being logged 
  by the server. This happened when a new attribute was inserted and at the same 
  time was queried by another thread.

  Also fixed a race condition that may have occurred when a thread tried to
  access the shapes / attributes hash tables while they were resized. In this
  cases, the shape / attribute may have been hashed to a wrong slot.

* fixed a memory barrier / cpu synchronisation problem with libev, affecting
  Windows with Visual Studio 2013 (probably earlier versions are affected, too)
  
  The issue is described in detail here:
  http://lists.schmorp.de/pipermail/libev/2014q1/002318.html


v1.4.13 (2014-03-14)
--------------------

* added diagnostic output for Foxx application upload

* allow dump & restore from ArangoDB 1.4 with an ArangoDB 2.0 server

* allow startup options `temp-path` and `default-language` to be specified from the arangod
  configuration file and not only from the command line

* fixed too eager compaction
  
  The compaction will now wait for several seconds before trying to re-compact the same
  collection. Additionally, some other limits have been introduced for the compaction.
 

v1.4.12 (2014-03-05)
--------------------

* fixed display bug in web interface which caused the following problems:
  - documents were displayed in web interface as being empty
  - document attributes view displayed many attributes with content "undefined"
  - document source view displayed many attributes with name "TYPEOF" and value "undefined"
  - an alert popping up in the browser with message "Datatables warning..."
  
* re-introduced old-style read-write locks to supports Windows versions older than
  Windows 2008R2 and Windows 7. This should re-enable support for Windows Vista and
  Windows 2008.


v1.4.11 (2014-02-27)
--------------------

* added SHORTEST_PATH AQL function 

  this calculates the shortest paths between two vertices, using the Dijkstra
  algorithm, employing a min-heap

  By default, ArangoDB does not know the distance between any two vertices and
  will use a default distance of 1. A custom distance function can be registered
  as an AQL user function to make the distance calculation use any document 
  attributes or custom logic:
    
      RETURN SHORTEST_PATH(cities, motorways, "cities/CGN", "cities/MUC", "outbound", {
        paths: true,
        distance: "myfunctions::citydistance"
      }) 

      // using the following custom distance function
      var aqlfunctions = require("org/arangodb/aql/functions");
      aqlfunctions.register("myfunctions::distance", function (config, vertex1, vertex2, edge) { 
        return Math.sqrt(Math.pow(vertex1.x - vertex2.x) + Math.pow(vertex1.y - vertex2.y));
      }, false);

* fixed bug in Graph.pathTo function

* fixed small memleak in AQL optimiser

* fixed access to potentially uninitialised variable when collection had a cap constraint


v1.4.10 (2014-02-21)
--------------------

* fixed graph constructor to allow graph with some parameter to be used

* added node.js "events" and "stream"

* updated npm packages

* added loading of .json file

* Fixed http return code in graph api with waitForSync parameter.

* Fixed documentation in graph, simple and index api.

* removed 2 tests due to change in ruby library.

* issue #756: set access-control-expose-headers on CORS response

  the following headers are now whitelisted by ArangoDB in CORS responses:
  - etag
  - content-encoding
  - content-length
  - location
  - server
  - x-arango-errors
  - x-arango-async-id


v1.4.9 (2014-02-07)
-------------------

* return a document's current etag in response header for HTTP HEAD requests on
  documents that return an HTTP 412 (precondition failed) error. This allows
  retrieving the document's current revision easily.

* added AQL function `SKIPLIST` to directly access skiplist indexes from AQL
  
  This is a shortcut method to use a skiplist index for retrieving specific documents in 
  indexed order. The function capability is rather limited, but it may be used
  for several cases to speed up queries. The documents are returned in index order if
  only one condition is used.

      /* return all documents with mycollection.created > 12345678 */
      FOR doc IN SKIPLIST(mycollection, { created: [[ '>', 12345678 ]] })
        RETURN doc

      /* return first document with mycollection.created > 12345678 */
      FOR doc IN SKIPLIST(mycollection, { created: [[ '>', 12345678 ]] }, 0, 1)
        RETURN doc

      /* return all documents with mycollection.created between 12345678 and 123456790 */
      FOR doc IN SKIPLIST(mycollection, { created: [[ '>', 12345678 ], [ '<=', 123456790 ]] })
        RETURN doc

      /* return all documents with mycollection.a equal 1 and .b equal 2 */
      FOR doc IN SKIPLIST(mycollection, { a: [[ '==', 1 ]], b: [[ '==', 2 ]] })
        RETURN doc

  The function requires a skiplist index with the exact same attributes to 
  be present on the specified colelction. All attributes present in the skiplist
  index must be specified in the conditions specified for the `SKIPLIST` function.
  Attribute declaration order is important, too: attributes must be specified in the 
  same order in the condition as they have been declared in the skiplist index.

* added command-line option `--server.disable-authentication-unix-sockets`
  
  with this option, authentication can be disabled for all requests coming
  in via UNIX domain sockets, enabling clients located on the same host as
  the ArangoDB server to connect without authentication.
  Other connections (e.g. TCP/IP) are not affected by this option.
 
  The default value for this option is `false`.
  Note: this option is only supported on platforms that support Unix domain
  sockets.

* call global arangod instance destructor on shutdown

* issue #755: TRAVERSAL does not use strategy, order and itemOrder options

  these options were not honored when configuring a traversal via the AQL
  TRAVERSAL function. Now, these options are used if specified.

* allow vertex and edge filtering with user-defined functions in TRAVERSAL,
  TRAVERSAL_TREE and SHORTEST_PATH AQL functions:

      // using user-defined AQL functions for edge and vertex filtering
      RETURN TRAVERSAL(friends, friendrelations, "friends/john", "outbound", {
        followEdges: "myfunctions::checkedge",
        filterVertices: "myfunctions::checkvertex"
      })

      // using the following custom filter functions
      var aqlfunctions = require("org/arangodb/aql/functions");
      aqlfunctions.register("myfunctions::checkedge", function (config, vertex, edge, path) { 
        return (edge.type !== 'dislikes'); // don't follow these edges
      }, false);

      aqlfunctions.register("myfunctions::checkvertex", function (config, vertex, path) { 
        if (vertex.isDeleted || ! vertex.isActive) {
          return [ "prune", "exclude" ]; // exclude these and don't follow them
        }
        return [ ]; // include everything else
      }, false);

* issue #748: add vertex filtering to AQL's TRAVERSAL[_TREE]() function


v1.4.8 (2014-01-31)
-------------------

* install foxx apps in the web interface

* fixed a segfault in the import API


v1.4.7 (2014-01-23)
-------------------

* issue #744: Add usage example arangoimp from Command line

* issue #738: added __dirname, __filename pseudo-globals. Fixes #733. (@by pluma)

* mount all Foxx applications in system apps directory on startup


v1.4.6 (2014-01-20)
-------------------

* issue #736: AQL function to parse collection and key from document handle

* added fm.rescan() method for Foxx-Manager

* fixed issue #734: foxx cookie and route problem

* added method `fm.configJson` for arangosh

* include `startupPath` in result of API `/_api/foxx/config`


v1.4.5 (2014-01-15)
-------------------

* fixed issue #726: Alternate Windows Install Method

* fixed issue #716: dpkg -P doesn't remove everything

* fixed bugs in description of HTTP API `_api/index`

* fixed issue #732: Rest API GET revision number
 
* added missing documentation for several methods in HTTP API `/_api/edge/...`

* fixed typos in description of HTTP API `_api/document`

* defer evaluation of AQL subqueries and logical operators (lazy evaluation)

* Updated font in WebFrontend, it now contains a version that renders properly on windows

* generally allow function return values as call parameters to AQL functions

* fixed potential deadlock in global context method execution

* added override file "arangod.conf.local" (and co)


v1.4.4 (2013-12-24)
-------------------

* uid and gid are now set in the scripts, there is no longer a separate config file for 
  arangod when started from a script

* foxx-manager is now an alias for arangosh

* arango-dfdb is now an alias for arangod, moved from bin to sbin

* changed from readline to linenoise for Windows

* added --install-service and --uninstall-service for Windows

* removed --daemon and --supervisor for Windows

* arangosh and arangod now uses the config-file which maps the binary name, i. e. if you
  rename arangosh to foxx-manager it will use the config file foxx-manager.conf

* fixed lock file for Windows

* fixed issue #711, #687: foxx-manager throws internal errors

* added `--server.ssl-protocol` option for client tools
  this allows connecting from arangosh, arangoimp, arangoimp etc. to an ArangoDB
  server that uses a non-default value for `--server.ssl-protocol`. The default
  value for the SSL protocol is 4 (TLSv1). If the server is configured to use a
  different protocol, it was not possible to connect to it with the client tools.

* added more detailed request statistics 

  This adds the number of async-executed HTTP requests plus the number of HTTP
  requests per individual HTTP method type.

* added `--force` option for arangorestore
  this option allows continuing a restore operation even if the server reports errors
  in the middle of the restore operation

* better error reporting for arangorestore
  in case the server returned an HTTP error, arangorestore previously reported this
  error as `internal error` without any details only. Now server-side errors are
  reported by arangorestore with the server's error message

* include more system collections in dumps produced by arangodump
  previously some system collections were intentionally excluded from dumps, even if the
  dump was run with `--include-system-collections`. for example, the collections `_aal`,
  `_modules`, `_routing`, and `_users` were excluded. This makes sense in a replication
  context but not always in a dump context.
  When specifying `--include-system-collections`, arangodump will now include the above-
  mentioned collections in the dump, too. Some other system collections are still excluded
  even when the dump is run with `--include-system-collections`, for example `_replication`
  and `_trx`.

* fixed issue #701: ArangoStatement undefined in arangosh

* fixed typos in configuration files


v1.4.3 (2013-11-25)
-------------------

* fixed a segfault in the AQL optimiser, occurring when a constant non-list value was
  used on the right-hand side of an IN operator that had a collection attribute on the
  left-hand side

* issue #662:
 
  Fixed access violation errors (crashes) in the Windows version, occurring under some
  circumstances when accessing databases with multiple clients in parallel

* fixed issue #681: Problem with ArchLinux PKGBUILD configuration


v1.4.2 (2013-11-20)
-------------------

* fixed issue #669: Tiny documentation update

* ported Windows version to use native Windows API SRWLocks (slim read-write locks) 
  and condition variables instead of homemade versions

  MSDN states the following about the compatibility of SRWLocks and Condition Variables:

      Minimum supported client:
      Windows Server 2008 [desktop apps | Windows Store apps]

      Minimum supported server:
      Windows Vista [desktop apps | Windows Store apps]
  
* fixed issue #662: ArangoDB on Windows hanging

  This fixes a deadlock issue that occurred on Windows when documents were written to
  a collection at the same time when some other thread tried to drop the collection.

* fixed file-based logging in Windows
 
  the logger complained on startup if the specified log file already existed

* fixed startup of server in daemon mode (`--daemon` startup option)

* fixed a segfault in the AQL optimiser

* issue #671: Method graph.measurement does not exist

* changed Windows condition variable implementation to use Windows native
  condition variables
  
  This is an attempt to fix spurious Windows hangs as described in issue #662.

* added documentation for JavaScript traversals 

* added --code-page command-line option for Windows version of arangosh

* fixed a problem when creating edges via the web interface.

  The problem only occurred if a collection was created with type "document
  collection" via the web interface, and afterwards was dropped and re-created
  with type "edge collection". If the web interface page was not reloaded,
  the old collection type (document) was cached, making the subsequent creation
  of edges into the (seeming-to-be-document) collection fail.

  The fix is to not cache the collection type in the web interface. Users of
  an older version of the web interface can reload the collections page if they
  are affected.

* fixed a caching problem in arangosh: if a collection was created using the web
  interface, and then removed via arangosh, arangosh did not actually drop the
  collection due to caching.

  Because the `drop` operation was not carried out, this caused misleading error
  messages when trying to re-create the collection (e.g. `cannot create collection:
  duplicate name`).

* fixed ALT-introduced characters for arangosh console input on Windows

  The Windows readline port was not able to handle characters that are built
  using CTRL or ALT keys. Regular characters entered using the CTRL or ALT keys
  were silently swallowed and not passed to the terminal input handler.
  
  This did not seem to cause problems for the US keyboard layout, but was a
  severe issue for keyboard layouts that require the ALT (or ALT-GR) key to 
  construct characters. For example, entering the character `{` with a German
  keyboard layout requires pressing ALT-GR + 9. 

* fixed issue #665: Hash/skiplist combo madness bit my ass

  this fixes a problem with missing/non-deterministic rollbacks of inserts in
  case of a unique constraint violation into a collection with multiple secondary
  indexes (with at least one of them unique)

* fixed issue #664: ArangoDB installer on windows requires drive c:

* partly fixed issue #662: ArangoDB on Windows hanging

  This fixes dropping databases on Windows. In previous 1.4 versions on Windows,
  one shape collection file was not unloaded and removed when dropping a database,
  leaving one directory and one shape collection file in the otherwise-dropped
  database directory.

* fixed issue #660: updated documentation on indexes


v1.4.1 (2013-11-08)
-------------------

* performance improvements for skip-list deletes


v1.4.1-rc1 (2013-11-07)
-----------------------

* fixed issue #635: Web-Interface should have a "Databases" Menu for Management

* fixed issue #624: Web-Interface is missing a Database selector

* fixed segfault in bitarray query

* fixed issue #656: Cannot create unique index through web interface

* fixed issue #654: bitarray index makes server down

* fixed issue #653: Slow query

* fixed issue #650: Randonmess of any() should be improved

* made AQL `DOCUMENT()` function polymorphic and work with just one parameter.

  This allows using the `DOCUMENT` function like this:

      DOCUMENT('users/john') 
      DOCUMENT([ 'users/john', 'users/amy' ]) 

  in addition to the existing use cases:

      DOCUMENT(users, 'users/john')
      DOCUMENT(users, 'john')
      DOCUMENT(users, [ 'users/john' ])
      DOCUMENT(users, [ 'users/john', 'users/amy' ])
      DOCUMENT(users, [ 'john', 'amy' ])

* simplified usage of ArangoDB batch API

  It is not necessary anymore to send the batch boundary in the HTTP `Content-Type`
  header. Previously, the batch API expected the client to send a Content-Type header
  of`multipart/form-data; boundary=<some boundary value>`. This is still supported in
  ArangoDB 2.0, but clients can now also omit this header. If the header is not 
  present in a client request, ArangoDB will ignore the request content type and
  read the MIME boundary from the beginning of the request body.

  This also allows using the batch API with the Swagger "Try it out" feature (which is
  not too good at sending a different or even dynamic content-type request header).

* added API method GET `/_api/database/user` 

  This returns the list of databases a specific user can see without changing the
  username/passwd.

* issue #424: Documentation about IDs needs to be upgraded


v1.4.0 (2013-10-29)
-------------------

* fixed issue #648: /batch API is missing from Web Interface API Docummentation (Swagger)

* fixed issue #647: Icon tooltips missing

* fixed issue #646: index creation in web interface

* fixed issue #645: Allow jumping from edge to linked vertices

* merged PR for issue #643: Some minor corrections and a link to "Downloads"

* fixed issue #642: Completion of error handling

* fixed issue #639: compiling v1.4 on maverick produces warnings on -Wstrict-null-sentinel

* fixed issue #634: Web interface bug: Escape does not always propagate

* fixed issue #620: added startup option `--server.default-api-compatibility`

  This adds the following changes to the ArangoDB server and clients:
  - the server provides a new startup option `--server.default-api-compatibility`.
    This option can be used to determine the compatibility of (some) server API
    return values. The value for this parameter is a server version number,
    calculated as follows: `10000 * major + 100 * minor` (e.g. `10400` for ArangoDB
    1.3). The default value is `10400` (1.4), the minimum allowed value is `10300`
    (1.3).

    When setting this option to a value lower than the current server version,
    the server might respond with old-style results to "old" clients, increasing
    compatibility with "old" (non-up-to-date) clients.

  - the server will on each incoming request check for an HTTP header 
    `x-arango-version`. Clients can optionally set this header to the API
    version number they support. For example, if a client sends the HTTP header
    `x-arango-version: 10300`, the server will pick this up and might send ArangoDB
    1.3-style responses in some situations.

    Setting either the startup parameter or using the HTTP header (or both) allows
    running "old" clients with newer versions of ArangoDB, without having to adjust
    the clients too much.

  - the `location` headers returned by the server for the APIs `/_api/document/...` 
    and `/_api/collection/...` will have different values depending on the used API
    version. If the API compatibility is `10300`, the `location` headers returned
    will look like this:

        location: /_api/document/....

    whereas when an API compatibility of `10400` or higher is used, the `location`
    headers will look like this:

        location: /_db/<database name>/_api/document/...

  Please note that even in the presence of this, old API versions still may not 
  be supported forever by the server. 
  
* fixed issue #643: Some minor corrections and a link to "Downloads" by @frankmayer

* started issue #642: Completion of error handling

* fixed issue #639: compiling v1.4 on maverick produces warnings on 
  -Wstrict-null-sentinel 

* fixed issue #621: Standard Config needs to be fixed

* added function to manage indexes (web interface)

* improved server shutdown time by signalling shutdown to applicationserver,
  logging, cleanup and compactor threads

* added foxx-manager `replace` command

* added foxx-manager `installed` command (a more intuitive alias for `list`) 

* fixed issue #617: Swagger API is missing '/_api/version'

* fixed issue #615: Swagger API: Some commands have no parameter entry forms

* fixed issue #614: API : Typo in : Request URL /_api/database/current

* fixed issue #609: Graph viz tool - different background color 

* fixed issue #608: arangosh config files - eventually missing in the manual

* fixed issue #607: Admin interface: no core documentation

* fixed issue #603: Aardvark Foxx App Manager 

* fixed a bug in type-mapping between AQL user functions and the AQL layer

  The bug caused errors like the following when working with collection documents
  in an AQL user function:

      TypeError: Cannot assign to read only property '_id' of #<ShapedJson>

* create less system collections when creating a new database

  This is achieved by deferring collection creation until the collections are actually
  needed by ArangoDB. The following collections are affected by the change:
  - `_fishbowl`
  - `_structures`


v1.4.0-beta2 (2013-10-14)
-------------------------

* fixed compaction on Windows 

  The compaction on Windows did not ftruncate the cleaned datafiles to a smaller size.
  This has been fixed so not only the content of the files is cleaned but also files
  are re-created with potentially smaller sizes.

* only the following system collections will be excluded from replication from now on:
  - `_replication`
  - `_trx`
  - `_users`
  - `_aal`
  - `_fishbowl`
  - `_modules`
  - `_routing`

  Especially the following system collections will now be included in replication:
  - `_aqlfunctions`
  - `_graphs`
  
  In previous versions of ArangoDB, all system collections were excluded from the 
  replication.

  The change also caused a change in the replication logger and applier:
  in previous versions of ArangoDB, only a collection's id was logged for an operation.
  This has not caused problems for non-system collections but for system collections 
  there ids might differ. In addition to a collection id ArangoDB will now also log the
  name of a collection for each replication event.

  The replication applier will now look for the collection name attribute in logged
  events preferrably.

* added database selection to arango-dfdb

* provide foxx-manager, arangodump, and arangorestore in Windows build

* ArangoDB 1.4 will refuse to start if option `--javascript.app-path` is not set.

* added startup option `--server.allow-method-override`

  This option can be set to allow overriding the HTTP request method in a request using
  one of the following custom headers:

  - x-http-method-override
  - x-http-method
  - x-method-override

  This allows bypassing proxies and tools that would otherwise just let certain types of
  requests pass. Enabling this option may impose a security risk, so it should only be
  used in very controlled environments.

  The default value for this option is `false` (no method overriding allowed).

* added "details" URL parameter for bulk import API
  
  Setting the `details` URL parameter to `true` in a call to POST `/_api/import` will make
  the import return details about non-imported documents in the `details` attribute. If
  `details` is `false` or omitted, no `details` attribute will be present in the response.
  This is the same behavior that previous ArangoDB versions exposed.

* added "complete" option for bulk import API
 
  Setting the `complete` URL parameter to `true` in a call to POST `/_api/import` will make
  the import completely fail if at least one of documents cannot be imported successfully.

  It defaults to `false`, which will make ArangoDB continue importing the other documents
  from the import even if some documents cannot be imported. This is the same behaviour that
  previous ArangoDB versions exposed.

* added missing swagger documentation for `/_api/log`

* calling `/_api/logs` (or `/_admin/logs`) is only permitted from the `_system` database now.
  
  Calling this API method for/from other database will result in an HTTP 400.

' ported fix from https://github.com/novus/nvd3/commit/0894152def263b8dee60192f75f66700cea532cc
  
  This prevents JavaScript errors from occurring in Chrome when in the admin interface, 
  section "Dashboard".

* show current database name in web interface (bottom right corner)

* added missing documentation for /_api/import in swagger API docs 

* allow specification of database name for replication sync command replication applier

  This allows syncing from a master database with a different name than the slave database.

* issue #601: Show DB in prompt

  arangosh now displays the database name as part of the prompt by default.
  
  Can change the prompt by using the `--prompt` option, e.g.

      > arangosh --prompt "my db is named \"%d\"> "


v1.4.0-beta1 (2013-10-01)
-------------------------

* make the Foxx manager use per-database app directories

  Each database now has its own subdirectory for Foxx applications. Each database
  can thus use different Foxx applications if required. A Foxx app for a specific
  database resides in `<app-path>/databases/<database-name>/<app-name>`.

  System apps are shared between all databases. They reside in `<app-path>/system/<app-name>`.

* only trigger an engine reset in development mode for URLs starting with `/dev/`

  This prevents ArangoDB from reloading all Foxx applications when it is not
  actually necessary.

* changed error code from 10 (bad parameter) to 1232 (invalid key generator) for 
  errors that are due to an invalid key generator specification when creating a new
  collection

* automatic detection of content-type / mime-type for Foxx assets based on filenames,
  added possibility to override auto detection

* added endpoint management API at `/_api/endpoint`

* changed HTTP return code of PUT `/_api/cursor` from 400 to 404 in case a
  non-existing cursor is referred to

* issue #360: added support for asynchronous requests

  Incoming HTTP requests with the headers `x-arango-async: true` or 
  `x-arango-async: store` will be answered by the server instantly with a generic 
  HTTP 202 (Accepted) response. 
  
  The actual requests will be queued and processed by the server asynchronously, 
  allowing the client to continue sending other requests without waiting for the
  server to process the actually requested operation.

  The exact point in time when a queued request is executed is undefined. If an
  error occurs during execution of an asynchronous request, the client will not
  be notified by the server.

  The maximum size of the asynchronous task queue can be controlled using the new
  option `--scheduler.maximal-queue-size`. If the queue contains this many number of
  tasks and a new asynchronous request comes in, the server will reject it with an
  HTTP 500 (internal server error) response.
  
  Results of incoming requests marked with header `x-arango-async: true` will be
  discarded by the server immediately. Clients have no way of accessing the result
  of such asynchronously executed request. This is just _fire and forget_.

  To later retrieve the result of an asynchronously executed request, clients can
  mark a request with the header `x-arango-async: keep`. This makes the server
  store the result of the request in memory until explicitly fetched by a client
  via the `/_api/job` API. The `/_api/job` API also provides methods for basic
  inspection of which pending or already finished requests there are on the server,
  plus ways for garbage collecting unneeded results.

* Added new option `--scheduler.maximal-queue-size`.

* issue #590: Manifest Lint

* added data dump and restore tools, arangodump and arangorestore.

  arangodump can be used to create a logical dump of an ArangoDB database, or
  just dedicated collections. It can be used to dump both a collection's structure
  (properties and indexes) and data (documents).

  arangorestore can be used to restore data from a dump created with arangodump.
  arangorestore currently does not re-create any indexes, and doesn't yet handle
  referenced documents in edges propertly when doing just partial restores.
  This will be fixed until 1.4 stable.
  
* introduced `--server.database` option for arangosh, arangoimp, and arangob.

  The option allows these client tools to use a certain database for their actions.
  In arangosh, the current database can be switched at any time using the command

      db._useDatabase(<name>);

  When no database is specified, all client tools will assume they should use the
  default database `_system`. This is done for downwards-compatibility reasons.

* added basic multi database support (alpha)

  New databases can be created using the REST API POST `/_api/database` and the
  shell command `db._createDatabase(<name>)`.

  The default database in ArangoDB is called `_system`. This database is always
  present and cannot be deleted by the user. When an older version of ArangoDB is
  upgraded to 1.4, the previously only database will automatically become the
  `_system` database.

  New databases can be created with the above commands, and can be deleted with the
  REST API DELETE `/_api/database/<name>` or the shell command `db._dropDatabase(<name>);`.

  Deleting databases is still unstable in ArangoDB 1.4 alpha and might crash the
  server. This will be fixed until 1.4 stable.

  To access a specific database via the HTTP REST API, the `/_db/<name>/` prefix 
  can be used in all URLs. ArangoDB will check if an incoming request starts with
  this prefix, and will automatically pick the database name from it. If the prefix
  is not there, ArangoDB will assume the request is made for the default database 
  (`_system`). This is done for downwards-compatibility reasons.

  That means, the following URL pathnames are logically identical:

      /_api/document/mycollection/1234
      /_db/_system/document/mycollection/1234

  To access a different database (e.g. `test`), the URL pathname would look like this:

      /_db/test/document/mycollection/1234

  New databases can also be created and existing databases can only be dropped from
  within the default database (`_system`). It is not possible to drop the `_system`
  database itself.

  Cross-database operations are unintended and unsupported. The intention of the
  multi-database feature is to have the possibility to have a few databases managed
  by ArangoDB in parallel, but to only access one database at a time from a connection 
  or a request.

  When accessing the web interface via the URL pathname `/_admin/html/` or `/_admin/aardvark`,
  the web interface for the default database (`_system`) will be displayed.
  To access the web interface for a different database, the database name can be
  put into the URLs as a prefix, e.g. `/_db/test/_admin/html` or 
  `/_db/test/_admin/aardvark`.

  All internal request handlers and also all user-defined request handlers and actions
  (including Foxx) will only get to see the unprefixed URL pathnames (i.e. excluding
  any database name prefix). This is to ensure downwards-compatibility.

  To access the name of the requested database from any action (including Foxx), use
  use `req.database`.

  For example, when calling the URL `/myapp/myaction`, the content of `req.database`
  will be `_system` (the default database because no database got specified) and the
  content of `req.url` will be `/myapp/myaction`.
  
  When calling the URL `/_db/test/myapp/myaction`, the content of `req.database` will be 
  `test`, and the content of `req.url` will still be `/myapp/myaction`.
   
* Foxx now excludes files starting with . (dot) when bundling assets

  This mitigates problems with editor swap files etc.

* made the web interface a Foxx application

  This change caused the files for the web interface to be moved from `html/admin` to
  `js/apps/aardvark` in the file system.

  The base URL for the admin interface changed from `_admin/html/index.html` to
  `_admin/aardvark/index.html`.

  The "old" redirection to `_admin/html/index.html` will now produce a 404 error. 
  
  When starting ArangoDB with the `--upgrade` option, this will automatically be remedied 
  by putting in a redirection from `/` to `/_admin/aardvark/index.html`, and from 
  `/_admin/html/index.html` to `/_admin/aardvark/index.html`.

  This also obsoletes the following configuration (command-line) options:
  - `--server.admin-directory`
  - `--server.disable-admin-interface`

  when using these now obsolete options when the server is started, no error is produced
  for downwards-compatibility.

* changed User-Agent value sent by arangoimp, arangosh, and arangod from "VOC-Agent" to 
  "ArangoDB"

* changed journal file creation behavior as follows:

  Previously, a journal file for a collection was always created when a collection was
  created. When a journal filled up and became full, the current journal was made a
  datafile, and a new (empty) journal was created automatically. There weren't many
  intended situations when a collection did not have at least one journal.

  This is changed now as follows:
  - when a collection is created, no journal file will be created automatically
  - when there is a write into a collection without a journal, the journal will be
    created lazily
  - when there is a write into a collection with a full journal, a new journal will
    be created automatically

  From the end user perspective, nothing should have changed, except that there is now
  less disk usage for empty collections. Disk usage of infrequently updated collections 
  might also be reduced significantly by running the `rotate()` method of a collection, 
  and not writing into a collection subsequently.

* added method `collection.rotate()`

  This allows premature rotation of a collection's current journal file into a (read-only)
  datafile. The purpose of using `rotate()` is to prematurely allow compaction (which is 
  performed on datafiles only) on data, even if the journal was not filled up completely.

  Using `rotate()` may make sense in the following scenario:

      c = db._create("test");
      for (i = 0; i < 1000; ++i) {
        c.save(...); // insert lots of data here
      }

      ...
      c.truncate(); // collection is now empty
      // only data in datafiles will be compacted by following compaction runs
      // all data in the current journal would not be compacted

      // calling rotate will make the current journal a datafile, and thus make it
      // eligible for compaction
      c.rotate(); 

  Using `rotate()` may also be useful when data in a collection is known to not change
  in the immediate future. After having completed all write operations on a collection,
  performing a `rotate()` will reduce the size of the current journal to the actually
  required size (remember that journals are pre-allocated with a specific size) before
  making the journal a datafile. Thus `rotate()` may cause disk space savings, even if
  the datafiles does not qualify for compaction after rotation.

  Note: rotating the journal is asynchronous, so that the actual rotation may be executed
  after `rotate()` returns to the caller.

* changed compaction to merge small datafiles together (up to 3 datafiles are merged in 
  a compaction run)

  In the regular case, this should leave less small datafiles stay around on disk and allow
  using less file descriptors in total.

* added AQL MINUS function

* added AQL UNION_DISTINCT function (more efficient than combination of `UNIQUE(UNION())`)

* updated mruby to 2013-08-22

* issue #587: Add db._create() in help for startup arangosh

* issue #586: Share a link on installation instructions in the User Manual 

* issue #585: Bison 2.4 missing on Mac for custom build

* issue #584: Web interface images broken in devel

* issue #583: Small documentation update

* issue #581: Parameter binding for attributes

* issue #580: Small improvements (by @guidoreina) 

* issue #577: Missing documentation for collection figures in implementor manual

* issue #576: Get disk usage for collections and graphs

  This extends the result of the REST API for /_api/collection/figures with
  the attributes `compactors.count`, `compactors.fileSize`, `shapefiles.count`,
  and `shapefiles.fileSize`.

* issue #575: installing devel version on mac (low prio)

* issue #574: Documentation (POST /_admin/routing/reload)

* issue #558: HTTP cursors, allow count to ignore LIMIT


v1.4.0-alpha1 (2013-08-02)
--------------------------

* added replication. check online manual for details.

* added server startup options `--server.disable-replication-logger` and 
  `--server.disable-replication-applier`

* removed action deployment tool, this now handled with Foxx and its manager or
  by kaerus node utility

* fixed a server crash when using byExample / firstExample inside a transaction
  and the collection contained a usable hash/skiplist index for the example

* defineHttp now only expects a single context

* added collection detail dialog (web interface)

  Shows collection properties, figures (datafiles, journals, attributes, etc.)
  and indexes.

* added documents filter (web interface)

  Allows searching for documents based on attribute values. One or many filter
  conditions can be defined, using comparison operators such as '==', '<=', etc.

* improved AQL editor (web interface)

  Editor supports keyboard shortcuts (Submit, Undo, Redo, Select).
  Editor allows saving and reusing of user-defined queries.
  Added example queries to AQL editor.
  Added comment button.

* added document import (web interface)

  Allows upload of JSON-data from files. Files must have an extension of .json.

* added dashboard (web interface)

  Shows the status of replication and multiple system charts, e.g.
  Virtual Memory Size, Request Time, HTTP Connections etc.

* added API method `/_api/graph` to query all graphs with all properties.

* added example queries in web interface AQL editor

* added arango.reconnect(<host>) method for arangosh to dynamically switch server or
  user name

* added AQL range operator `..`

  The `..` operator can be used to easily iterate over a sequence of numeric
  values. It will produce a list of values in the defined range, with both bounding 
  values included.

  Example:

      2010..2013

  will produce the following result:

      [ 2010, 2011, 2012, 2013 ]

* added AQL RANGE function

* added collection.first(count) and collection.last(count) document access functions
  
  These functions allow accessing the first or last n documents in a collection. The order
  is determined by document insertion/update time.

* added AQL INTERSECTION function

* INCOMPATIBLE CHANGE: changed AQL user function namespace resolution operator from `:` to `::`

  AQL user-defined functions were introduced in ArangoDB 1.3, and the namespace resolution
  operator for them was the single colon (`:`). A function call looked like this:

      RETURN mygroup:myfunc()

  The single colon caused an ambiguity in the AQL grammar, making it indistinguishable from
  named attributes or the ternary operator in some cases, e.g.

      { mygroup:myfunc ? mygroup:myfunc }

  The change of the namespace resolution operator from `:` to `::` fixes this ambiguity.

  Existing user functions in the database will be automatically fixed when starting ArangoDB
  1.4 with the `--upgrade` option. However, queries using user-defined functions need to be
  adjusted on the client side to use the new operator.

* allow multiple AQL LET declarations separated by comma, e.g.
  LET a = 1, b = 2, c = 3

* more useful AQL error messages

  The error position (line/column) is more clearly indicated for parse errors.
  Additionally, if a query references a collection that cannot be found, the error
  message will give a hint on the collection name

* changed return value for AQL `DOCUMENT` function in case document is not found
  
  Previously, when the AQL `DOCUMENT` function was called with the id of a document and
  the document could not be found, it returned `undefined`. This value is not part of the
  JSON type system and this has caused some problems.
  Starting with ArangoDB 1.4, the `DOCUMENT` function will return `null` if the document
  looked for cannot be found.

  In case the function is called with a list of documents, it will continue to return all
  found documents, and will not return `null` for non-found documents. This has not changed.

* added single line comments for AQL

  Single line comments can be started with a double forward slash: `//`.
  They end at the end of the line, or the end of the query string, whichever is first.

* fixed documentation issues #567, #568, #571.

* added collection.checksum(<withData>) method to calculate CRC checksums for
  collections

  This can be used to 
  - check if data in a collection has changed
  - compare the contents of two collections on different ArangoDB instances

* issue #565: add description line to aal.listAvailable()

* fixed several out-of-memory situations when double freeing or invalid memory
  accesses could happen

* less msyncing during the creation of collections

  This is achieved by not syncing the initial (standard) markers in shapes collections.
  After all standard markers are written, the shapes collection will get synced.

* renamed command-line option `--log.filter` to `--log.source-filter` to avoid
  misunderstandings

* introduced new command-line option `--log.content-filter` to optionally restrict 
  logging to just specific log messages (containing the filter string, case-sensitive).
  
  For example, to filter on just log entries which contain `ArangoDB`, use:
  
      --log.content-filter "ArangoDB"

* added optional command-line option `--log.requests-file` to log incoming HTTP
  requests to a file.

  When used, all HTTP requests will be logged to the specified file, containing the
  client IP address, HTTP method, requests URL, HTTP response code, and size of the
  response body.

* added a signal handler for SIGUSR1 signal: 

  when ArangoDB receives this signal, it will respond all further incoming requests
  with an HTTP 503 (Service Unavailable) error. This will be the case until another
  SIGUSR1 signal is caught. This will make ArangoDB start serving requests regularly
  again. Note: this is not implemented on Windows.

* limited maximum request URI length to 16384 bytes:

  Incoming requests with longer request URIs will be responded to with an HTTP
  414 (Request-URI Too Long) error.

* require version 1.0 or 1.1 in HTTP version signature of requests sent by clients:
  
  Clients sending requests with a non-HTTP 1.0 or non-HTTP 1.1 version number will
  be served with an HTTP 505 (HTTP Version Not Supported) error.

* updated manual on indexes:  

  using system attributes such as `_id`, `_key`, `_from`, `_to`, `_rev` in indexes is
  disallowed and will be rejected by the server. This was the case since ArangoDB 1.3,
  but was not properly documented.

* issue #563: can aal become a default object?

  aal is now a prefab object in arangosh

* prevent certain system collections from being renamed, dropped, or even unloaded.

  Which restrictions there are for which system collections may vary from release to
  release, but users should in general not try to modify system collections directly
  anyway. 
  
  Note: there are no such restrictions for user-created collections.

* issue #559: added Foxx documentation to user manual

* added server startup option `--server.authenticate-system-only`. This option can be
  used to restrict the need for HTTP authentication to internal functionality and APIs,
  such as `/_api/*` and `/_admin/*`. 
  Setting this option to `true` will thus force authentication for the ArangoDB APIs 
  and the web interface, but allow unauthenticated requests for other URLs (including
  user defined actions and Foxx applications).
  The default value of this option is `false`, meaning that if authentication is turned
  on, authentication is still required for *all* incoming requests. Only by setting the
  option to `true` this restriction is lifted and authentication becomes required for
  URLs starting with `/_` only.

  Please note that authentication still needs to be enabled regularly by setting the
  `--server.disable-authentication` parameter to `false`. Otherwise no authentication 
  will be required for any URLs as before.

* protect collections against unloading when there are still document barriers around.

* extended cap constraints to optionally limit the active data size in a collection to
  a specific number of bytes.

  The arguments for creating a cap constraint are now:
  `collection.ensureCapConstraint(<count>, <byteSize>);`

  It is supported to specify just a count as in ArangoDB 1.3 and before, to specify 
  just a fileSize, or both. The first met constraint will trigger the automated
  document removal.

* added `db._exists(doc)` and `collection.exists(doc)` for easy document existence checks

* added API `/_api/current-database` to retrieve information about the database the
  client is currently connected to (note: the API `/_api/current-database` has been
  removed in the meantime. The functionality is accessible via `/_api/database/current` 
  now).

* ensure a proper order of tick values in datafiles/journals/compactors.
  any new files written will have the _tick values of their markers in order. for
  older files, there are edge cases at the beginning and end of the datafiles when
  _tick values are not properly in order.

* prevent caching of static pages in PathHandler. 
  whenever a static page is requested that is served by the general PathHandler, the
  server will respond to HTTP GET requests with a "Cache-Control: max-age=86400" header.

* added "doCompact" attribute when creating collections and to collection.properties().
  The attribute controls whether collection datafiles are compacted.

* changed the HTTP return code from 400 to 404 for some cases when there is a referral 
  to a non-existing collection or document.

* introduced error code 1909 `too many iterations` that is thrown when graph traversals
  hit the `maxIterations` threshold.

* optionally limit traversals to a certain number of iterations
  the limitation can be achieved via the traversal API by setting the `maxIterations` 
  attribute, and also via the AQL `TRAVERSAL` and `TRAVERSAL_TREE` functions by setting
  the same attribute. If traversals are not limited by the end user, a server-defined
  limit for `maxIterations` may be used to prevent server-side traversals from running
  endlessly.

* added graph traversal API at `/_api/traversal`

* added "API" link in web interface, pointing to REST API generated with Swagger

* moved "About" link in web interface into "links" menu

* allow incremental access to the documents in a collection from out of AQL
  this allows reading documents from a collection chunks when a full collection scan
  is required. memory usage might be must lower in this case and queries might finish
  earlier if there is an additional LIMIT statement

* changed AQL COLLECT to use a stable sort, so any previous SORT order is preserved

* issue #547: Javascript error in the web interface

* issue #550: Make AQL graph functions support key in addition to id

* issue #526: Unable to escape when an errorneous command is entered into the js shell

* issue #523: Graph and vertex methods for the javascript api
 
* issue #517: Foxx: Route parameters with captial letters fail

* issue #512: Binded Parameters for LIMIT


v1.3.3 (2013-08-01)
-------------------

* issue #570: updateFishbowl() fails once

* updated and fixed generated examples

* issue #559: added Foxx documentation to user manual

* added missing error reporting for errors that happened during import of edges


v1.3.2 (2013-06-21)
-------------------

* fixed memleak in internal.download()

* made the shape-collection journal size adaptive:
  if too big shapes come in, a shape journal will be created with a big-enough size
  automatically. the maximum size of a shape journal is still restricted, but to a 
  very big value that should never be reached in practice.

* fixed a segfault that occurred when inserting documents with a shape size bigger
  than the default shape journal size (2MB)

* fixed a locking issue in collection.truncate()

* fixed value overflow in accumulated filesizes reported by collection.figures()

* issue #545: AQL FILTER unnecessary (?) loop

* issue #549: wrong return code with --daemon


v1.3.1 (2013-05-24)
-------------------

* removed currently unused _ids collection

* fixed usage of --temp-path in aranogd and arangosh

* issue #540: suppress return of temporary internal variables in AQL

* issue #530: ReferenceError: ArangoError is not a constructor

* issue #535: Problem with AQL user functions javascript API

* set --javascript.app-path for test execution to prevent startup error

* issue #532: Graph _edgesCache returns invalid data?

* issue #531: Arangod errors

* issue #529: Really weird transaction issue

* fixed usage of --temp-path in aranogd and arangosh


v1.3.0 (2013-05-10)
-------------------

* fixed problem on restart ("datafile-xxx is not sealed") when server was killed
  during a compaction run

* fixed leak when using cursors with very small batchSize

* issue #508: `unregistergroup` function not mentioned in http interface docs

* issue #507: GET /_api/aqlfunction returns code inside parentheses

* fixed issue #489: Bug in aal.install

* fixed issue 505: statistics not populated on MacOS


v1.3.0-rc1 (2013-04-24)
-----------------------

* updated documentation for 1.3.0

* added node modules and npm packages

* changed compaction to only compact datafiles with more at least 10% of dead
  documents (byte size-wise)

* issue #498: fixed reload of authentication info when using 
  `require("org/arangodb/users").reload()`

* issue #495: Passing an empty array to create a document results in a 
  "phantom" document

* added more precision for requests statistics figures

* added "sum" attribute for individual statistics results in statistics API
  at /_admin/statistics

* made "limit" an optional parameter in AQL function NEAR().
  limit can now be either omitted completely, or set to 0. If so, an internal
  default value (currently 100) will be applied for the limit.

* issue #481

* added "attributes.count" to output of `collection.figures()`
  this also affects the REST API /_api/collection/<name>/figures

* added IndexedPropertyGetter for ShapedJson objects

* added API for user-defined AQL functions

* issue #475: A better error message for deleting a non-existent graph

* issue #474: Web interface problems with the JS Shell
 
* added missing documentation for AQL UNION function

* added transaction support. 
  This provides ACID transactions for ArangoDB. Transactions can be invoked
  using the `db._executeTransaction()` function, or the `/_api/transaction`
  REST API.

* switched to semantic versioning (at least for alpha & alpha naming)

* added saveOrReplace() for server-side JS

v1.3.alpha1 (2013-04-05)
------------------------

* cleanup of Module, Package, ArangoApp and modules "internal", "fs", "console"

* use Error instead of string in throw to allow stack-trace

* issue #454: error while creation of Collection

* make `collection.count()` not recalculate the number of documents on the fly, but
  use some internal document counters.

* issue #457: invalid string value in web interface

* make datafile id (datafile->_fid) identical to the numeric part of the filename.
  E.g. the datafile `journal-123456.db` will now have a datafile marker with the same
  fid (i.e. `123456`) instead of a different value. This change will only affect
  datafiles that are created with 1.3 and not any older files.
  The intention behind this change is to make datafile debugging easier.

* consistently discard document attributes with reserved names (system attributes)
  but without any known meaning, for example `_test`, `_foo`, ...

  Previously, these attributes were saved with the document regularly in some cases,
  but were discarded in other cases. 
  Now these attributes are discarded consistently. "Real" system attributes such as
  `_key`, `_from`, `_to` are not affected and will work as before.
  
  Additionally, attributes with an empty name (``) are discarded when documents are
  saved.

  Though using reserved or empty attribute names in documents was not really and 
  consistently supported in previous versions of ArangoDB, this change might cause 
  an incompatibility for clients that rely on this feature.

* added server startup flag `--database.force-sync-properties` to force syncing of
  collection properties on collection creation, deletion and on property update.
  The default value is true to mimic the behavior of previous versions of ArangoDB.
  If set to false, collection properties are written to disk but no call to sync()
  is made.

* added detailed output of server version and components for REST APIs
  `/_admin/version` and `/_api/version`. To retrieve this extended information,
  call the REST APIs with URL parameter `details=true`.

* issue #443: For git-based builds include commit hash in version

* adjust startup log output to be more compact, less verbose

* set the required minimum number of file descriptors to 256.
  On server start, this number is enforced on systems that have rlimit. If the limit
  cannot be enforced, starting the server will fail.
  Note: 256 is considered to be the absolute minimum value. Depending on the use case
  for ArangoDB, a much higher number of file descriptors should be used.

  To avoid checking & potentially changing the number of maximum open files, use the
  startup option `--server.descriptors-minimum 0`

* fixed shapedjson to json conversion for special numeric values (NaN, +inf, -inf).
  Before, "NaN", "inf", or "-inf" were written into the JSONified output, but these 
  values are not allowed in JSON. Now, "null" is written to the JSONified output as
  required.

* added AQL functions VARIANCE_POPULATION(), VARIANCE_SAMPLE(), STDDEV_POPULATION(),
  STDDEV_SAMPLE(), AVERAGE(), MEDIAN() to calculate stastical values for lists

* added AQL SQRT() function

* added AQL TRIM(), LEFT() and RIGHT() string functions

* fixed issue #436: GET /_api/document on edge
 
* make AQL REVERSE() and LENGTH() functions work on strings, too

* disabled DOT generation in `make doxygen`. this speeds up docs generation

* renamed startup option `--dispatcher.report-intervall` to `--dispatcher.report-interval`

* renamed startup option `--scheduler.report-intervall` to `--scheduler.report-interval`

* slightly changed output of REST API method /_admin/log.
  Previously, the log messages returned also contained the date and log level, now
  they will only contain the log message, and no date and log level information.
  This information can be re-created by API users from the `timestamp` and `level`
  attributes of the result.

* removed configure option `--enable-zone-debug`
  memory zone debugging is now automatically turned on when compiling with ArangoDB
  `--enable-maintainer-mode`

* removed configure option `--enable-arangob`
  arangob is now always included in the build


v1.2.3 (XXXX-XX-XX)
-------------------

* added optional parameter `edgexamples` for AQL function EDGES() and NEIGHBORS()

* added AQL function NEIGHBORS()
 
* added freebsd support

* fixed firstExample() query with `_id` and `_key` attributes

* issue triAGENS/ArangoDB-PHP#55: AQL optimiser may have mis-optimised duplicate 
  filter statements with limit


v1.2.2 (2013-03-26)
-------------------

* fixed save of objects with common sub-objects

* issue #459: fulltext internal memory allocation didn't scale well
  This fix improves loading times for collections with fulltext indexes that have
  lots of equal words indexed.

* issue #212: auto-increment support

  The feature can be used by creating a collection with the extra `keyOptions`
  attribute as follows:

      db._create("mycollection", { keyOptions: { type: "autoincrement", offset: 1, increment: 10, allowUserKeys: true } });

  The `type` attribute will make sure the keys will be auto-generated if no 
  `_key` attribute is specified for a document.

  The `allowUserKeys` attribute determines whether users might still supply own 
  `_key` values with documents or if this is considered an error.

  The `increment` value determines the actual increment value, whereas the `offset` 
  value can be used to seed to value sequence with a specific starting value. 
  This will be useful later in a multi-master setup, when multiple servers can use
  different auto-increment seed values and thus generate non-conflicting auto-increment values.

  The default values currently are:

  - `allowUserKeys`: `true`
  - `offset`: `0`
  - `increment`: `1`

  The only other available key generator type currently is `traditional`. 
  The `traditional` key generator will auto-generate keys in a fashion as ArangoDB 
  always did (some increasing integer value, with a more or less unpredictable
  increment value).

  Note that for the `traditional` key generator there is only the option to disallow 
  user-supplied keys and give the server the sole responsibility for key generation.
  This can be achieved by setting the `allowUserKeys` property to `false`.

  This change also introduces the following errors that API implementors may want to check
  the return values for:

  - 1222: `document key unexpected`: will be raised when a document is created with
    a `_key` attribute, but the underlying collection was set up with the `keyOptions`
    attribute `allowUserKeys: false`.

  - 1225: `out of keys`: will be raised when the auto-increment key generator runs
    out of keys. This may happen when the next key to be generated is 2^64 or higher.
    In practice, this will only happen if the values for `increment` or `offset` are
    not set appropriately, or if users are allowed to supply own keys, those keys
    are near the 2^64 threshold, and later the auto-increment feature kicks in and
    generates keys that cross that threshold.

    In practice it should not occur with proper configuration and proper usage of the
    collections.

  This change may also affect the following REST APIs:
  - POST `/_api/collection`: the server does now accept the optional `keyOptions` 
    attribute in the second parameter
  - GET `/_api/collection/properties`: will return the `keyOptions` attribute as part
    of the collection's properties. The previous optional attribute `createOptions` 
    is now gone.

* fixed `ArangoStatement.explain()` method with bind variables

* fixed misleading "cursor not found" error message in arangosh that occurred when
  `count()` was called for client-side cursors

* fixed handling of empty attribute names, which may have crashed the server under
  certain circumstances before

* fixed usage of invalid pointer in error message output when index description could
  not be opened


v1.2.1 (2013-03-14)
-------------------

* issue #444: please darken light color in arangosh

* issue #442: pls update post install info on osx

* fixed conversion of special double values (NaN, -inf, +inf) when converting from 
  shapedjson to JSON

* fixed compaction of markers (location of _key was not updated correctly in memory,
  leading to _keys pointing to undefined memory after datafile rotation)

* fixed edge index key pointers to use document master pointer plus offset instead
  of direct _key address

* fixed case when server could not create any more journal or compactor files. 
  Previously a wrong status code may have been returned, and not being able to create
  a new compactor file may have led to an infinite loop with error message
  "could not create compactor".
 
* fixed value truncation for numeric filename parts when renaming datafiles/journals


v1.2.0 (2013-03-01)
-------------------

* by default statistics are now switch off; in order to enable comment out
  the "disable-statistics = yes" line in "arangod.conf"

* fixed issue #435: csv parser skips data at buffer border

* added server startup option `--server.disable-statistics` to turn off statistics
  gathering without recompilation of ArangoDB.
  This partly addresses issue #432.

* fixed dropping of indexes without collection name, e.g.
  `db.xxx.dropIndex("123456");`
  Dropping an index like this failed with an assertion error.
 
* fixed issue #426: arangoimp should be able to import edges into edge collections

* fixed issue #425: In case of conflict ArangoDB returns HTTP 400 Bad request 
  (with 1207 Error) instead of HTTP 409 Conflict

* fixed too greedy token consumption in AQL for negative values:
  e.g. in the statement `RETURN { a: 1 -2 }` the minus token was consumed as part 
  of the value `-2`, and not interpreted as the binary arithmetic operator


v1.2.beta3 (2013-02-22)
-----------------------

* issue #427: ArangoDB Importer Manual has no navigation links (previous|home|next)

* issue #319: Documentation missing for Emergency console and incomplete for datafile debugger.

* issue #370: add documentation for reloadRouting and flushServerModules

* issue #393: added REST API for user management at /_api/user

* issue #393, #128: added simple cryptographic functions for user actions in module "crypto":
  * require("org/arangodb/crypto").md5()
  * require("org/arangodb/crypto").sha256()
  * require("org/arangodb/crypto").rand()

* added replaceByExample() Javascript and REST API method

* added updateByExample() Javascript and REST API method

* added optional "limit" parameter for removeByExample() Javascript and REST API method

* fixed issue #413

* updated bundled V8 version from 3.9.4 to 3.16.14.1
  Note: the Windows version used a more recent version (3.14.0.1) and was not updated.

* fixed issue #404: keep original request url in request object


v1.2.beta2 (2013-02-15)
-----------------------

* fixed issue #405: 1.2 compile warnings

* fixed issue #333: [debian] Group "arangodb" is not used when starting vie init.d script

* added optional parameter 'excludeSystem' to GET /_api/collection
  This parameter can be used to disable returning system collections in the list
  of all collections.

* added AQL functions KEEP() and UNSET()

* fixed issue #348: "HTTP Interface for Administration and Monitoring" 
  documentation errors.

* fix stringification of specific positive int64 values. Stringification of int64
  values with the upper 32 bits cleared and the 33rd bit set were broken.

* issue #395:  Collection properties() function should return 'isSystem' for 
  Javascript and REST API

* make server stop after upgrade procedure when invoked with `--upgrade option`.
  When started with the `--upgrade` option, the server will perfom
  the upgrade, and then exit with a status code indicating the result of the
  upgrade (0 = success, 1 = failure). To start the server regularly in either 
  daemon or console mode, the `--upgrade` option must not be specified.
  This change was introduced to allow init.d scripts check the result of
  the upgrade procedure, even in case an upgrade was successful.
  this was introduced as part of issue #391.

* added AQL function EDGES()

* added more crash-protection when reading corrupted collections at startup

* added documentation for AQL function CONTAINS()

* added AQL function LIKE()

* replaced redundant error return code 1520 (Unable to open collection) with error code
  1203 (Collection not found). These error codes have the same meanings, but one of
  them was returned from AQL queries only, the other got thrown by other parts of
  ArangoDB. Now, error 1203 (Collection not found) is used in AQL too in case a 
  non-existing collection is used.

v1.2.beta1 (2013-02-01)
-----------------------

* fixed issue #382: [Documentation error] Maschine... should be Machine...
 
* unified history file locations for arangod, arangosh, and arangoirb.
  - The readline history for arangod (emergency console) is now stored in file
    $HOME/.arangod. It was stored in $HOME/.arango before.
  - The readline history for arangosh is still stored in $HOME/.arangosh.
  - The readline history for arangoirb is now stored in $HOME/.arangoirb. It was
    stored in $HOME/.arango-mrb before.

* fixed issue #381: _users user should have a unique constraint

* allow negative list indexes in AQL to access elements from the end of a list,
  e.g. ```RETURN values[-1]``` will return the last element of the `values` list.

* collection ids, index ids, cursor ids, and document revision ids created and 
  returned by ArangoDB are now returned as strings with numeric content inside. 
  This is done to prevent some value overrun/truncation in any part of the
  complete client/server workflow. 
  In ArangoDB 1.1 and before, these values were previously returned as 
  (potentially very big) integer values. This may cause problems (clipping, overrun,
  precision loss) for clients that do not support big integers natively and store 
  such values in IEEE754 doubles internally. This type loses precision after about
  52 bits and is thus not safe to hold an id.
  Javascript and 32 bit-PHP are examples for clients that may cause such problems. 
  Therefore, ids are now returned by ArangoDB as strings, with the string
  content being the integer value as before. 

  Example for documents ("_rev" attribute):
  - Document returned by ArangoDB 1.1: { "_rev": 1234, ... } 
  - Document returned by ArangoDB 1.2: { "_rev": "1234", ... } 
  
  Example for collections ("id" attribute / "_id" property):
  - Collection returned by ArangoDB 1.1: { "id": 9327643, "name": "test", ... } 
  - Collection returned by ArangoDB 1.2: { "id": "9327643", "name": "test", ... }

  Example for cursors ("id" attribute):
  - Collection returned by ArangoDB 1.1: { "id": 11734292, "hasMore": true, ... } 
  - Collection returned by ArangoDB 1.2: { "id": "11734292", "hasMore": true, ... }

* global variables are not automatically available anymore when starting the 
  arangod Javascript emergency console (i.e. ```arangod --console```). 
  
  Especially, the variables `db`, `edges`, and `internal` are not available 
  anymore. `db` and `internal` can be made available in 1.2 by
  ```var db = require("org/arangodb").db;``` and
  ```var internal = require("internal");```, respectively.
  The reason for this change is to get rid of global variables in the server
  because this will allow more specific inclusion of functionality.

  For convenience, the global variable `db` is still available by default in 
  arangosh. The global variable `edges`, which since ArangoDB 1.1 was kind of
  a redundant wrapper of `db`, has been removed in 1.2 completely.
  Please use `db` instead, and if creating an edge collection, use the explicit
  ```db._createEdgeCollection()``` command.

* issue #374: prevent endless redirects when calling admin interface with 
  unexpected URLs

* issue #373: TRAVERSAL() `trackPaths` option does not work. Instead `paths` does work

* issue #358: added support for CORS

* honor optional waitForSync property for document removal, replace, update, and
  save operations in arangosh. The waitForSync parameter for these operations
  was previously honored by the REST API and on the server-side, but not when
  the waitForSync parameter was specified for a document operation in arangosh.

* calls to db.collection.figures() and /_api/collection/<collection>/figures now 
  additionally return the number of shapes used in the collection in the
  extra attribute "shapes.count"

* added AQL TRAVERSAL_TREE() function to return a hierchical result from a traversal

* added AQL TRAVERSAL() function to return the results from a traversal

* added AQL function ATTRIBUTES() to return the attribute names of a document

* removed internal server-side AQL functions from global scope. 

  Now the AQL internal functions can only be accessed via the exports of the 
  ahuacatl module, which can be included via ```require("org/arangodb/ahuacatl")```.
  It shouldn't be necessary for clients to access this module at all, but 
  internal code may use this module.

  The previously global AQL-related server-side functions were moved to the 
  internal namespace. This produced the following function name changes on 
  the server:

     old name              new name
     ------------------------------------------------------
     AHUACATL_RUN       => require("internal").AQL_QUERY
     AHUACATL_EXPLAIN   => require("internal").AQL_EXPLAIN
     AHUACATL_PARSE     => require("internal").AQL_PARSE

  Again, clients shouldn't have used these functions at all as there is the
  ArangoStatement object to execute AQL queries.

* fixed issue #366: Edges index returns strange description

* added AQL function MATCHES() to check a document against a list of examples

* added documentation and tests for db.collection.removeByExample

* added --progress option for arangoimp. This will show the percentage of the input
  file that has been processed by arangoimp while the import is still running. It can
  be used as a rough indicator of progress for the entire import.

* make the server log documents that cannot be imported via /_api/import into the
  logfile using the warning log level. This may help finding illegal documents in big
  import runs.

* check on server startup whether the database directory and all collection directories
  are writable. if not, the server startup will be aborted. this prevents serious
  problems with collections being non-writable and this being detected at some pointer
  after the server has been started

* allow the following AQL constructs: FUNC(...)[...], FUNC(...).attribute

* fixed issue #361: Bug in Admin Interface. Header disappears when clicking new collection

* Added in-memory only collections

  Added collection creation parameter "isVolatile": 
  if set to true, the collection is created as an in-memory only collection, 
  meaning that all document data of that collection will reside in memory only, 
  and will not be stored permanently to disk. 
  This means that all collection data will be lost when the collection is unloaded 
  or the server is shut down.
  As this collection type does not have datafile disk overhead for the regular 
  document operations, it may be faster than normal disk-backed collections. The
  actual performance gains strongly depend on the underlying OS, filesystem, and 
  settings though.
  This collection type should be used for caches only and not for any sensible data
  that cannot be re-created otherwise.
  Some platforms, namely Windows, currently do not support this collection type.
  When creating an in-memory collection on such platform, an error message will be
  returned by ArangoDB telling the user the platform does not support it.

  Note: in-memory collections are an experimental feature. The feature might
  change drastically or even be removed altogether in a future version of ArangoDB.

* fixed issue #353: Please include "pretty print" in Emergency Console

* fixed issue #352: "pretty print" console.log
  This was achieved by adding the dump() function for the "internal" object

* reduced insertion time for edges index
  Inserting into the edges index now avoids costly comparisons in case of a hash 
  collision, reducing the prefilling/loading timer for bigger edge collections

* added fulltext queries to AQL via FULLTEXT() function. This allows search 
  fulltext indexes from an AQL query to find matching documents

* added fulltext index type. This index type allows indexing words and prefixes of
  words from a specific document attribute. The index can be queries using a
  SimpleQueryFull object, the HTTP REST API at /_api/simple/fulltext, or via AQL

* added collection.revision() method to determine whether a collection has changed. 
  The revision method returns a revision string that can be used by client programs
  for equality/inequality comparisons. The value returned by the revision method
  should be treated by clients as an opaque string and clients should not try to
  figure out the sense of the revision id. This is still useful enough to check
  whether data in a collection has changed.

* issue #346: adaptively determine NUMBER_HEADERS_PER_BLOCK

* issue #338: arangosh cursor positioning problems

* issue #326: use limit optimisation with filters

* issue #325: use index to avoid sorting

* issue #324: add limit optimisation to AQL

* removed arango-password script and added Javascript functionality to add/delete
  users instead. The functionality is contained in module `users` and can be invoked
  as follows from arangosh and arangod:
  * require("users").save("name", "passwd");
  * require("users").replace("name", "newPasswd");
  * require("users").remove("name");
  * require("users").reload();
  These functions are intentionally not offered via the web interface.
  This also addresses issue #313

* changed print output in arangosh and the web interface for JSON objects.
  Previously, printing a JSON object in arangosh resulted in the attribute values
  being printed as proper JSON, but attribute names were printed unquoted and
  unescaped. This was fine for the purpose of arangosh, but lead to invalid
  JSON being produced. Now, arangosh will produce valid JSON that can be used
  to send it back to ArangoDB or use it with arangoimp etc.

* fixed issue #300: allow importing documents via the REST /_api/import API 
  from a JSON list, too.
  So far, the API only supported importing from a format that had one JSON object
  on each line. This is sometimes inconvenient, e.g. when the result of an AQL
  query or any other list is to be imported. This list is a JSON list and does not
  necessary have a document per line if pretty-printed.
  arangoimp now supports the JSON list format, too. However, the format requires
  arangoimp and the server to read the entire dataset at once. If the dataset is
  too big (bigger than --max-upload-size) then the import will be rejected. Even if
  increased, the entire list must fit in memory on both the client and the server,
  and this may be more resource-intensive than importing individual lines in chunks.

* removed unused parameter --reuse-ids for arangoimp. This parameter did not have
  any effect in 1.2, was never publicly announced and did evil (TM) things.

* fixed issue #297 (partly): added whitespace between command line and
  command result in arangosh, added shell colors for better usability

* fixed issue #296: system collections not usable from AQL

* fixed issue #295: deadlock on shutdown

* fixed issue #293: AQL queries should exploit edges index

* fixed issue #292: use index when filtering on _key in AQL

* allow user-definable document keys
  users can now define their own document keys by using the _key attribute
  when creating new documents or edges. Once specified, the value of _key is
  immutable.
  The restrictions for user-defined key values are:
  * the key must be at most 254 bytes long
  * it must consist of the letters a-z (lower or upper case), the digits 0-9,
    the underscore (_) or dash (-) characters only
  * any other characters, especially multi-byte sequences, whitespace or
    punctuation characters cannot be used inside key values

  Specifiying a document key is optional when creating new documents. If no
  document key is specified, ArangoDB will create a document key itself.
  There are no guarantees about the format and pattern of auto-generated document
  keys other than the above restrictions.
  Clients should therefore treat auto-generated document keys as opaque values.
  Keys can be used to look up and reference documents, e.g.:
  * saving a document: `db.users.save({ "_key": "fred", ... })`
  * looking up a document: `db.users.document("fred")`
  * referencing other documents: `edges.relations.save("users/fred", "users/john", ...)`

  This change is downwards-compatible to ArangoDB 1.1 because in ArangoDB 1.1 
  users were not able to define their own keys. If the user does not supply a _key
  attribute when creating a document, ArangoDB 1.2 will still generate a key of
  its own as ArangoDB 1.1 did. However, all documents returned by ArangoDB 1.2 will 
  include a _key attribute and clients should be able to handle that (e.g. by
  ignoring it if not needed). Documents returned will still include the _id attribute
  as in ArangoDB 1.1.

* require collection names everywhere where a collection id was allowed in 
  ArangoDB 1.1 & 1.0
  This change requires clients to use a collection name in place of a collection id 
  at all places the client deals with collections.
  Examples:
  * creating edges: the _from and _to attributes must now contain collection names instead
    of collection ids: `edges.relations.save("test/my-key1", "test/my-key2", ...)`
  * retrieving edges: the returned _from and _to attributes now will contain collection
    names instead of ids, too: _from: `test/fred` instead of `1234/3455`
  * looking up documents: db.users.document("fred") or db._document("users/fred")
  
  Collection names must be used in REST API calls instead of collection ids, too.
  This change is thus not completely downwards-compatible to ArangoDB 1.1. ArangoDB 1.1
  required users to use collection ids in many places instead of collection names.
  This was unintuitive and caused overhead in cases when just the collection name was
  known on client-side but not its id. This overhead can now be avoided so clients can
  work with the collection names directly. There is no need to work with collection ids
  on the client side anymore. 
  This change will likely require adjustments to API calls issued by clients, and also
  requires a change in how clients handle the _id value of returned documents. Previously,
  the _id value of returned documents contained the collection id, a slash separator and
  the document number. Since 1.2, _id will contain the collection name, a slash separator
  and the document key. The same applies to the _from and _to attribute values of edges
  that are returned by ArangoDB.

  Also removed (now unnecessary) location header in responses of the collections REST API.
  The location header was previously returned because it was necessary for clients.
  When clients created a collection, they specified the collection name. The collection
  id was generated on the server, but the client needed to use the server-generated
  collection id for further API calls, e.g. when creating edges etc. Therefore, the
  full collection URL, also containing the collection id, was returned by the server in
  responses to the collection API, in the HTTP location header.
  Returning the location header has become unnecessary in ArangoDB 1.2 because users
  can access collections by name and do not need to care about collection ids.


v1.1.3 (2013-XX-XX)
-------------------

* fix case when an error message was looked up for an error code but no error
  message was found. In this case a NULL ptr was returned and not checked everywhere.
  The place this error popped up was when inserting into a non-unique hash index
  failed with a specific, invalid error code.

* fixed issue #381:  db._collection("_users").getIndexes();

* fixed issue #379: arango-password fatal issue javscript.startup-directory 

* fixed issue #372: Command-Line Options for the Authentication and Authorisation


v1.1.2 (2013-01-20)
-------------------

* upgraded to mruby 2013-01-20 583983385b81c21f82704b116eab52d606a609f4

* fixed issue #357: Some spelling and grammar errors

* fixed issue #355: fix quotes in pdf manual
 
* fixed issue #351: Strange arangosh error message for long running query 

* fixed randomly hanging connections in arangosh on MacOS

* added "any" query method: this returns a random document from a collection. It
  is also available via REST HTTP at /_api/simple/any.

* added deployment tool

* added getPeerVertex

* small fix for logging of long messages: the last character of log messages longer
  than 256 bytes was not logged.

* fixed truncation of human-readable log messages for web interface: the trailing \0
  byte was not appended for messages longer than 256 bytes

* fixed issue #341: ArangoDB crashes when stressed with Batch jobs
  Contrary to the issue title, this did not have anything to do with batch jobs but
  with too high memory usage. The memory usage of ArangoDB is now reduced for cases
   when there are lots of small collections with few documents each

* started with issue #317: Feature Request (from Google Groups): DATE handling

* backported issue #300: Extend arangoImp to Allow importing resultset-like 
  (list of documents) formatted files

* fixed issue #337: "WaitForSync" on new collection does not work on Win/X64

* fixed issue #336: Collections REST API docs

* fixed issue #335: mmap errors due to wrong memory address calculation 

* fixed issue #332: arangoimp --use-ids parameter seems to have no impact

* added option '--server.disable-authentication' for arangosh as well. No more passwd
  prompts if not needed

* fixed issue #330: session logging for arangosh

* fixed issue #329: Allow passing script file(s) as parameters for arangosh to run

* fixed issue #328: 1.1 compile warnings

* fixed issue #327: Javascript parse errors in front end


v1.1.1 (2012-12-18)
-------------------

* fixed issue #339: DELETE /_api/cursor/cursor-identifier return incollect errorNum

  The fix for this has led to a signature change of the function actions.resultNotFound().
  The meaning of parameter #3 for This function has changed from the error message string
  to the error code. The error message string is now parameter #4.
  Any client code that uses this function in custom actions must be adjusted.

* fixed issue #321: Problem upgrading arangodb 1.0.4 to 1.1.0 with Homebrew (OSX 10.8.2)

* fixed issue #230: add navigation and search for online documentation

* fixed issue #315: Strange result in PATH

* fixed issue #323: Wrong function returned in error message of AQL CHAR_LENGTH()

* fixed some log errors on startup / shutdown due to pid file handling and changing
  of directories


v1.1.0 (2012-12-05)
-------------------

* WARNING:
  arangod now performs a database version check at startup. It will look for a file
  named "VERSION" in its database directory. If the file is not present, arangod will
  perform an automatic upgrade of the database directory. This should be the normal
  case when upgrading from ArangoDB 1.0 to ArangoDB 1.1.

  If the VERSION file is present but is from an older version of ArangoDB, arangod 
  will refuse to start and ask the user to run a manual upgrade first. A manual upgrade
  can be performed by starting arangod with the option `--upgrade`. 

  This upgrade procedure shall ensure that users have full control over when they 
  perform any updates/upgrades of their data, and can plan backups accordingly. The
  procedure also guarantees that the server is not run without any required system
  collections or with in incompatible data state.

* added AQL function DOCUMENT() to retrieve a document by its _id value

* fixed issue #311: fixed segfault on unload 

* fixed issue #309: renamed stub "import" button from web interface

* fixed issue #307: added WaitForSync column in collections list in in web interface 

* fixed issue #306: naming in web interface 

* fixed issue #304: do not clear AQL query text input when switching tabs in
  web interface

* fixed issue #303: added documentation about usage of var keyword in web interface

* fixed issue #301: PATCH does not work in web interface

# fixed issue #269: fix make distclean & clean

* fixed issue #296: system collections not usable from AQL

* fixed issue #295: deadlock on shutdown

* added collection type label to web interface

* fixed issue #290: the web interface now disallows creating non-edges in edge collections
  when creating collections via the web interface, the collection type must also be
  specified (default is document collection)

* fixed issue #289: tab-completion does not insert any spaces

* fixed issue #282: fix escaping in web interface

* made AQL function NOT_NULL take any number of arguments. Will now return its
  first argument that is not null, or null if all arguments are null. This is downwards
  compatible.

* changed misleading AQL function name NOT_LIST() to FIRST_LIST() and slightly changed
  the behavior. The function will now return its first argument that is a list, or null 
  if none of the arguments are lists.
  This is mostly downwards-compatible. The only change to the previous implementation in
  1.1-beta will happen if two arguments were passed and the 1st and 2nd arguments were 
  both no lists. In previous 1.1, the 2nd argument was returned as is, but now null 
  will be returned.

* add AQL function FIRST_DOCUMENT(), with same behavior as FIRST_LIST(), but working
  with documents instead of lists.

* added UPGRADING help text

* fixed issue #284: fixed Javascript errors when adding edges/vertices without own
  attributes

* fixed issue #283: AQL LENGTH() now works on documents, too

* fixed issue #281: documentation for skip lists shows wrong example

* fixed AQL optimiser bug, related to OR-combined conditions that filtered on the
  same attribute but with different conditions

* fixed issue #277: allow usage of collection names when creating edges
  the fix of this issue also implies validation of collection names / ids passed to
  the REST edge create method. edges with invalid collection ids or names in the
  "from" or "to" values will be rejected and not saved


v1.1.beta2 (2012-11-13)
-----------------------

* fixed arangoirb compilation

* fixed doxygen


v1.1.beta1 (2012-10-24)
-----------------------

* fixed AQL optimiser bug

* WARNING:
  - the user has changed from "arango" to "arangodb", the start script has changed from
    "arangod" to "arangodb", the database directory has changed from "/var/arangodb" to
    "/var/lib/arangodb" to be compliant with various Linux policies

  - In 1.1, we have introduced types for collections: regular documents go into document
    collections, and edges go into edge collections. The prefixing (db.xxx vs. edges.xxx) 
    works slightly different in 1.1: edges.xxx can still be used to access collections, 
    however, it will not determine the type of existing collections anymore. To create an 
    edge collection 1.1, you can use db._createEdgeCollection() or edges._create(). 
    And there's of course also db._createDocumentCollection(). 
    db._create() is also still there and will create a document collection by default, 
    whereas edges._create() will create an edge collection.

  - the admin web interface that was previously available via the simple URL suffix / 
    is now available via a dedicated URL suffix only: /_admin/html
    The reason for this is that routing and URLs are now subject to changes by the end user,
    and only URLs parts prefixed with underscores (e.g. /_admin or /_api) are reserved
    for ArangoDB's internal usage.

* the server now handles requests with invalid Content-Length header values as follows:
  - if Content-Length is negative, the server will respond instantly with HTTP 411
    (length required)

  - if Content-Length is positive but shorter than the supplied body, the server will
    respond with HTTP 400 (bad request)

  - if Content-Length is positive but longer than the supplied body, the server will
    wait for the client to send the missing bytes. The server allows 90 seconds for this
    and will close the connection if the client does not send the remaining data

  - if Content-Length is bigger than the maximum allowed size (512 MB), the server will 
    fail with HTTP 413 (request entitiy too large).

  - if the length of the HTTP headers is greated than the maximum allowed size (1 MB),
    the server will fail with HTTP 431 (request header fields too large)

* issue #265: allow optional base64 encoding/decoding of action response data

* issue #252: create _modules collection using arango-upgrade (note: arango-upgrade was
  finally replaced by the `--upgrade` option for arangod)

* issue #251: allow passing arbitrary options to V8 engine using new command line option:
  --javascript.v8-options. Using this option, the Harmony features or other settings in
  v8 can be enabled if the end user requires them

* issue #248: allow AQL optimiser to pull out completely uncorrelated subqueries to the
  top level, resulting in less repeated evaluation of the subquery

* upgraded to Doxygen 1.8.0

* issue #247: added AQL function MERGE_RECURSIVE

* issue #246: added clear() function in arangosh

* issue #245: Documentation: Central place for naming rules/limits inside ArangoDB

* reduced size of hash index elements by 50 %, allowing more index elements to fit in 
  memory

* issue #235: GUI Shell throws Error:ReferenceError: db is not defined

* issue #229: methods marked as "under construction" 

* issue #228: remove unfinished APIs (/_admin/config/*) 

* having the OpenSSL library installed is now a prerequisite to compiling ArangoDB
  Also removed the --enable-ssl configure option because ssl is always required.

* added AQL functions TO_LIST, NOT_LIST

* issue #224: add optional Content-Id for batch requests

* issue #221: more documentation on AQL explain functionality. Also added
  ArangoStatement.explain() client method

* added db._createStatement() method on server as well (was previously available
  on the client only)

* issue #219: continue in case of "document not found" error in PATHS() function

* issue #213: make waitForSync overridable on specifc actions

* changed AQL optimiser to use indexes in more cases. Previously, indexes might
  not have been used when in a reference expression the inner collection was 
  specified last. Example: FOR u1 IN users FOR u2 IN users FILTER u1._id == u2._id
  Previously, this only checked whether an index could be used for u2._id (not
  possible). It was not checked whether an index on u1._id could be used (possible).
  Now, for expressions that have references/attribute names on both sides of the
  above as above, indexes are checked for both sides.
  
* issue #204: extend the CSV import by TSV and by user configurable 
  seperator character(s)

* issue #180: added support for batch operations

* added startup option --server.backlog-size
  this allows setting the value of the backlog for the listen() system call.
  the default value is 10, the maximum value is platform-dependent

* introduced new configure option "--enable-maintainer-mode" for
  ArangoDB maintainers. this option replaces the previous compile switches
  --with-boost-test, --enable-bison, --enable-flex and --enable-errors-dependency
  the individual configure options have been removed. --enable-maintainer-mode
  turns them all on.

* removed potentially unused configure option --enable-memfail

* fixed issue #197: HTML web interface calls /_admin/user-manager/session

* fixed issue #195: VERSION file in database directory

* fixed issue #193: REST API HEAD request returns a message body on 404

* fixed issue #188: intermittent issues with 1.0.0
  (server-side cursors not cleaned up in all cases, pthreads deadlock issue)

* issue #189: key store should use ISO datetime format bug 

* issue #187: run arango-upgrade on server start (note: arango-upgrade was finally
  replaced by the `--upgrade` option for arangod)n

* fixed issue #183: strange unittest error

* fixed issue #182: manual pages

* fixed issue #181: use getaddrinfo

* moved default database directory to "/var/lib/arangodb" in accordance with 
  http://www.pathname.com/fhs/pub/fhs-2.3.html

* fixed issue #179: strange text in import manual

* fixed issue #178: test for aragoimp is missing

* fixed issue #177: a misleading error message was returned if unknown variables
  were used in certain positions in an AQL query.

* fixed issue #176: explain how to use AQL from the arangosh

* issue #175: re-added hidden (and deprecated) option --server.http-port. This 
  option is only there to be downwards-compatible to Arango 1.0.

* fixed issue #174: missing Documentation for `within`

* fixed issue #170: add db.<coll_name>.all().toArray() to arangosh help screen

* fixed issue #169: missing argument in Simple Queries

* added program arango-upgrade. This program must be run after installing ArangoDB
  and after upgrading from a previous version of ArangoDB. The arango-upgrade script
  will ensure all system collections are created and present in the correct state.
  It will also perform any necessary data updates.
  Note: arango-upgrade was finally replaced by the `--upgrade` option for arangod.

* issue #153: edge collection should be a flag for a collection
  collections now have a type so that the distinction between document and edge 
  collections can now be done at runtime using a collection's type value.
  A collection's type can be queried in Javascript using the <collection>.type() method. 
  
  When new collections are created using db._create(), they will be document 
  collections by default. When edge._create() is called, an edge collection will be created.
  To explicitly create a collection of a specific/different type, use the methods 
  _createDocumentCollection() or _createEdgeCollection(), which are available for
  both the db and the edges object.
  The Javascript objects ArangoEdges and ArangoEdgesCollection have been removed
  completely.
  All internal and test code has been adjusted for this, and client code
  that uses edges.* should also still work because edges is still there and creates
  edge collections when _create() is called.
  
  INCOMPATIBLE CHANGE: Client code might still need to be changed in the following aspect:
  Previously, collections did not have a type so documents and edges could be inserted
  in the same collection. This is now disallowed. Edges can only be inserted into
  edge collections now. As there were no collection types in 1.0, ArangoDB will perform
  an automatic upgrade when migrating from 1.0 to 1.1.
  The automatic upgrade will check every collection and determine its type as follows:
  - if among the first 50 documents in the collection there are documents with
    attributes "_from" and "_to", the collection is typed as an edge collection
  - if among the first 50 documents in the collection there are no documents with
    attributes "_from" and "_to", the collection is made as a document collection

* issue #150: call V8 garbage collection on server periodically

* issue #110: added support for partial updates

  The REST API for documents now offers an HTTP PATCH method to partially update
  documents. Overwriting/replacing documents is still available via the HTTP PUT method
  as before. The Javascript API in the shell also offers a new update() method in extension to
  the previously existing replace() method.


v1.0.4 (2012-11-12)
-------------------

* issue #275: strange error message in arangosh 1.0.3 at startup


v1.0.3 (2012-11-08)
-------------------

* fixed AQL optimiser bug

* issue #273: fixed segfault in arangosh on HTTP 40x 

* issue #265: allow optional base64 encoding/decoding of action response data

* issue #252: _modules collection not created automatically


v1.0.2 (2012-10-22)
-------------------

* repository CentOS-X.Y moved to CentOS-X, same for Debian

* bugfix for rollback from edges

* bugfix for hash indexes

* bugfix for StringBuffer::erase_front

* added autoload for modules

* added AQL function TO_LIST


v1.0.1 (2012-09-30)
-------------------

* draft for issue #165: front-end application howto

* updated mruby to cf8fdea4a6598aa470e698e8cbc9b9b492319d

* fix for issue #190: install doesn't create log directory

* fix for issue #194: potential race condition between creating and dropping collections

* fix for issue #193: REST API HEAD request returns a message body on 404

* fix for issue #188: intermittent issues with 1.0.0 

* fix for issue #163: server cannot create collection because of abandoned files
  
* fix for issue #150: call V8 garbage collection on server periodically 


v1.0.0 (2012-08-17)
-------------------

* fix for issue #157: check for readline and ncurses headers, not only libraries


v1.0.beta4 (2012-08-15)
-----------------------

* fix for issue #152: fix memleak for barriers


v1.0.beta3 (2012-08-10)
-----------------------

* fix for issue #151: Memleak, collection data not removed

* fix for issue #149: Inconsistent port for admin interface

* fix for issue #163: server cannot create collection because of abandoned files

* fix for issue #157: check for readline and ncurses headers, not only libraries

* fix for issue #108: db.<collection>.truncate() inefficient

* fix for issue #109: added startup note about cached collection names and how to
  refresh them

* fix for issue #156: fixed memleaks in /_api/import

* fix for issue #59: added tests for /_api/import

* modified return value for calls to /_api/import: now, the attribute "empty" is 
  returned as well, stating the number of empty lines in the input. Also changed the
  return value of the error code attribute ("errorNum") from 1100 ("corrupted datafile")
  to 400 ("bad request") in case invalid/unexpected JSON data was sent to the server. 
  This error code is more appropriate as no datafile is broken but just input data is
  incorrect.

* fix for issue #152: Memleak for barriers

* fix for issue #151: Memleak, collection data not removed

* value of --database.maximal-journal-size parameter is now validated on startup. If
  value is smaller than the minimum value (currently 1048576), an error is thrown and
  the server will not start. Before this change, the global value of maximal journal 
  size was not validated at server start, but only on collection level

* increased sleep value in statistics creation loop from 10 to 500 microseconds. This
  reduces accuracy of statistics values somewhere after the decimal points but saves
  CPU time.

* avoid additional sync() calls when writing partial shape data (attribute name data) 
  to disk. sync() will still be called when the shape marker (will be written after
  the attributes) is written to disk 

* issue #147: added flag --database.force-sync-shapes to force synching of shape data
  to disk. The default value is true so it is the same behavior as in version 1.0.
  if set to false, shape data is synched to disk if waitForSync for the collection is
  set to true, otherwise, shape data is not synched.
  
* fix for issue #145: strange issue on Travis: added epsilon for numeric comparion in
  geo index

* fix for issue #136: adjusted message during indexing

* issue #131: added timeout for HTTP keep-alive connections. The default value is 300 
  seconds. There is a startup parameter server.keep-alive-timeout to configure the value. 
  Setting it to 0 will disable keep-alive entirely on the server.

* fix for issue #137: AQL optimizer should use indexes for ref accesses with 
  2 named attributes


v1.0.beta2 (2012-08-03)
-----------------------

* fix for issue #134: improvements for centos RPM

* fixed problem with disable-admin-interface in config file


v1.0.beta1 (2012-07-29)
-----------------------

* fixed issue #118: We need a collection "debugger"

* fixed issue #126: Access-Shaper must be cached

* INCOMPATIBLE CHANGE: renamed parameters "connect-timeout" and "request-timeout" 
  for arangosh and arangoimp to "--server.connect-timeout" and "--server.request-timeout"

* INCOMPATIBLE CHANGE: authorization is now required on the server side
  Clients sending requests without HTTP autorization will be rejected with HTTP 401
  To allow backwards compatibility, the server can be started with the option
  "--server.disable-authentication"

* added options "--server.username" and "--server.password" for arangosh and arangoimp
  These parameters must be used to specify the user and password to be used when
  connecting to the server. If no password is given on the command line, arangosh/
  arangoimp will interactively prompt for a password.
  If no user name is specified on the command line, the default user "root" will be
  used.

* added startup option "--server.ssl-cipher-list" to determine which ciphers to
  use in SSL context. also added SSL_OP_CIPHER_SERVER_PREFERENCE to SSL default 
  options so ciphers are tried in server and not in client order

* changed default SSL protocol to TLSv1 instead of SSLv2

* changed log-level of SSL-related messages

* added SSL connections if server is compiled with OpenSSL support. Use --help-ssl

* INCOMPATIBLE CHANGE: removed startup option "--server.admin-port". 
  The new endpoints feature (see --server.endpoint) allows opening multiple endpoints 
  anyway, and the distinction between admin and "other" endpoints can be emulated 
  later using privileges.

* INCOMPATIBLE CHANGE: removed startup options "--port", "--server.port", and 
  "--server.http-port" for arangod. 
  These options have been replaced by the new "--server.endpoint" parameter
  
* INCOMPATIBLE CHANGE: removed startup option "--server" for arangosh and arangoimp.
  These options have been replaced by the new "--server.endpoint" parameter

* Added "--server.endpoint" option to arangod, arangosh, and arangoimp.
  For arangod, this option allows specifying the bind endpoints for the server
  The server can be bound to one or multiple endpoints at once. For arangosh
  and arangoimp, the option specifies the server endpoint to connect to.
  The following endpoint syntax is currently supported:
  - tcp://host:port or http@tcp://host:port (HTTP over IPv4)
  - tcp://[host]:port or http@tcp://[host]:port (HTTP over IPv6)
  - ssl://host:port or http@tcp://host:port (HTTP over SSL-encrypted IPv4)
  - ssl://[host]:port or http@tcp://[host]:port (HTTP over SSL-encrypted IPv6)
  - unix:///path/to/socket or http@unix:///path/to/socket (HTTP over UNIX socket)

  If no port is specified, the default port of 8529 will be used.

* INCOMPATIBLE CHANGE: removed startup options "--server.require-keep-alive" and 
  "--server.secure-require-keep-alive". 
  The server will now behave as follows which should be more conforming to the 
  HTTP standard:
  * if a client sends a "Connection: close" header, the server will close the
    connection
  * if a client sends a "Connection: keep-alive" header, the server will not
    close the connection
  * if a client does not send any "Connection" header, the server will assume
    "keep-alive" if the request was an HTTP/1.1 request, and "close" if the
    request was an HTTP/1.0 request

* (minimal) internal optimisations for HTTP request parsing and response header 
  handling

* fixed Unicode unescaping bugs for \f and surrogate pairs in BasicsC/strings.c

* changed implementation of TRI_BlockCrc32 algorithm to use 8 bytes at a time

* fixed issue #122: arangod doesn't start if <log.file> cannot be created

* fixed issue #121: wrong collection size reported

* fixed issue #98: Unable to change journalSize

* fixed issue #88: fds not closed

* fixed escaping of document data in HTML admin front end

* added HTTP basic authentication, this is always turned on

* added server startup option --server.disable-admin-interface to turn off the
  HTML admin interface

* honor server startup option --database.maximal-journal-size when creating new
  collections without specific journalsize setting. Previously, these
  collections were always created with journal file sizes of 32 MB and the
  --database.maximal-journal-size setting was ignored

* added server startup option --database.wait-for-sync to control the default
  behavior

* renamed "--unit-tests" to "--javascript.unit-tests"


v1.0.alpha3 (2012-06-30)
------------------------

* fixed issue #116: createCollection=create option doesn't work

* fixed issue #115: Compilation issue under OSX 10.7 Lion & 10.8 Mountain Lion
  (homebrew)

* fixed issue #114: image not found

* fixed issue #111: crash during "make unittests"

* fixed issue #104: client.js -> ARANGO_QUIET is not defined


v1.0.alpha2 (2012-06-24)
------------------------

* fixed issue #112: do not accept document with duplicate attribute names

* fixed issue #103: Should we cleanup the directory structure

* fixed issue #100: "count" attribute exists in cursor response with "count:
  false"

* fixed issue #84 explain command 

* added new MRuby version (2012-06-02)

* added --log.filter

* cleanup of command line options:
** --startup.directory => --javascript.startup-directory
** --quite => --quiet
** --gc.interval => --javascript.gc-interval
** --startup.modules-path => --javascript.modules-path
** --action.system-directory => --javascript.action-directory
** --javascript.action-threads => removed (is now the same pool as --server.threads)

* various bug-fixes

* support for import

* added option SKIP_RANGES=1 for make unittests

* fixed several range-related assertion failures in the AQL query optimiser

* fixed AQL query optimisations for some edge cases (e.g. nested subqueries with
  invalid constant filter expressions)


v1.0.alpha1 (2012-05-28)
------------------------

Alpha Release of ArangoDB 1.0<|MERGE_RESOLUTION|>--- conflicted
+++ resolved
@@ -1,4 +1,3 @@
-<<<<<<< HEAD
 v2.3.0 (XXXX-XX-XX)
 
 * Implemented a version of Pregel's algorithm
@@ -16,7 +15,7 @@
 
 * `Cursor.next(n)` now accepts an optional first parameter, which allows to request
   the next `n` elements instead of only the next one element.
-=======
+
 v2.2.2-rc1 (XXXX-XX-XX)
 -------------------
 
@@ -67,7 +66,6 @@
 
 * fixed upgrade button
 
->>>>>>> f8e6393d
 
 v2.2.1 (2014-07-24)
 -------------------
