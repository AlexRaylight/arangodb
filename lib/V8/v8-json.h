////////////////////////////////////////////////////////////////////////////////
/// @brief V8-json
///
/// @file
///
/// DISCLAIMER
///
/// Copyright 2014 ArangoDB GmbH, Cologne, Germany
/// Copyright 2004-2014 triAGENS GmbH, Cologne, Germany
///
/// Licensed under the Apache License, Version 2.0 (the "License");
/// you may not use this file except in compliance with the License.
/// You may obtain a copy of the License at
///
///     http://www.apache.org/licenses/LICENSE-2.0
///
/// Unless required by applicable law or agreed to in writing, software
/// distributed under the License is distributed on an "AS IS" BASIS,
/// WITHOUT WARRANTIES OR CONDITIONS OF ANY KIND, either express or implied.
/// See the License for the specific language governing permissions and
/// limitations under the License.
///
/// Copyright holder is ArangoDB GmbH, Cologne, Germany
///
/// @author Dr. Frank Celler
/// @author Copyright 2014, ArangoDB GmbH, Cologne, Germany
/// @author Copyright 2011-2013, triAGENS GmbH, Cologne, Germany
////////////////////////////////////////////////////////////////////////////////

#include "Basics/Common.h"

#include "V8/v8-globals.h"

<<<<<<< HEAD
v8::Handle<v8::Value> TRI_FromJsonString (v8::Isolate* isolate,
                                          char const* text, char** error);
=======
v8::Handle<v8::Value> TRI_FromJsonString (char const* text, char** error);

>>>>>>> fc634b4d
// -----------------------------------------------------------------------------
// --SECTION--                                                       END-OF-FILE
// -----------------------------------------------------------------------------

// Local Variables:
// mode: outline-minor
// outline-regexp: "/// @brief\\|/// {@inheritDoc}\\|/// @page\\|// --SECTION--\\|/// @\\}"
// End:<|MERGE_RESOLUTION|>--- conflicted
+++ resolved
@@ -31,13 +31,9 @@
 
 #include "V8/v8-globals.h"
 
-<<<<<<< HEAD
 v8::Handle<v8::Value> TRI_FromJsonString (v8::Isolate* isolate,
                                           char const* text, char** error);
-=======
-v8::Handle<v8::Value> TRI_FromJsonString (char const* text, char** error);
 
->>>>>>> fc634b4d
 // -----------------------------------------------------------------------------
 // --SECTION--                                                       END-OF-FILE
 // -----------------------------------------------------------------------------
