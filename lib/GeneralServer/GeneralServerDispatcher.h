////////////////////////////////////////////////////////////////////////////////
/// @brief general server with dispatcher
///
/// @file
///
/// DISCLAIMER
///
/// Copyright 2004-2012 triAGENS GmbH, Cologne, Germany
///
/// Licensed under the Apache License, Version 2.0 (the "License");
/// you may not use this file except in compliance with the License.
/// You may obtain a copy of the License at
///
///     http://www.apache.org/licenses/LICENSE-2.0
///
/// Unless required by applicable law or agreed to in writing, software
/// distributed under the License is distributed on an "AS IS" BASIS,
/// WITHOUT WARRANTIES OR CONDITIONS OF ANY KIND, either express or implied.
/// See the License for the specific language governing permissions and
/// limitations under the License.
///
/// Copyright holder is triAGENS GmbH, Cologne, Germany
///
/// @author Dr. Frank Celler
/// @author Achim Brandt
/// @author Copyright 2009-2012, triAGENS GmbH, Cologne, Germany
////////////////////////////////////////////////////////////////////////////////

#ifndef TRIAGENS_GENERAL_SERVER_GENERAL_SERVER_DISPATCHER_H
#define TRIAGENS_GENERAL_SERVER_GENERAL_SERVER_DISPATCHER_H 1

#include "GeneralServer/GeneralServer.h"

#include "Dispatcher/Dispatcher.h"
#include "Dispatcher/Job.h"
#include "GeneralServer/GeneralCommTask.h"
#include "GeneralServer/GeneralAsyncCommTask.h"
#include "Rest/AsyncJobServer.h"

// -----------------------------------------------------------------------------
// --SECTION--                                              forward declarations
// -----------------------------------------------------------------------------

namespace triagens {
  namespace rest {
    class Dispatcher;

// -----------------------------------------------------------------------------
// --SECTION--                                     class GeneralServerDispatcher
// -----------------------------------------------------------------------------

////////////////////////////////////////////////////////////////////////////////
/// @addtogroup GeneralServer
/// @{
////////////////////////////////////////////////////////////////////////////////

////////////////////////////////////////////////////////////////////////////////
/// @brief general server with dispatcher
////////////////////////////////////////////////////////////////////////////////

    template<typename S, typename HF, typename CT>
    class GeneralServerDispatcher : virtual public GeneralServer<S, HF, CT>, public AsyncJobServer {
      private:
        GeneralServerDispatcher (GeneralServerDispatcher const&);
        GeneralServerDispatcher& operator= (GeneralServerDispatcher const&);

        typedef typename HF::GeneralHandler GeneralHandler;
        typedef typename GeneralServer<S, HF, CT>::handler_task_job_t handler_task_job_t;
        typedef GeneralServerJob<S, typename HF::GeneralHandler> ServerJob;

////////////////////////////////////////////////////////////////////////////////
/// @}
////////////////////////////////////////////////////////////////////////////////

// -----------------------------------------------------------------------------
// --SECTION--                                      constructors and destructors
// -----------------------------------------------------------------------------

////////////////////////////////////////////////////////////////////////////////
/// @addtogroup GeneralServer
/// @{
////////////////////////////////////////////////////////////////////////////////

      public:

////////////////////////////////////////////////////////////////////////////////
/// @brief constructs a new general server
////////////////////////////////////////////////////////////////////////////////

        explicit
        GeneralServerDispatcher (Scheduler* scheduler, double keepAliveTimeout)
          : GeneralServer<S, HF, CT>(scheduler, keepAliveTimeout),
            _dispatcher(0) {
        }

////////////////////////////////////////////////////////////////////////////////
/// @brief constructs a new general server
////////////////////////////////////////////////////////////////////////////////

        GeneralServerDispatcher (Scheduler* scheduler, Dispatcher* dispatcher, double keepAliveTimeout)
          : GeneralServer<S, HF, CT>(scheduler, keepAliveTimeout),
            _dispatcher(dispatcher) {
        }

////////////////////////////////////////////////////////////////////////////////
/// @}
////////////////////////////////////////////////////////////////////////////////

// -----------------------------------------------------------------------------
// --SECTION--                                                    public methods
// -----------------------------------------------------------------------------

////////////////////////////////////////////////////////////////////////////////
/// @addtogroup GeneralServer
/// @{
////////////////////////////////////////////////////////////////////////////////

      public:

////////////////////////////////////////////////////////////////////////////////
/// @brief return the dispatcher
////////////////////////////////////////////////////////////////////////////////
   
        Dispatcher* getDispatcher () const {
          return _dispatcher;
        }

////////////////////////////////////////////////////////////////////////////////
/// @brief shuts down handlers
////////////////////////////////////////////////////////////////////////////////

        void shutdownHandlers () {
          GENERAL_SERVER_LOCK(&this->_mappingLock);

          size_t size;
          handler_task_job_t const* table = this->_handlers.tableAndSize(size);

          for (size_t i = 0;  i < size;  ++i) {
            if (table[i]._handler != 0) {
              ServerJob* job = table[i]._job;

              if (job != 0) {
                job->abandon();
                const_cast<handler_task_job_t*>(table)[i]._job = 0;
              }
            }
          }

          GENERAL_SERVER_UNLOCK(&this->_mappingLock);

          GeneralServer<S, HF, CT>::shutdownHandlers();          
        }

////////////////////////////////////////////////////////////////////////////////
/// @brief callback if the handler received a signal
////////////////////////////////////////////////////////////////////////////////

        void handleAsync (Task* task) {
          GENERAL_SERVER_LOCK(&this->_mappingLock);
          
          handler_task_job_t element = this->_task2handler.removeKey(task);

          if (element._task != task) {
            LOGGER_WARNING("cannot find a task for the handler, giving up");

            GENERAL_SERVER_UNLOCK(&this->_mappingLock);
            return;
          }

          GeneralHandler* handler = element._handler;

          this->_handlers.removeKey(handler);

          GENERAL_SERVER_UNLOCK(&this->_mappingLock);

          typename HF::GeneralResponse * response = handler->getResponse();
          
          if (response == 0) {
            basics::InternalError err("no response received from handler", __FILE__, __LINE__);

            handler->handleError(err);
            response = handler->getResponse();
          }

          if (response != 0) {
            GeneralAsyncCommTask<S, HF, CT>* atask
              = dynamic_cast<GeneralAsyncCommTask<S, HF, CT>*>(task);

            if (atask != 0) {
              handler->RequestStatisticsAgent::transfer(atask);

              atask->handleResponse(response);
            }
            else {
              LOGGER_ERROR("expected a GeneralAsyncCommTask, giving up");
            }
          }
          else {
            LOGGER_ERROR("cannot get any response");
          }

          delete handler;
        }

////////////////////////////////////////////////////////////////////////////////
/// @}
////////////////////////////////////////////////////////////////////////////////

// -----------------------------------------------------------------------------
// --SECTION--                                            AsyncJobServer methods
// -----------------------------------------------------------------------------

////////////////////////////////////////////////////////////////////////////////
/// @addtogroup GeneralServer
/// @{
////////////////////////////////////////////////////////////////////////////////

      public:

////////////////////////////////////////////////////////////////////////////////
/// {@inheritDoc}
////////////////////////////////////////////////////////////////////////////////

        void jobDone (Job* ajob) {
          ServerJob* job = dynamic_cast<ServerJob*>(ajob);

          if (job == 0) {
            LOGGER_WARNING("jobDone called, but Job is no ServerJob");
            return;
          }

          GENERAL_SERVER_LOCK(&this->_mappingLock);

          // locate the handler
          GeneralHandler* handler = job->getHandler();
          handler_task_job_t const& element = this->_handlers.findKey(handler);

          if (element._handler != handler) {
            LOGGER_WARNING("jobDone called, but handler is unknown");

            GENERAL_SERVER_UNLOCK(&this->_mappingLock);
            return;
          }

          // remove the job from the mapping
          const_cast<handler_task_job_t&>(element)._job = 0;

          // if there is no task, assume the client has died
          if (element._task == 0) {
            LOGGER_DEBUG("jobDone called, but no task is known, assume client has died");
            this->_handlers.removeKey(handler);

            delete handler;

            GENERAL_SERVER_UNLOCK(&this->_mappingLock);
            return;
          }

          // signal the task, to continue its work
          GeneralAsyncCommTask<S, HF, CT>* task = dynamic_cast<GeneralAsyncCommTask<S, HF, CT>*>(element._task);

          GENERAL_SERVER_UNLOCK(&this->_mappingLock);

          if (task == 0) {
            LOGGER_WARNING("task for handler is no GeneralAsyncCommTask, giving up");
            return;
          }

          task->signal();
        }

////////////////////////////////////////////////////////////////////////////////
/// @}
////////////////////////////////////////////////////////////////////////////////

// -----------------------------------------------------------------------------
// --SECTION--                                             GeneralServer methods
// -----------------------------------------------------------------------------

////////////////////////////////////////////////////////////////////////////////
/// @addtogroup GeneralServer
/// @{
////////////////////////////////////////////////////////////////////////////////

      public:

////////////////////////////////////////////////////////////////////////////////
/// {@inheritDoc}
////////////////////////////////////////////////////////////////////////////////

        void handleConnected (TRI_socket_t s, ConnectionInfo& info) {
<<<<<<< HEAD
          GeneralAsyncCommTask<S, HF, CT>* task = new GeneralAsyncCommTask<S, HF, CT>(dynamic_cast<S*>(this), s, info, this->_keepAliveTimeout);
    
=======
                
          GeneralAsyncCommTask<S, HF, CT>* task = new GeneralAsyncCommTask<S, HF, CT>(dynamic_cast<S*>(this), s, info, this->_keepAliveTimeout);

>>>>>>> 9c35550b
          GENERAL_SERVER_LOCK(&this->_commTasksLock);
          this->_commTasks.insert(dynamic_cast<GeneralCommTask<S, HF>*>(task));
          GENERAL_SERVER_UNLOCK(&this->_commTasksLock);

          this->_scheduler->registerTask(task);
        }

////////////////////////////////////////////////////////////////////////////////
/// {@inheritDoc}
////////////////////////////////////////////////////////////////////////////////

        bool handleRequest (CT * task, GeneralHandler* handler) {
          this->registerHandler(handler, task);

          // execute handler and (possibly) requeue
          while (true) {

            // directly execute the handler within the scheduler thread
            if (handler->isDirect()) {
              Handler::status_e status = this->handleRequestDirectly(task, handler);

              if (status != Handler::HANDLER_REQUEUE) {
                this->shutdownHandlerByTask(task);
                return true;
              }
            }

            // execute the handler using the dispatcher
            else if (_dispatcher != 0) {
              GeneralAsyncCommTask<S, HF, CT>* atask = dynamic_cast<GeneralAsyncCommTask<S, HF, CT>*>(task);

              if (atask == 0) {
                RequestStatisticsAgentSetExecuteError(handler);

                LOGGER_WARNING("task is indirect, but not asynchronous - this cannot work!");

                this->shutdownHandlerByTask(task);
                return false;
              }
              else {
                Job* ajob = handler->createJob(this);
                ServerJob* job = dynamic_cast<ServerJob*>(ajob);

                if (job == 0) {
                  RequestStatisticsAgentSetExecuteError(handler);

                  LOGGER_WARNING("task is indirect, but handler failed to create a job - this cannot work!");

                  this->shutdownHandlerByTask(task);
                  return false;
                }

                registerJob(handler, job);
                return true;
              }
            }

            // without a dispatcher, simply give up
            else {
              RequestStatisticsAgentSetExecuteError(handler);

              LOGGER_WARNING("no dispatcher is known");

              this->shutdownHandlerByTask(task);
              return false;
            }
          }

          return true;
        }

////////////////////////////////////////////////////////////////////////////////
/// @brief shuts down a handler for a task
////////////////////////////////////////////////////////////////////////////////

        void shutdownHandlerByTask (Task* task) { 
          GENERAL_SERVER_LOCK(&this->_mappingLock);

          // remove the task from the map
          handler_task_job_t element = this->_task2handler.removeKey(task);

          if (element._task != task) {
            LOGGER_DEBUG("shutdownHandler called, but no handler is known for task");

            GENERAL_SERVER_UNLOCK(&this->_mappingLock);
            return;
          }

          GeneralHandler* handler = element._handler;

          // check if the handler contains a job or not
          handler_task_job_t const& element2 = this->_handlers.findKey(handler);

          if (element2._handler != handler) {
            LOGGER_DEBUG("shutdownHandler called, but handler of task is unknown");

            GENERAL_SERVER_UNLOCK(&this->_mappingLock);
            return;
          }

          // if we do not know a job, delete handler
          Job* job = element2._job;

          if (job == 0) {
            this->_handlers.removeKey(handler);

            GENERAL_SERVER_UNLOCK(&this->_mappingLock);

            delete handler;
            return;
          }

          // initiate shutdown if a job is known
          else {
            const_cast<handler_task_job_t&>(element2)._task = 0;
            job->beginShutdown();

            GENERAL_SERVER_UNLOCK(&this->_mappingLock);
            return;
          }
        }

////////////////////////////////////////////////////////////////////////////////
/// @}
////////////////////////////////////////////////////////////////////////////////

// -----------------------------------------------------------------------------
// --SECTION--                                                 protected methods
// -----------------------------------------------------------------------------

////////////////////////////////////////////////////////////////////////////////
/// @addtogroup GeneralServer
/// @{
////////////////////////////////////////////////////////////////////////////////

      protected:

////////////////////////////////////////////////////////////////////////////////
/// @brief registers a new job
////////////////////////////////////////////////////////////////////////////////

        void registerJob (GeneralHandler* handler, ServerJob* job) {
          GENERAL_SERVER_LOCK(&this->_mappingLock);

          // update the handler information
          handler_task_job_t const& element = this->_handlers.findKey(handler);

          if (element._handler != handler) {
            LOGGER_DEBUG("registerJob called for an unknown handler");

            GENERAL_SERVER_UNLOCK(&this->_mappingLock);
            return;
          }

          const_cast<handler_task_job_t&>(element)._job = job;

          GENERAL_SERVER_UNLOCK(&this->_mappingLock);

          handler->RequestStatisticsAgent::transfer(job);

          _dispatcher->addJob(job);
        }

////////////////////////////////////////////////////////////////////////////////
/// @}
////////////////////////////////////////////////////////////////////////////////

// -----------------------------------------------------------------------------
// --SECTION--                                               protected variables
// -----------------------------------------------------------------------------

////////////////////////////////////////////////////////////////////////////////
/// @addtogroup GeneralServer
/// @{
////////////////////////////////////////////////////////////////////////////////

      protected:

////////////////////////////////////////////////////////////////////////////////
/// @brief the dispatcher
////////////////////////////////////////////////////////////////////////////////

        Dispatcher* _dispatcher;
    };
  }
}

////////////////////////////////////////////////////////////////////////////////
/// @}
////////////////////////////////////////////////////////////////////////////////

#endif

// -----------------------------------------------------------------------------
// --SECTION--                                                       END-OF-FILE
// -----------------------------------------------------------------------------

// Local Variables:
// mode: outline-minor
// outline-regexp: "^\\(/// @brief\\|/// {@inheritDoc}\\|/// @addtogroup\\|/// @page\\|// --SECTION--\\|/// @\\}\\)"
// End:<|MERGE_RESOLUTION|>--- conflicted
+++ resolved
@@ -289,14 +289,8 @@
 ////////////////////////////////////////////////////////////////////////////////
 
         void handleConnected (TRI_socket_t s, ConnectionInfo& info) {
-<<<<<<< HEAD
           GeneralAsyncCommTask<S, HF, CT>* task = new GeneralAsyncCommTask<S, HF, CT>(dynamic_cast<S*>(this), s, info, this->_keepAliveTimeout);
-    
-=======
-                
-          GeneralAsyncCommTask<S, HF, CT>* task = new GeneralAsyncCommTask<S, HF, CT>(dynamic_cast<S*>(this), s, info, this->_keepAliveTimeout);
-
->>>>>>> 9c35550b
+
           GENERAL_SERVER_LOCK(&this->_commTasksLock);
           this->_commTasks.insert(dynamic_cast<GeneralCommTask<S, HF>*>(task));
           GENERAL_SERVER_UNLOCK(&this->_commTasksLock);
