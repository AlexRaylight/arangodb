--- conflicted
+++ resolved
@@ -53,11 +53,7 @@
   class DispatcherReporterTask : public PeriodicTask {
     public:
       DispatcherReporterTask (Dispatcher* dispatcher, double reportInterval)
-<<<<<<< HEAD
-        : Task(0, "Dispatcher-Reporter"), 
-=======
         : Task("Dispatcher-Reporter"), 
->>>>>>> 161ac2e4
           PeriodicTask(0.0, reportInterval), 
           _dispatcher(dispatcher) {
       }
