--- conflicted
+++ resolved
@@ -30,7 +30,6 @@
 	unittests-make \
 	unittests-boost \
 	unittests-shell-server \
-	unittests-shell-server-development \
 	unittests-shell-server-ahuacatl \
 	unittests-http-server \
 	unittests-ssl-server \
@@ -207,64 +206,7 @@
 endif
 
 ################################################################################
-### @brief SHELL SERVER TESTS (SERVER-ONLY)
-################################################################################
-
-.PHONY: unittests-shell-server-only
-
-SHELL_SERVER_ONLY = @top_srcdir@/js/server/tests/routing.js \
-                    @top_srcdir@/js/common/tests/shell-fuxx.js \
-                    @top_srcdir@/js/common/tests/shell-graph-traversal.js \
-                    @top_srcdir@/js/common/tests/shell-graph-algorithms.js \
-                    @top_srcdir@/js/common/tests/shell-graph-measurement.js \
-                    @top_srcdir@/js/common/tests/shell-skiplist-index.js \
-                    @top_srcdir@/js/server/tests/transactions.js \
-                    @top_srcdir@/js/server/tests/shell-production.js
-
-UNITTESTS_SERVER_ONLY = $(addprefix --javascript.unit-tests ,$(SHELL_SERVER_ONLY))
-
-unittests-shell-server-only:
-	@echo
-	@echo "================================================================================"
-	@echo "<< SHELL SERVER TESTS (SERVER-ONLY)                                           >>"
-	@echo "================================================================================"
-	@echo
-
-	@rm -rf "$(VOCDIR)"
-	@mkdir "$(VOCDIR)"
-
-	$(VALGRIND) @builddir@/bin/arangod "$(VOCDIR)" $(SERVER_OPT) $(UNITTESTS_SERVER_ONLY) || test "x$(FORCE)" == "x1"
-
-	@rm -rf "$(VOCDIR)"
-	@echo
-
-################################################################################
-### @brief SHELL SERVER TESTS (DEVELOPMENT)
-################################################################################
-
-.PHONY: unittests-shell-server-development
-
-SHELL_SERVER_DEVELOPMENT = @top_srcdir@/js/server/tests/shell-development.js
-
-UNITTESTS_SERVER_DEVELOPMENT = $(addprefix --javascript.unit-tests ,$(SHELL_SERVER_DEVELOPMENT))
-
-unittests-shell-server-development:
-	@echo
-	@echo "================================================================================"
-	@echo "<< SHELL SERVER TESTS (DEVELOPMENT)                                           >>"
-	@echo "================================================================================"
-	@echo
-
-	@rm -rf "$(VOCDIR)"
-	@mkdir "$(VOCDIR)"
-
-	$(VALGRIND) @builddir@/bin/arangod --development-mode "$(VOCDIR)" $(SERVER_OPT) $(UNITTESTS_SERVER_DEVELOPMENT) || test "x$(FORCE)" == "x1"
-
-	@rm -rf "$(VOCDIR)"
-	@echo
-
-################################################################################
-### @brief SHELL SERVER TESTS (COMMON)
+### @brief SHELL SERVER TESTS (BASICS)
 ################################################################################
 
 SHELL_COMMON = @top_srcdir@/js/common/tests/shell-require.js \
@@ -288,8 +230,6 @@
                @top_srcdir@/js/common/tests/shell-fulltext.js \
                @top_srcdir@/js/common/tests/shell-graph.js
 
-<<<<<<< HEAD
-=======
 SHELL_SERVER = $(SHELL_COMMON) \
                @top_srcdir@/js/server/tests/routing.js \
                @top_srcdir@/js/common/tests/shell-foxx.js \
@@ -297,19 +237,16 @@
                @top_srcdir@/js/common/tests/shell-graph-algorithms.js \
                @top_srcdir@/js/common/tests/shell-graph-measurement.js \
                @top_srcdir@/js/common/tests/shell-skiplist-index.js
->>>>>>> 12088a7e
 
 .PHONY: unittests-shell-server
 
-SHELL_SERVER = $(SHELL_COMMON) $(SHELL_SERVER_ONLY)
-
 UNITTESTS_SERVER = $(addprefix --javascript.unit-tests ,$(SHELL_SERVER))
 
 
 unittests-shell-server:
 	@echo
 	@echo "================================================================================"
-	@echo "<< SHELL SERVER TESTS (COMMON & SERVER-ONLY)                                  >>"
+	@echo "<< SHELL SERVER TESTS (BASICS)                                                >>"
 	@echo "================================================================================"
 	@echo
 
@@ -450,6 +387,7 @@
 	@rm -rf "$(VOCDIR)"
 	@echo
 
+
 ################################################################################
 ### @brief SSL SERVER TESTS (same as HTTP SERVER TESTS but using SSL)
 ################################################################################
@@ -507,6 +445,7 @@
 	@sleep 5
 	@echo
 
+
 ################################################################################
 ### @brief UPGRADE TESTS
 ###
@@ -546,6 +485,7 @@
 	@test -d "$(VOCDIR)"
 
 	echo -e "\x04" | ($(VALGRIND) @builddir@/bin/arango-dfdb --relative --database "$(VOCDIR)" || test "x$(FORCE)" == "x1")
+
 
 ################################################################################
 ### @brief BITARRAY INDEXES TESTS
@@ -620,7 +560,7 @@
 ## -----------------------------------------------------------------------------
 ## --SECTION--                                                       END-OF-FILE
 ## -----------------------------------------------------------------------------
-
+  
 ## Local Variables:
 ## mode: outline-minor
 ## outline-regexp: "^\\(### @brief\\|## --SECTION--\\|# -\\*- \\)"
